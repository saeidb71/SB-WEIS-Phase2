# This is a workflow to test the installation of WEIS and the examples that come with it

name: CI_WEIS

# We run CI on push commits and pull requests on master and develop branches
on:
  push:
    branches: [ master, develop ]
  pull_request:
    branches: [ master, develop ]

# A workflow run is made up of one or more jobs that can run sequentially or in parallel
jobs:
  # This workflow contains a single build
  build:
    name: Compile and run examples
    # We run the script on a matrix of operating systems and python versions
    runs-on: ${{ matrix.os }}
    strategy:
      # Fail-fast set to false lets the jobs across platforms continue even if one fails
      fail-fast: false
      matrix:
        # Operating systems
        os: [ubuntu-latest, macOS-latest]
        # Python versions
        python-version: [3.8]

    # Steps represent a sequence of tasks that will be executed as part of the job
    steps:
      # Checks-out the repository under $GITHUB_WORKSPACE, so that the job can access it
      - uses: actions/checkout@v2
      # GitHub Actions sintax to setup a conda environment (do not change) #
      - name: Setup conda
        #uses: conda-incubator/setup-miniconda@v1 
        uses: s-weigand/setup-conda@v1
        with:
          auto-update-conda: true
          python-version: ${{ matrix.python-version }}
          conda-channels: anaconda, conda-forge
      - run: conda --version
      - run: which python
      
      # Install dependencies of WEIS common across platforms
      - name: Setup conda parameters
        run: |
          conda config --set always_yes yes --set changeps1 no
          conda update -q conda
          conda config --add channels conda-forge
      
      # Install dependencies of WEIS common across platforms
      - name: Install dependencies
        run: |
          conda install -y cmake cython geopy git jsonschema make matplotlib-base numpy openmdao openpyxl pandas pip pytest pyyaml ruamel_yaml scipy setuptools swig xlrd pyside2
          pip install simpy marmot-agents
      
      # Install dependencies of WEIS specific to macOS
      - name: Add dependendencies macOS specific
        if: contains( matrix.os, 'macOS')
        run: |
          conda install -y petsc4py mpi4py compilers
      
      # Install dependencies of WEIS specific to ubuntu (not with compilers)
      - name: Add dependendencies ubuntu specific
        if: contains( matrix.os, 'ubuntu')
        run: |
          conda install -y petsc4py mpi4py 
      
      # Install dependencies of WEIS specific to windows
      - name: Add dependendencies windows specific
        if: contains( matrix.os, 'windows')
        run: |
          conda install -y m2w64-toolchain libpython

      # Debugging session
      #- name: Setup tmate session
      #  uses: mxschmitt/action-tmate@v3
        
      # Install WEIS
      - name: Install WEIS
        run: |
          python setup.py develop
      
      # Run example scripts
      - name: Run examples
        run: |
          cd weis/test
          python test_examples.py
      
      # Run scripts within rotor_opt folder with MPI
      - name: Run parallel examples rotor optimization
        run: |
          cd examples/rotor_opt
          mpirun -np 2 python weis_driver.py
<<<<<<< HEAD
      
      # Run scripts within control_opt folder, with and without MPI
      - name: Run examples control optimization
        run: |
          cd examples/control_opt
          python runOptimization.py
          mpirun -np 2 python runOptimization.py

      # Run scripts within dac folder
      # - name: Run examples distributed aerodynamic control
      #  run: |
      #    cd examples/dac_flaps
      #    python dac_driver.py
=======
      
>>>>>>> 31573384
<|MERGE_RESOLUTION|>--- conflicted
+++ resolved
@@ -91,7 +91,6 @@
         run: |
           cd examples/rotor_opt
           mpirun -np 2 python weis_driver.py
-<<<<<<< HEAD
       
       # Run scripts within control_opt folder, with and without MPI
       - name: Run examples control optimization
@@ -104,7 +103,4 @@
       # - name: Run examples distributed aerodynamic control
       #  run: |
       #    cd examples/dac_flaps
-      #    python dac_driver.py
-=======
-      
->>>>>>> 31573384
+      #    python dac_driver.py