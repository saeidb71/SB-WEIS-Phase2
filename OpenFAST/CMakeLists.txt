--- conflicted
+++ resolved
@@ -49,11 +49,7 @@
 # Do this before configuring modules so that the flags are included
 option(BUILD_TESTING "Build the testing tree." OFF)
 if(BUILD_TESTING)
-<<<<<<< HEAD
-  option(CODECOV "Enable infrastructure for measuring code coverage." OFF)
-=======
   option(CODECOVERAGE "Enable infrastructure for measuring code coverage." OFF)
->>>>>>> 0054e9e6
   set(CMAKE_Fortran_FLAGS "${CMAKE_Fortran_FLAGS} -DUNIT_TEST")
 endif()
 option(BUILD_OPENFAST_SIMULINK_API "Enable building OpenFAST for use with Simulink" off)
@@ -65,18 +61,6 @@
 set_fast_fortran()
 
 # Configure measuring code coverage in tests
-<<<<<<< HEAD
-if(CODECOV)
-  # Only supports GNU
-  if(NOT CMAKE_Fortran_COMPILER_ID MATCHES GNU)
-    message(WARNING "CODECOV is only support with GNU Compilers. The current Fortran compiler is ${CMAKE_Fortran_COMPILER_ID}.")
-  endif()
-  if(NOT CMAKE_CXX_COMPILER_ID MATCHES GNU)
-    message(WARNING "CODECOV is only support with GNU Compilers. The current C++ compiler is ${CMAKE_CXX_COMPILER_ID}.")
-  endif()
-  if(NOT CMAKE_C_COMPILER_ID MATCHES GNU)
-    message(WARNING "CODECOV is only support with GNU Compilers. The current C compiler is ${CMAKE_C_COMPILER_ID}.")
-=======
 if(CODECOVERAGE)
   # Only supports GNU
   if(NOT CMAKE_Fortran_COMPILER_ID MATCHES GNU)
@@ -87,16 +71,11 @@
   endif()
   if(NOT CMAKE_C_COMPILER_ID MATCHES GNU)
     message(WARNING "CODECOVERAGE is only support with GNU Compilers. The current C compiler is ${CMAKE_C_COMPILER_ID}.")
->>>>>>> 0054e9e6
   endif()
 
   string(TOUPPER ${CMAKE_BUILD_TYPE} _build_type)
   if (NOT ${_build_type} STREQUAL "DEBUG")
-<<<<<<< HEAD
-    message(WARNING "CODECOV reporting may be inaccurate with compiler optimizations on. Please run with CMAKE_BUILD_TYPE=DEBUG.")
-=======
     message(WARNING "CODECOVERAGE reporting may be inaccurate with compiler optimizations on. Please run with CMAKE_BUILD_TYPE=DEBUG.")
->>>>>>> 0054e9e6
   endif()
 
   set(CMAKE_Fortran_FLAGS "${CMAKE_Fortran_FLAGS} --coverage")
