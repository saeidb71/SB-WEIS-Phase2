import os
import numpy as np


# ---------------------------- misc classes -----------------------------------


class Env:
    '''This could be a simple environmental parameters class <<< needed most immediately to pass rho and g info.'''
    def __init__(self):
        self.rho = 1025.0
        self.g = 9.81
        self.Hs = 1.0
        self.Tp = 10.0
        self.spectrum = "unit"
        self.V = 10.0
        self.beta = 0.0




# ------------------------ misc helper functions -------------------------------
# GB: If it helps, there are np.rad2deg and np.deg2rad functions
def rad2deg(rad):
    return rad*57.29577951308232
def deg2rad(deg):
    return deg*0.017453292519943295
    
def rpm2radps(rpm):
    return rpm*0.1047
def radps2rpm(radps):
    return radps/0.1047


def FrustumVCV(dA, dB, H, rtn=0):
    '''returns the volume and center of volume of a frustum, which can be a cylinder (box), cone (pyramid), or anything in between
    Source: https://mathworld.wolfram.com/PyramidalFrustum.html '''

    if np.sum(dA)==0 and np.sum(dB)==0:
        V = 0
        hc = 0
    else:
        if np.isscalar(dA) and np.isscalar(dB): # if the inputs are scalar, meaning that it's just a diameter
            A1 = (np.pi/4)*dA**2
            A2 = (np.pi/4)*dB**2
            Amid = (np.pi/4)*dA*dB
        elif len(dA)==2 and len(dB)==2: # if the inputs are of length 2, meaning if it's two side lengths per node
            A1 = dA[0]*dA[1]
            A2 = dB[0]*dB[1]
            Amid = np.sqrt(A1*A2)
        else:
            raise ValueError('Input types not accepted')

        V = (A1 + A2 + Amid) * H/3
        hc = ((A1 + 2*Amid + 3*A2)/(A1 + Amid + A2)) * H/4

    if rtn==0:
        return V, hc
    elif rtn==1:
        return V
    elif rtn==2:
        return hc


def getVelocity(r, Xi, ws):
    '''Get node complex velocity spectrum based on platform motion's and relative position from PRP'''

    nw = len(ws)

    dr = np.zeros([3,nw], dtype=complex) # node displacement complex amplitudes
    v  = np.zeros([3,nw], dtype=complex) # velocity
    a  = np.zeros([3,nw], dtype=complex) # acceleration


    for i in range(nw):
        dr[:,i] = Xi[:3,i] + SmallRotate(r, Xi[3:,i])
        v[ :,i] = 1j*ws[i]*dr[:,i]
        a[ :,i] = 1j*ws[i]*v[ :,i]


    return dr, v, a # node dispalcement, velocity, acceleration (Each  [3 x nw])


## Get wave velocity and acceleration complex amplitudes based on wave spectrum at a given location
def getWaveKin(zeta0, beta, w, k, h, r, nw, rho=1025.0, g=9.81):

    # inputs: wave elevation fft, wave freqs, wave numbers, depth, point position

    zeta = np.zeros(nw , dtype=complex ) # local wave elevation
    u  = np.zeros([3,nw], dtype=complex) # local wave kinematics velocity
    ud = np.zeros([3,nw], dtype=complex) # local wave kinematics acceleration
    pDyn = np.zeros(nw , dtype=complex ) # local dynamic pressure

    for i in range(nw):

        # .............................. wave elevation ...............................
        zeta[i] = zeta0[i]* np.exp( -1j*(k[i]*(np.cos(beta)*r[0] + np.sin(beta)*r[1])))  # shift each zetaC to account for location


        # ...................... wave velocities and accelerations ............................
        z = r[2]

        # only process wave kinematics if this node is submerged
        if z < 0:

            # Calculate SINH( k*( z + h ) )/SINH( k*h ) and COSH( k*( z + h ) )/SINH( k*h ) and COSH( k*( z + h ) )/COSH( k*h )
            # given the wave number, k, water depth, h, and elevation z, as inputs.
            if (    k[i]   == 0.0  ):                   # When .TRUE., the shallow water formulation is ill-conditioned; thus, the known value of unity is returned.
                SINHNumOvrSIHNDen = 1.0
                breakpoint()
                COSHNumOvrSIHNDen = 99999.0
                COSHNumOvrCOSHDen = 99999.0   # <<< check
            elif ( k[i]*h >  89.4 ):                # When .TRUE., the shallow water formulation will trigger a floating point overflow error; however, with h > 14.23*wavelength (since k = 2*Pi/wavelength) we can use the numerically-stable deep water formulation instead.
                SINHNumOvrSIHNDen = np.exp( k[i]*z )
                COSHNumOvrSIHNDen = np.exp( k[i]*z )
                COSHNumOvrCOSHDen = np.exp( k[i]*z ) + np.exp(-k[i]*(z + 2.0*h))
            else:                                    # 0 < k*h <= 89.4; use the shallow water formulation.
                SINHNumOvrSIHNDen = np.sinh( k[i]*( z + h ) )/np.sinh( k[i]*h );
                COSHNumOvrSIHNDen = np.cosh( k[i]*( z + h ) )/np.sinh( k[i]*h );
                COSHNumOvrCOSHDen = np.real( np.cosh(k[i]*(z+h)) )/np.cosh(k[i]*h)   # <<< check

            # Fourier transform of wave velocities
            u[0,i] =    w[i]* zeta[i]*COSHNumOvrSIHNDen *np.cos(beta)
            u[1,i] =    w[i]* zeta[i]*COSHNumOvrSIHNDen *np.sin(beta)
            u[2,i] = 1j*w[i]* zeta[i]*SINHNumOvrSIHNDen

            # Fourier transform of wave accelerations
            ud[:,i] = 1j*w[i]*u[:,i]

            # Fourier transform of dynamic pressure
            pDyn[i] = rho*g* zeta[i] * COSHNumOvrCOSHDen


    return u, ud, pDyn



# calculate wave number based on wave frequency in rad/s and depth
def waveNumber(omega, h, e=0.001):

    g = 9.81
    # omega - angular frequency of waves

    k = 0                           #initialize  k outside of loop
                                    #error tolerance
    k1 = omega*omega/g                  #deep water approx of wave number
    k2 = omega*omega/(np.tanh(k1*h)*g)      #general formula for wave number
    while np.abs(k2 - k1)/k1 > e:           #repeate until converges
        k1 = k2
        k2 = omega*omega/(np.tanh(k1*h)*g)

    k = k2

    return k


# translate point at location r based on three small angles in th
def SmallRotate(r, th):

    rt = np.zeros(3, dtype=complex)    # translated point

    rt[0] =              th[2]*r[1] - th[1]*r[2]
    rt[1] = th[2]*r[0]              - th[0]*r[2]
    rt[2] = th[1]*r[0] - th[0]*r[1]
    return rt


# given a size-3 vector, vec, return the matrix from the multiplication vec * vec.transpose
def VecVecTrans(vec):

    vvt = np.zeros([3,3])

    for i in range(3):
        for j in range(3):
            vvt[i,j]= vec[i]*vec[j]

    return vvt


# produce alternator matrix
def getH(r):
    '''Produces the alternator matrix for a size-3 vector, r. Multiplying this array by a vector 
    is equivalent to the cross produce of r and that vector.
    '''
    
    H = np.array([[ 0   , r[2],-r[1]],
                  [-r[2], 0   , r[0]],
                  [ r[1],-r[0], 0   ]])

    return H

def rotationMatrix(x3,x2,x1):
    '''Calculates a rotation matrix based on order-z,y,x instrinsic (tait-bryan?) angles, meaning
    they are about the ROTATED axes. (rotation about z-axis would be (0,0,theta) )
    
    Parameters
    ----------
    x3, x2, x1: floats
        The angles that the rotated axes are from the nonrotated axes. Normally roll,pitch,yaw respectively. [rad]

    Returns
    -------
    R : matrix
        The rotation matrix
    '''
    # initialize the sines and cosines
    s1 = np.sin(x1) 
    c1 = np.cos(x1)
    s2 = np.sin(x2) 
    c2 = np.cos(x2)
    s3 = np.sin(x3) 
    c3 = np.cos(x3)
    
    # create the rotation matrix
    R = np.array([[ c1*c2,  c1*s2*s3-c3*s1,  s1*s3+c1*c3*s2],
                  [ c2*s1,  c1*c3+s1*s2*s3,  c3*s1*s2-c1*s3],
                  [   -s2,           c2*s3,           c2*c3]])
    
    return R    

def translateForce3to6DOF(Fin, r):
    '''Takes in a position vector and a force vector (applied at the positon), and calculates
    the resulting 6-DOF force and moment vector.

    :param array r: x,y,z coordinates at which force is acting [m]
    :param array Fin: x,y,z components of force [N]
    :return: the resulting force and moment vector
    :rtype: array
    '''
    Fout = np.zeros(6, dtype=Fin.dtype) # initialize output vector as same dtype as input vector (to support both real and complex inputs)

    Fout[:3] = Fin

    Fout[3:] = np.cross(r, Fin)

    return Fout


def transformForce(f_in, offset=[], orientation=[]):
    '''Transform a size-3 or size-6 force from one reference frame to another
    
    Parameters
    ----------
    f_in : size 3 or 6 array
        the input force vector or force and moment vector
    offset : size-3 array
        the x,y,z coordinates at which f_in is acting, relative to the reference frame at which the force and moment should be returned
    orientation : size-3 array
        The orientation of f_in relative to the reference frame of the results. If size 3: x,y,z Euler angles 
        describing the rotations around each axis (applied in order z, y, x). If 3-by-3, the rotation matrix.
    '''
    
    # input size checks
    if not len(f_in) in [3,6]:
        raise ValueError("f_in input must be size 3 or 6")
    if not len(offset) in [0,3]:
        raise ValueError("offset input if provided must be size 3")
    
    # prep output
    if len(f_in) == 6:
        f = np.array(f_in) 
    elif len(f_in) == 3:
        f = np.hstack([f_in, [0,0,0]]) 
    
    # prep rotation matrix
    if len(orientation) > 0:
        rot = np.array(orientation)
        if rot.shape == (3,):
            rotMat = rotationMatrix(*rot)
        elif rot.shape == (3,3):
            rotMat = rot
        else:
            raise ValueError("orientation input if provided must be size 3 or 3-by-3")
        
    # rotation
    f_in2 = np.array(f_in)
    if len(orientation) > 0:
        f[:3] = np.matmul(rotMat, f_in2[:3])
        if len(f_in) == 6:
            f[3:] = np.matmul(rotMat, f_in2[3:])
        
    # translation
    if len(offset) > 0:
        f[3:] += np.cross(offset, f[:3])  # add moment created by offsetting forces
    
    return f


# translate mass matrix to make 6DOF mass-inertia matrix
def translateMatrix3to6DOF(Min, r):
    '''Transforms a 3x3 matrix to be about a translated reference point, resulting in a 6x6 matrix.'''

    # sub-matrix definitions are accordint to  | m    J |
    #                                          | J^T  I |

    # note that the J term and I terms are zero in this case because the input is just a mass matrix (assumed to be about CG)

    H = getH(r)     # "anti-symmetric tensor components" from Sadeghi and Incecik

    Mout = np.zeros([6,6]) #, dtype=complex)

    # mass matrix  [m'] = [m]
    Mout[:3,:3] = Min

    # product of inertia matrix  [J'] = [m][H] + [J]
    Mout[:3,3:] = np.matmul(Min, H)
    Mout[3:,:3] = Mout[:3,3:].T

    # moment of inertia matrix  [I'] = [H][m][H]^T + [J]^T [H] + [H]^T [J] + [I]

    Mout[3:,3:] = np.matmul(np.matmul(H,Min), H.T)

    return Mout


def translateMatrix6to6DOF(Min, r):
    '''Transforms a 6x6 matrix to be about a translated reference point.
    r is a vector that goes from where you want the reference point to be
    to where the reference point currently is'''

    # sub-matrix definitions are accordint to  | m    J |
    #                                          | J^T  I |

    H = getH(r)     # "anti-symmetric tensor components" from Sadeghi and Incecik

    Mout = np.zeros([6,6]) #, dtype=complex)

    # mass matrix  [m'] = [m]
    Mout[:3,:3] = Min[:3,:3]

    # product of inertia matrix  [J'] = [m][H] + [J]
    Mout[:3,3:] = np.matmul(Min[:3,:3], H) + Min[:3,3:]
    Mout[3:,:3] = Mout[:3,3:].T

    # moment of inertia matrix  [I'] = [H][m][H]^T + [J]^T [H] + [H]^T [J] + [I]
    Mout[3:,3:] = np.matmul(np.matmul(H,Min[:3,:3]), H.T) + np.matmul(Min[3:,:3], H) + np.matmul(H.T, Min[:3,3:]) + Min[3:,3:]

    return Mout


   
def rotateMatrix6(Min, rotMat):
    '''apply a rotation to a 6-by-6 mass/inertia tensor (see Sadeghi and Incecik 2005 for theory)
    the process for each of the following is to 
    1. copy out the relevant 3x3 matrix section,
    2. rotate it, and
    3. paste it into the output 6x6 matrix
    
    PARAMETERS
    ----------
    Min : array(6,6) 
        inputted matrix to be rotated
    rotMat : array(3,3)  
        rotation matrix (DCM)
    '''    
    outMat = np.zeros([6,6])  # rotated matrix

    outMat[:3,:3] = rotateMatrix3(Min[:3,:3], rotMat)    # mass matrix
    outMat[:3,3:] = rotateMatrix3(Min[:3,3:], rotMat)    # product of inertia matrix
    outMat[3:,:3] = outMat[:3,3:].T
    outMat[3:,3:] = rotateMatrix3(Min[3:,3:], rotMat)    # moment of inertia matrix

    return outMat


def rotateMatrix3(Min, rotMat):
    '''apply a rotation to a 3-by-3 mass matrix or any other second order tensor   
    overall operation is [m'] = [a]*[m]*[a]^T
    
    PARAMETERS
    ----------
    Min : array(3,3) 
        inputted matrix to be rotated
    rotMat : array(3,3)  
        rotation matrix (DCM)
    '''
    return np.matmul( np.matmul(rotMat, Min), rotMat.T )


<<<<<<< HEAD
def getRMS(xi):
    '''Calculates standard deviation or RMS of inputted (complex) response amplitude vector.'''
    
    return np.sqrt( np.sum( np.abs(xi)**2 / len(xi) ) )
=======
def getRMS(xi, dw):
    '''Calculates standard deviation or RMS of inputted (complex) response amplitude vector.'''
    
    return np.sqrt( np.sum( np.abs(xi)**2 )*dw )


def getPSD(xi):
    '''Calculates power spectral density from inputted (complex) response amplitude vector. Units of [unit]^2/(rad/s)'''
    
    return np.abs(xi)**2
>>>>>>> 63acc5ef


def JONSWAP(ws, Hs, Tp, Gamma=1.0):
    '''Returns the JONSWAP wave spectrum for the given frequencies and parameters.

    Parameters
    ----------
    ws : float | array
        wave frequencies to compute spectrum at (scalar or 1-D list/array) [rad/s]
    Hs : float
        significant wave height of spectrum [m]
    Tp : float
        peak spectral period [s]
    Gamma : float
        wave peak shape parameter []. The default value of 1.0 gives the Pierson-Moskowitz spectrum.

    Returns
    -------
    S : array
        wave power spectral density array corresponding to frequencies in ws [m^2/Hz]


    This function calculates and returns the one-sided power spectral density spectrum
    at the frequency/frequencies (ws) based on the provided significant wave height,
    peak period, and (optionally) shape parameter gamma.

    This formula for the JONSWAP spectrum is adapted from FAST v7 and based
    on what's documented in IEC 61400-3.
    '''

    # handle both scalar and array inputs
    if isinstance(ws, (list, tuple, np.ndarray)):
        ws = np.array(ws)
    else:
        ws = np.array([ws])

    # initialize output array
    S = np.zeros(len(ws))


    # the calculations
    f        = 0.5/np.pi * ws                         # wave frequencies in Hz
    fpOvrf4  = pow((Tp*f), -4.0)                      # a common term, (fp/f)^4 = (Tp*f)^(-4)
    C        = 1.0 - ( 0.287*np.log(Gamma) )          # normalizing factor
    Sigma = 0.07*(f <= 1.0/Tp) + 0.09*(f > 1.0/Tp)    # scaling factor

    Alpha = np.exp( -0.5*((f*Tp - 1.0)/Sigma)**2 )

    return  0.5/np.pi *C* 0.3125*Hs*Hs*fpOvrf4/f *np.exp( -1.25*fpOvrf4 )* Gamma**Alpha


def printMat(mat):
    '''Print a matrix'''
    for i in range(mat.shape[0]):
        print( "\t".join(["{:+8.3e}"]*mat.shape[1]).format( *mat[i,:] ))

def printVec(vec):
    '''Print a vector'''
    print( "\t".join(["{:+8.3e}"]*len(vec)).format( *vec ))


def getFromDict(dict, key, shape=0, dtype=float, default=None):
    '''
    Function to streamline getting values from design dictionary from YAML file, including error checking.

    Parameters
    ----------
    dict : dict
        the dictionary
    key : string
        the key in the dictionary
    shape : list, optional
        The desired shape of the output. If not provided, assuming scalar output. If -1, any input shape is used.
    dtype : type
        Must be a python type than can serve as a function to format the input value to the right type.
    default : number, optional
        The default value to fill in if the item isn't in the dictionary. Otherwise will raise error if the key doesn't exist.
    '''
    # in future could support nested keys   if type(key)==list: ...

    if key in dict:
        val = dict[key]                                      # get the value from the dictionary
        if shape==0:                                         # scalar input expected
            if np.isscalar(val):
                return dtype(val)
            else:
                raise ValueError(f"Value for key '{key}' is expected to be a scalar but instead is: {val}")
        elif shape==-1:                                      # any input shape accepted
            if np.isscalar(val):
                return dtype(val)
            else:
                return np.array(val, dtype=dtype)
        else:
            if np.isscalar(val):                             # if a scalar value is provided and we need to produce an array (of any shape)
                return np.tile(dtype(val), shape)

            elif np.isscalar(shape):                         # if expecting a 1D array
                if len(val) == shape:
                    return np.array([dtype(v) for v in val])
                else:
                    raise ValueError(f"Value for key '{key}' is not the expected size of {shape} and is instead: {val}")

            else:                                            # must be expecting a multi-D array
                vala = np.array(val, dtype=dtype)            # make array

                if list(vala.shape) == shape:                      # if provided with the right shape
                    return vala
                elif len(shape) > 2:
                    raise ValueError("Function getFromDict isn't set up for shapes larger than 2 dimensions")
                elif vala.ndim==1 and len(vala)==shape[1]:   # if we expect an MxN array, and an array of size N is provided, tile it M times
                    return np.tile(vala, [shape[0], 1] )
                else:
                    raise ValueError(f"Value for key '{key}' is not a compatible size for target size of {shape} and is instead: {val}")

    else:
        if default == None:
            raise ValueError(f"Key '{key}' not found in input file...")
        else:
            if shape==0 or shape==-1:
                return default
            else:
                return np.tile(default, shape)

def convertIEAturbineYAML2RAFT(fname_turbine):
    '''
    This loads data from a standard turbine YAML file and saves to corresponding info in RAFT format YAML.
    '''
    
    import wisdem.inputs as sch    # used for loading turbine YAML and using WISDEM validation process
    from wisdem.commonse.utilities import arc_length
    
    # dictionary to be filled in with turbine data
    d = dict(blade={}, airfoils=[], env={})
    
    # Load wind turbine geometry yaml
    print("Loading turbine YAML file: "+fname_turbine)
    
    run_dir = os.path.dirname( os.path.realpath(__file__) ) + os.sep
    fname_input_wt = os.path.join(run_dir, fname_turbine)
    wt_init = sch.load_geometry_yaml(fname_input_wt)
        
    print(f"'{wt_init['name']}'")
    
    # Conversion of the yaml inputs into CCBlade inputs
    Rhub = 0.5 * wt_init["components"]["hub"]["diameter"] # [m] - hub radius
    d['precone'] = np.rad2deg(wt_init["components"]["hub"]["cone_angle"]) # [deg] - rotor precone angle
    d['shaft_tilt'] = np.rad2deg(wt_init["components"]["nacelle"]["drivetrain"]["uptilt"]) # [deg] -  nacelle uptilt angle
    d['overhang'] = wt_init["components"]["nacelle"]["drivetrain"]["overhang"] # [m] - distance from tower centerline to blade root location?
    d['nBlades'] = wt_init["assembly"]["number_of_blades"] # [-] - number of blades

    # Set discretization parameters
    n_span = 30 # [-] - number of blade stations along span
    grid = np.linspace(0., 1., n_span) # equally spaced grid along blade span, root=0 tip=1

    # Blade quantities
    blade = wt_init["components"]["blade"]["outer_shape_bem"]
    rotor_diameter = wt_init["assembly"]["rotor_diameter"]
    blade_ref_axis = np.zeros((n_span, 3))
    blade_ref_axis[:, 0] = np.interp(grid, blade["reference_axis"]["x"]["grid"], blade["reference_axis"]["x"]["values"])
    blade_ref_axis[:, 1] = np.interp(grid, blade["reference_axis"]["y"]["grid"], blade["reference_axis"]["y"]["values"])
    blade_ref_axis[:, 2] = np.interp(grid, blade["reference_axis"]["z"]["grid"], blade["reference_axis"]["z"]["values"])
    if rotor_diameter != 0.0:
        blade_ref_axis[:, 2] = (blade_ref_axis[:, 2] * rotor_diameter / ((arc_length(blade_ref_axis)[-1] + Rhub) * 2.0))
    d['blade']['r'          ] = blade_ref_axis[1:-1, 2] + Rhub # [m] - radial position along straight blade pitch axis
    d['blade']['Rtip'       ] = blade_ref_axis[-1, 2] + Rhub
    d['blade']['chord'      ] = np.interp(grid[1:-1], blade["chord"]["grid"], blade["chord"]["values"]) # [m] - blade chord distributed along r
    d['blade']['theta'      ] = np.rad2deg(np.interp(grid[1:-1], blade["twist"]["grid"], blade["twist"]["values"])) # [deg] - blade twist distributed along r
    d['blade']['precurve'   ] = blade_ref_axis[1:-1, 0] # [m] - blade prebend distributed along r, usually negative for upwind rotors
    d['blade']['precurveTip'] = blade_ref_axis[-1, 0] # [m] - prebend at blade tip
    d['blade']['presweep'   ] = blade_ref_axis[1:-1, 1] # [m] - blade presweep distributed along r, usually positive
    d['blade']['presweepTip'] = blade_ref_axis[-1, 1] # [m] - presweep at blade tip

    # Hub height
    if wt_init["assembly"]["hub_height"] != 0.0:
        d['Zhub'] = wt_init["assembly"]["hub_height"]
    else:
        d['Zhub'] = wt_init["components"]["tower"]["outer_shape_bem"]["reference_axis"]["z"]["values"][-1] + wt_init["components"]["nacelle"]["drivetrain"]["distance_tt_hub"]

    d['Rhub'] = Rhub


    # Atmospheric boundary layer data
    d['env']['rho'     ] = wt_init['environment']["air_density"] # [kg/m3] - density of air
    d['env']['mu'      ] = wt_init['environment']["air_dyn_viscosity"] # [kg/(ms)] - dynamic viscosity of air
    d['env']['shearExp'] = wt_init['environment']["shear_exp"] # [-] - shear exponent


    # Airfoil data
    n_af = len(wt_init["airfoils"])
    
    d['blade']['airfoils'] = {'grid': blade["airfoil_position"]["grid"], 'labels': blade["airfoil_position"]["labels"]}
    
   
    for i in range(n_af):
        af_name = wt_init["airfoils"][i]["name"]
        
        afdict = {'name': af_name, 'relative_thickness': wt_init["airfoils"][i]["relative_thickness"], 
                  'key': ['alpha', 'c_l', 'c_d', 'c_m'], 'data': [] }

        if len( wt_init["airfoils"][i]["polars"] ) > 1:
            print(f"Warning for airfoil {af_name}, RAFT only uses one polar entry (the first one).")
        
        n = len(wt_init["airfoils"][i]["polars"][0]["c_l"]["grid"])
        
        for j in range(n):
        
            # make sure each of cl, cd, and cm have the same AOA values (we don't handle the weird alternative)
            if (    wt_init["airfoils"][i]["polars"][0]["c_l"]["grid"][j] == wt_init["airfoils"][i]["polars"][0]["c_d"]["grid"][j]
                and wt_init["airfoils"][i]["polars"][0]["c_l"]["grid"][j]== wt_init["airfoils"][i]["polars"][0]["c_m"]["grid"][j] ):
                
                afdict['data'].append( [ rad2deg(wt_init["airfoils"][i]["polars"][0]["c_l"]["grid"][j]),
                                                 wt_init["airfoils"][i]["polars"][0]["c_l"]["values"][j],
                                                 wt_init["airfoils"][i]["polars"][0]["c_d"]["values"][j],
                                                 wt_init["airfoils"][i]["polars"][0]["c_m"]["values"][j] ] )
            
            else:            
                raise ValueError(f"AOA values for airfoil {af_name} are not consistent between Cl, Cd, and Cm at index {j}.")
    
        d['airfoils'].append(afdict)
        
    # write YAML file manually for better formatting
    with open("test.yaml", 'w') as outfile:
        #yaml.dump(d, outfile)
        
        outfile.write(f"# RAFT-style YAML inputs for turbine \n\n")
        outfile.write(f"turbine:\n")
        outfile.write(f"    nBlades     : {d['nBlades']}     # number of blades\n")
        outfile.write(f"    Zhub        : {d['Zhub']}        # hub height [m]\n")
        outfile.write(f"    Rhub        : {d['Rhub']}        # hub radius [m]\n")
        outfile.write(f"    precone     : {d['precone']}     # [rad]\n")
        outfile.write(f"    shaft_tilt  : {d['shaft_tilt']}  # [rad]\n")
        outfile.write(f"    overhang    : {d['overhang']}  # [m]\n\n")
        outfile.write(f"    env: \n")
        outfile.write(f"        rho     : {d['env']['rho']}   # air density [kg/m^3]\n")
        outfile.write(f"        mu      : {d['env']['mu']}   # air dynamic viscosity\n")
        outfile.write(f"        shearExp: {d['env']['shearExp']}  # shear exponent\n\n")
        
        outfile.write(f"    blade: \n")
        outfile.write(f"        precurveTip : {d['blade']['precurveTip']}  # \n")
        outfile.write(f"        presweepTip : {d['blade']['presweepTip']}  # \n")
        outfile.write(f"        Rtip        : {d['blade']['Rtip']}         # rotor radius\n\n")
        
        outfile.write(f"        geometry: #  r     chord    theta  precurve  presweep\n")
        outfile.write(f"          #         (m)     (m)     (deg)     (m)      (m)\n")
        for i in range(len(d['blade']['r'])):
            outfile.write("          - [{:10.3f}, {:7.3f}, {:7.3f}, {:7.3f}, {:7.3f} ]\n".format(
                                      d['blade']['r'       ][i],
                                      d['blade']['chord'   ][i],
                                      d['blade']['theta'   ][i],
                                      d['blade']['precurve'][i],
                                      d['blade']['presweep'][i] ) )
        
        outfile.write(f"\n")
        outfile.write(f"        airfoils: # location   name \n")
        outfile.write(f"          #         (0-1)     (string)     name must match name in airfoils list\n")
        for i in range(len(d['blade']['airfoils']['grid'])):
            outfile.write("          - [  {:10.5f}, {:30} ]\n".format(d['blade']['airfoils']['grid'][i], d['blade']['airfoils']['labels'][i]) )
        
        
        
        outfile.write(f"\n    airfoils: \n")
        
        for iaf in range(n_af):
            outfile.write(f"      - name               : {d['airfoils'][iaf]['name']}  # \n")
            outfile.write(f"        relative_thickness : {d['airfoils'][iaf]['relative_thickness']}  # \n")
            outfile.write(f"        data:  #  alpha      c_l         c_d         c_m   \n")
            outfile.write(f"          #       (deg)      (-)         (-)         (-)\n")
            for j in range(len(d['airfoils'][iaf]['data'])):
                outfile.write("          - [{:10.2f}, {:10.5f}, {:10.5f}, {:10.5f} ] \n".format( *d['airfoils'][iaf]['data'][j] ))
        
        print("DIBE")
    
    return d
    
    
if __name__ == '__main__':
    
    
    d = convertIEAturbineYAML2RAFT('../designs/rotors/IEA-15-240-RWT.yaml')<|MERGE_RESOLUTION|>--- conflicted
+++ resolved
@@ -377,12 +377,6 @@
     return np.matmul( np.matmul(rotMat, Min), rotMat.T )
 
 
-<<<<<<< HEAD
-def getRMS(xi):
-    '''Calculates standard deviation or RMS of inputted (complex) response amplitude vector.'''
-    
-    return np.sqrt( np.sum( np.abs(xi)**2 / len(xi) ) )
-=======
 def getRMS(xi, dw):
     '''Calculates standard deviation or RMS of inputted (complex) response amplitude vector.'''
     
@@ -393,7 +387,6 @@
     '''Calculates power spectral density from inputted (complex) response amplitude vector. Units of [unit]^2/(rad/s)'''
     
     return np.abs(xi)**2
->>>>>>> 63acc5ef
 
 
 def JONSWAP(ws, Hs, Tp, Gamma=1.0):
