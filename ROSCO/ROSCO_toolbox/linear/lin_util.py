--- conflicted
+++ resolved
@@ -116,11 +116,7 @@
     # Find standard transfer functions
     sens_sys = pc_sensitivity(linturb, controller, u_eval)
     ol_sys = pc_openloop(linturb, controller, u_eval)
-<<<<<<< HEAD
-    cl_sys = pc_closedloop(linturb, controller, u_eval)
-=======
     # Convert to state space
->>>>>>> e617cfe4
     sp_plant = sp.signal.StateSpace(ol_sys.A, ol_sys.B, ol_sys.C, ol_sys.D)
     sp_sens = sp.signal.StateSpace(sens_sys.A, sens_sys.B, sens_sys.C, sens_sys.D)
 
@@ -164,18 +160,12 @@
                     'finite_diff_rel_step': 1e-8})
                 # Make sure this didn't fail
                 if res.status != 0:
-<<<<<<< HEAD
-=======
                     # if optimization failed, just use the closest value from the initial sweep
->>>>>>> e617cfe4
                     sm2 = nearest_nyquist
                 else:
                     sm2 = min(abs(res.fun), abs(nearest_nyquist))
 
-<<<<<<< HEAD
-=======
                 # Dubious error catching because of strange nyquist shapes in unstable systems
->>>>>>> e617cfe4
                 sm_list = [sm, sm2]
                 mag_list = [np.abs(sm_mag), np.abs(mag_at_min)]
                 sm = sm_list[np.argmax(mag_list)]
@@ -184,18 +174,10 @@
             res = sp.optimize.minimize(nyquist_min, nearest_nyquist_freq, method='SLSQP',
                                        options={'finite_diff_rel_step': 1e-6})
             if res.status != 0:
-<<<<<<< HEAD
-                sm = nearest_nyquist
-            else:
-                sm = min(res.fun, nearest_nyquist)
-
-
-=======
                  # if optimization failed, just use the closest value from the initial sweep
                 sm = nearest_nyquist
             else:
                 sm = min(res.fun, nearest_nyquist)
->>>>>>> e617cfe4
 
     return sm
 
