--- conflicted
+++ resolved
@@ -158,13 +158,8 @@
         TSR_rated = rated_rotor_speed*R/turbine.v_rated  # TSR at rated
 
         # separate wind speeds by operation regions
-<<<<<<< HEAD
-        v_below_rated = np.linspace(turbine.v_min,turbine.v_rated, num=30)[:-1]             # below rated
-        v_above_rated = np.linspace(turbine.v_rated,turbine.v_max, num=30)             # above rated
-=======
         v_below_rated = np.linspace(turbine.v_min,turbine.v_rated, num=30)             # below rated
         v_above_rated = np.linspace(turbine.v_rated,turbine.v_max, num=30)[1:]             # above rated
->>>>>>> 1b7f5275
         v = np.concatenate((v_below_rated, v_above_rated))
 
         # separate TSRs by operations regions
@@ -194,8 +189,7 @@
             # Find pitch angle as a function of expected operating CP for each TSR
             Cp_TSR = np.ndarray.flatten(turbine.Cp.interp_surface(turbine.pitch_initial_rad, TSR_op[i]))     # all Cp values for a given tsr
             Cp_op[i] = np.clip(Cp_op[i], np.min(Cp_TSR), np.max(Cp_TSR))        # saturate Cp values to be on Cp surface
-            Cp_maxidx = Cp_TSR.argmax()                                                                 # Find maximum Cp value for this TSR
-            f_cp_pitch = interpolate.interp1d(Cp_TSR[Cp_maxidx:],pitch_initial_rad[Cp_maxidx:])         # interpolate function for Cp(tsr) values
+            f_cp_pitch = interpolate.interp1d(Cp_TSR,pitch_initial_rad)         # interpolate function for Cp(tsr) values
             # expected operation blade pitch values
             if v[i] <= turbine.v_rated and isinstance(self.min_pitch, float): # Below rated & defined min_pitch
                 pitch_op[i] = min(self.min_pitch, f_cp_pitch(Cp_op[i]))
@@ -485,7 +479,7 @@
             else:
                 Ct_max[i] = np.minimum( np.max(Ct_tsr), Ct_max[i])
             # Define minimum pitch angle
-            f_pitch_min = interpolate.interp1d(Ct_tsr, turbine.pitch_initial_rad, kind='linear', bounds_error=False, fill_value=(turbine.pitch_initial_rad[0],turbine.pitch_initial_rad[-1]))
+            f_pitch_min = interpolate.interp1d(Ct_tsr, turbine.pitch_initial_rad, kind='cubic', bounds_error=False, fill_value=(turbine.pitch_initial_rad[0],turbine.pitch_initial_rad[-1]))
             pitch_min[i] = max(controller.min_pitch, f_pitch_min(Ct_max[i]))
 
         controller.ps_min_bld_pitch = pitch_min
