--- conflicted
+++ resolved
@@ -28,12 +28,9 @@
 from matplotlib import transforms
 from itertools import takewhile, product
 import struct
-<<<<<<< HEAD
-import subprocess
-=======
->>>>>>> 1b7f5275
 import ROSCO_toolbox
 
+from ROSCO_toolbox.ofTools.util import spectral
 # Some useful constants
 now = datetime.datetime.now()
 pi = np.pi
@@ -458,11 +455,7 @@
     return DISCON_dict
 
 
-<<<<<<< HEAD
-def run_openfast(fast_dir, fastcall='openfast', fastfile=None, chdir=True):
-=======
 def run_openfast(fast_dir,fastcall='openfast',fastfile=None,chdir=False):
->>>>>>> 1b7f5275
     '''
     Runs a openfast openfast simulation.
     
@@ -490,11 +483,17 @@
     print('Using {} to run OpenFAST simulation'.format(fastfile))
 
     if chdir: # Change cwd before calling OpenFAST -- note: This is an artifact of needing to call OpenFAST from the same directory as DISCON.IN
-        cwd = fast_dir
+        # save starting file path 
+        original_path = os.getcwd()
+        # change path, run OpenFAST
+        os.chdir(fast_dir)
+        print('Running OpenFAST simulation for {} through the ROSCO toolbox...'.format(fastfile))
+        os.system('{} {}'.format(fastcall, os.path.join(fastfile)))
+        print('OpenFAST simulation complete. ')
+        # return to original path
+        os.chdir(original_path)
     else:
-        cwd = None
-
-    print('Running OpenFAST simulation for {} through the ROSCO toolbox...'.format(fastfile))
-        # os.system('{} {}'.format(fastcall, os.path.join(fastfile)))
-    subprocess.run([fastcall, os.path.join(fastfile)], check=True, cwd=cwd)
-    print('OpenFAST simulation complete.')+        # Run OpenFAST
+        print('Running OpenFAST simulation for {} through the ROSCO toolbox...'.format(fastfile))
+        os.system('{} {}'.format(fastcall, os.path.join(fast_dir,fastfile)))
+        print('OpenFAST simulation complete. ')
