--- conflicted
+++ resolved
@@ -6,11 +6,7 @@
 1                      WakeMod      - Type of wake/induction model (switch) {0=none, 1=BEMT, 2=DBEMT, 3=OLAF} [WakeMod cannot be 2 or 3 when linearizing]
 2                      AFAeroMod    - Type of blade airfoil aerodynamics model (switch) {1=steady model, 2=Beddoes-Leishman unsteady model} [AFAeroMod must be 1 when linearizing]
 1                      TwrPotent   - Type tower influence on wind based on potential flow around the tower (switch) {0=none, 1=baseline potential flow, 2=potential flow with Bak correction}
-<<<<<<< HEAD
-False                  TwrShadow    - Calculate tower influence on wind based on downstream tower shadow (switch) {0=none, 1=Powles model, 2=Eames model}
-=======
 0                      TwrShadow    - Calculate tower influence on wind based on downstream tower shadow (switch) {0=none, 1=Powles model, 2=Eames model}
->>>>>>> 1b7f5275
 True                   TwrAero     - Calculate tower aerodynamic loads? (flag)
 False                  FrozenWake  - Assume frozen wake during linearization? (flag) [used only when WakeMod=1 and when linearizing]
 False                  CavitCheck   - Perform cavitation check? (flag) [AFAeroMod must be 1 when CavitCheck=true]
