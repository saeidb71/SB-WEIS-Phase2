# Copyright 2019 NREL

# Licensed under the Apache License, Version 2.0 (the "License"); you may not use
# this file except in compliance with the License. You may obtain a copy of the
# License at http://www.apache.org/licenses/LICENSE-2.0

# Unless required by applicable law or agreed to in writing, software distributed
# under the License is distributed on an "AS IS" BASIS, WITHOUT WARRANTIES OR
# CONDITIONS OF ANY KIND, either express or implied. See the License for the
# specific language governing permissions and limitations under the License.

import numpy as np
import sys
import datetime
from scipy import interpolate, gradient, integrate

# Some useful constants
now = datetime.datetime.now()
pi = np.pi
rad2deg = np.rad2deg(1)
deg2rad = np.deg2rad(1)
rpm2RadSec = 2.0*(np.pi)/60.0
RadSec2rpm = 60/(2.0 * np.pi)

class Controller():
    """
    Class Controller used to calculate controller tunings parameters


    Methods:
    -------
    tune_controller

    Parameters:
    -----------
    controller_params: dict
                       Dictionary containing controller paramaters that need to be defined
    """

    def __init__(self, controller_params):
        ''' 
        Load controller tuning parameters from input dictionary
        '''

        print('-----------------------------------------------------------------------------')
        print('   Tuning a reference wind turbine controller using NREL\'s ROSCO toolbox    ')
        # print('      Developed by Nikhar J. Abbas for collaborative research purposes.      ')
        print('-----------------------------------------------------------------------------')

        # Controller Flags
        self.LoggingLevel = controller_params['LoggingLevel']
        self.F_LPFType = controller_params['F_LPFType']
        self.F_NotchType = controller_params['F_NotchType']
        self.IPC_ControlMode = controller_params['IPC_ControlMode']
        self.VS_ControlMode = controller_params['VS_ControlMode']
        self.PC_ControlMode = controller_params['PC_ControlMode']
        self.Y_ControlMode = controller_params['Y_ControlMode']
        self.SS_Mode = controller_params['SS_Mode']
        self.WE_Mode = controller_params['WE_Mode']
        self.PS_Mode = controller_params['PS_Mode']
        self.SD_Mode = controller_params['SD_Mode']
        self.Fl_Mode = controller_params['Fl_Mode']
        self.Flp_Mode = controller_params['Flp_Mode']

        # Necessary parameters
        self.zeta_pc = controller_params['zeta_pc']
        self.omega_pc = controller_params['omega_pc']
        self.zeta_vs = controller_params['zeta_vs']
        self.omega_vs = controller_params['omega_vs']
        if self.Flp_Mode > 0:
            self.zeta_flp = controller_params['zeta_flp']
            self.omega_flp = controller_params['omega_flp']

        # Optional parameters, default to standard if not defined
        if isinstance(controller_params['min_pitch'], float):
            self.min_pitch = controller_params['min_pitch']
        else:
            self.min_pitch = None
        
        if controller_params['max_pitch']:
            self.max_pitch = controller_params['max_pitch']
        else:
            self.max_pitch = 90*deg2rad      # Default to 90 degrees max pitch
        
        if controller_params['vs_minspd']:
            self.vs_minspd = controller_params['vs_minspd']
        else:
            self.vs_minspd = None 

        if controller_params['ss_vsgain']:
            self.ss_vsgain = controller_params['ss_vsgain']
        else:
            self.ss_vsgain = 1.      # Default to 100% setpoint shift
        
        if controller_params['ss_pcgain']:
            self.ss_pcgain = controller_params['ss_pcgain']
        else:
            self.ss_pcgain = 0.001      # Default to 0.1% setpoint shift
        
        if controller_params['ss_cornerfreq']:
            self.ss_cornerfreq = controller_params['ss_cornerfreq']
        else:
            self.ss_cornerfreq = .62831850001     # Default to 10 second time constant 
        
        if controller_params['ps_percent']:
            self.ps_percent = controller_params['ps_percent']
        else:
            self.ps_percent = 0.75      # Default to 75% peak shaving

        # critical damping if LPFType = 2
        if controller_params['F_LPFType']:
            if controller_params['F_LPFType'] == 2:
                self.F_LPFDamping = 0.7
            else:
                self.F_LPFDamping = 0.0
        else:
            self.F_LPFDamping = 0.0

        # Shutdown filter default cornering freq at 15s time constant
        if controller_params['sd_cornerfreq']:
            self.sd_cornerfreq = controller_params['sd_cornerfreq']
        else:
            self.sd_cornerfreq = 0.41888
        
        if controller_params['sd_maxpit']:
            self.sd_maxpit = controller_params['sd_maxpit']
        else:
            self.sd_maxpit = None

        if controller_params['flp_maxpit']:
            self.flp_maxpit = controller_params['flp_maxpit']
        else:
            if controller_params['Flp_Mode'] > 0:
                self.flp_maxpit = 10.0 * deg2rad
            else:
                self.flp_maxpit = 0.0

    def tune_controller(self, turbine):
        """
        Given a turbine model, tune a controller based on the NREL generic controller tuning process

        Parameters:
        -----------
        turbine : class
                  Turbine class containing necessary turbine information to accurately tune the controller. 
        """
        # -------------Load Parameters ------------- #
        # Re-define Turbine Parameters for shorthand
        J = turbine.J                           # Total rotor inertial (kg-m^2) 
        rho = turbine.rho                       # Air density (kg/m^3)
        R = turbine.rotor_radius                    # Rotor radius (m)
        Ar = np.pi*R**2                         # Rotor area (m^2)
        Ng = turbine.Ng                         # Gearbox ratio (-)
        rated_rotor_speed = turbine.rated_rotor_speed               # Rated rotor speed (rad/s)


        # -------------Define Operation Points ------------- #
        TSR_rated = rated_rotor_speed*R/turbine.v_rated  # TSR at rated

        # separate wind speeds by operation regions
<<<<<<< HEAD
        v_below_rated = np.linspace(turbine.v_min,turbine.v_rated, num=30)             # below rated
        v_above_rated = np.linspace(turbine.v_rated,turbine.v_max, num=30)[1:]             # above rated
=======
        v_below_rated = np.linspace(turbine.v_min,turbine.v_rated, num=30)[:-1]             # below rated
        v_above_rated = np.linspace(turbine.v_rated,turbine.v_max, num=30)             # above rated
>>>>>>> 381ae286
        v = np.concatenate((v_below_rated, v_above_rated))

        # separate TSRs by operations regions
        TSR_below_rated = np.ones(len(v_below_rated))*turbine.TSR_operational # below rated     
        TSR_above_rated = rated_rotor_speed*R/v_above_rated                   # above rated
        # TSR_below_rated = np.minimum(np.max(TSR_above_rated), TSR_below_rated)
        TSR_op = np.concatenate((TSR_below_rated, TSR_above_rated))   # operational TSRs

        # Find expected operational Cp values
        Cp_above_rated = turbine.Cp.interp_surface(0,TSR_above_rated[0])             # Cp during rated operation (not optimal). Assumes cut-in bld pitch to be 0
        Cp_op_br = np.ones(len(v_below_rated)) * turbine.Cp.max              # below rated
        Cp_op_ar = Cp_above_rated * (TSR_above_rated/TSR_rated)**3           # above rated
        Cp_op = np.concatenate((Cp_op_br, Cp_op_ar))                # operational CPs to linearize around
        pitch_initial_rad = turbine.pitch_initial_rad
        TSR_initial = turbine.TSR_initial

        # initialize variables
        pitch_op    = np.empty(len(TSR_op))
        dCp_beta    = np.empty(len(TSR_op))
        dCp_TSR     = np.empty(len(TSR_op))
        dCt_beta    = np.empty(len(TSR_op))
        dCt_TSR     = np.empty(len(TSR_op))
        Ct_op       = np.empty(len(TSR_op))

        # ------------- Find Linearized State "Matrices" ------------- #
        for i in range(len(TSR_op)):
            # Find pitch angle as a function of expected operating CP for each TSR
            Cp_TSR = np.ndarray.flatten(turbine.Cp.interp_surface(turbine.pitch_initial_rad, TSR_op[i]))     # all Cp values for a given tsr
            Cp_op[i] = np.clip(Cp_op[i], np.min(Cp_TSR), np.max(Cp_TSR))        # saturate Cp values to be on Cp surface
            Cp_maxidx = Cp_TSR.argmax()                                                                 # Find maximum Cp value for this TSR
            f_cp_pitch = interpolate.interp1d(Cp_TSR[Cp_maxidx:],pitch_initial_rad[Cp_maxidx:])         # interpolate function for Cp(tsr) values
            # expected operation blade pitch values
            if v[i] <= turbine.v_rated and isinstance(self.min_pitch, float): # Below rated & defined min_pitch
                pitch_op[i] = min(self.min_pitch, f_cp_pitch(Cp_op[i]))
            elif isinstance(self.min_pitch, float):
                pitch_op[i] = max(self.min_pitch, f_cp_pitch(Cp_op[i]))             
            else:
                pitch_op[i] = f_cp_pitch(Cp_op[i])     

            dCp_beta[i], dCp_TSR[i] = turbine.Cp.interp_gradient(pitch_op[i],TSR_op[i])       # gradients of Cp surface in Beta and TSR directions
            dCt_beta[i], dCt_TSR[i] = turbine.Ct.interp_gradient(pitch_op[i],TSR_op[i])       # gradients of Cp surface in Beta and TSR directions
        
            # Thrust
            Ct_TSR      = np.ndarray.flatten(turbine.Ct.interp_surface(turbine.pitch_initial_rad, TSR_op[i]))     # all Cp values for a given tsr
            f_ct        = interpolate.interp1d(pitch_initial_rad,Ct_TSR)
            Ct_op[i]    = f_ct(pitch_op[i])
            Ct_op[i]    = np.clip(Ct_op[i], np.min(Ct_TSR), np.max(Ct_TSR))        # saturate Ct values to be on Ct surface


        # Define minimum pitch saturation to be at Cp-maximizing pitch angle if not specifically defined
        if not isinstance(self.min_pitch, float):
            self.min_pitch = pitch_op[0]

        # Full Cx surface gradients
        dCp_dbeta   = dCp_beta/np.diff(pitch_initial_rad)[0]
        dCp_dTSR    = dCp_TSR/np.diff(TSR_initial)[0]
        dCt_dbeta   = dCt_beta/np.diff(pitch_initial_rad)[0]
        dCt_dTSR    = dCt_TSR/np.diff(TSR_initial)[0]
        
        # Linearized system derivatives
        dtau_dbeta      = Ng/2*rho*Ar*R*(1/TSR_op)*dCp_dbeta*v**2
        dtau_dlambda    = Ng/2*rho*Ar*R*v**2*(1/(TSR_op**2))*(dCp_dTSR*TSR_op - Cp_op)
        dlambda_domega  = R/v/Ng
        dtau_domega     = dtau_dlambda*dlambda_domega

        dlambda_dv      = -(TSR_op/v)

        Pi_beta         = 1/2 * rho * Ar * v**2 * dCt_dbeta
        Pi_omega        = 1/2 * rho * Ar * R * v * dCt_dTSR
        Pi_wind         = 1/2 * rho * Ar * v**2 * dCt_dTSR * dlambda_dv + rho * Ar * v * Ct_op

        # Second order system coefficients
        A = dtau_domega/J             # Plant pole
        B_tau = -Ng**2/J              # Torque input  
        B_beta = dtau_dbeta/J         # Blade pitch input 

        # Wind Disturbance Input
        dtau_dv = (0.5 * rho * Ar * 1/rated_rotor_speed) * (dCp_dTSR*dlambda_dv*v**3 + Cp_op*3*v**2) 
        B_wind = dtau_dv/J # wind speed input - currently unused 


        # separate and define below and above rated parameters
        A_vs = A[0:len(v_below_rated)]          # below rated
        A_pc = A[-len(v_above_rated)+1:]     # above rated
        B_tau = B_tau * np.ones(len(v))

        # -- Find gain schedule --
        self.pc_gain_schedule = ControllerTypes()
        self.pc_gain_schedule.second_order_PI(self.zeta_pc, self.omega_pc,A_pc,B_beta[-len(v_above_rated)+1:],linearize=True,v=v_above_rated[1:])
        self.vs_gain_schedule = ControllerTypes()
        self.vs_gain_schedule.second_order_PI(self.zeta_vs, self.omega_vs,A_vs,B_tau[0:len(v_below_rated)],linearize=False,v=v_below_rated)

        # -- Find K for Komega_g^2 --
        self.vs_rgn2K = (pi*rho*R**5.0 * turbine.Cp.max) / (2.0 * turbine.Cp.TSR_opt**3 * Ng**3)/ (turbine.GenEff/100 * turbine.GBoxEff/100)
        self.vs_refspd = min(turbine.TSR_operational * turbine.v_rated/R, turbine.rated_rotor_speed) * Ng

        # -- Define some setpoints --
        # minimum rotor speed saturation limits
        if self.vs_minspd:
            self.vs_minspd = np.maximum(self.vs_minspd, (turbine.TSR_operational * turbine.v_min / turbine.rotor_radius) * Ng)
        else: 
            self.vs_minspd = (turbine.TSR_operational * turbine.v_min / turbine.rotor_radius) * Ng
        self.pc_minspd = self.vs_minspd

        # max pitch angle for shutdown
        if self.sd_maxpit:
            self.sd_maxpit = self.sd_maxpit
        else:
            self.sd_maxpit = pitch_op[-1]

        # Store some variables
        self.v              = v                                  # Wind speed (m/s)
        self.v_below_rated  = v_below_rated
        self.pitch_op       = pitch_op
        self.pitch_op_pc    = pitch_op[-len(v_above_rated)+1:]
        self.TSR_op         = TSR_op
        self.A              = A 
        self.B_beta         = B_beta
        self.B_tau          = B_tau
        self.B_wind         = B_wind
        self.TSR_op         = TSR_op
        self.omega_op       = np.minimum(turbine.rated_rotor_speed, TSR_op*v/R)
        self.Pi_omega       = Pi_omega
        self.Pi_beta        = Pi_beta
        self.Pi_wind        = Pi_wind

        # - Might want these to debug -
        # self.Cp_op = Cp_op

        # --- Minimum pitch saturation ---
        self.ps_min_bld_pitch = np.ones(len(self.pitch_op)) * self.min_pitch
        self.ps = ControllerBlocks()

        if self.PS_Mode == 1:  # Peak Shaving
            self.ps.peak_shaving(self, turbine)
        elif self.PS_Mode == 2: # Cp-maximizing minimum pitch saturation
            self.ps.min_pitch_saturation(self,turbine)
        elif self.PS_Mode == 3: # Peak shaving and Cp-maximizing minimum pitch saturation
            self.ps.peak_shaving(self, turbine)
            self.ps.min_pitch_saturation(self,turbine)

        # --- Floating feedback term ---
        if self.Fl_Mode == 1: # Floating feedback
            Kp_float = (dtau_dv/dtau_dbeta) * turbine.TowerHt * Ng 
            f_kp     = interpolate.interp1d(v,Kp_float)
            self.Kp_float = f_kp(turbine.v_rated * (1.05))   # get Kp at v_rated + 0.5 m/s
            # Turn on the notch filter if floating
            self.F_NotchType = 2
            
            # And check for .yaml input inconsistencies
            if turbine.twr_freq == 0.0 or turbine.ptfm_freq == 0.0:
                print('WARNING: twr_freq and ptfm_freq should be defined for floating turbine control!!')
        else:
            self.Kp_float = 0.0

        # --- Individual pitch control ---
        self.Ki_ipc1p = 0.0
        
        # Flap actuation 
        if self.Flp_Mode >= 1:
            self.flp_angle = 0.0
            try:
                self.tune_flap_controller(turbine)
            except AttributeError:
                print('ERROR: If Flp_Mode > 0, you need to have blade information loaded in the turbine object.')
                raise
            except UnboundLocalError:
                print('ERROR: You are attempting to tune a flap controller for a blade without flaps!')
                raise
        else:
            self.flp_angle = 0.0
            self.Ki_flap = np.array([0.0])
            self.Kp_flap = np.array([0.0])

    def tune_flap_controller(self,turbine):
        '''
        Tune controller for distributed aerodynamic control

        Parameters:
        -----------
        turbine : class
                  Turbine class containing necessary turbine information to accurately tune the controller. 
        '''
        # Find blade aerodynamic coefficients
        v_rel = []
        phi_vec = []
        alpha=[]
        for i, _ in enumerate(self.v):
            turbine.cc_rotor.induction_inflow=True
            # Axial and tangential inductions
            try: 
                a, ap, alpha0, cl, cd = turbine.cc_rotor.distributedAeroLoads(
                                                self.v[i], self.omega_op[i], self.pitch_op[i], 0.0)
            except ValueError:
                loads, derivs = turbine.cc_rotor.distributedAeroLoads(
                                                self.v[i], self.omega_op[i], self.pitch_op[i], 0.0)
                a = loads['a']
                ap = loads['ap']
                alpha0 = loads['alpha']
                cl = loads['Cl']
                cd = loads['Cd']
                 
            # Relative windspeed
            v_rel.append([np.sqrt(self.v[i]**2*(1-a)**2 + self.omega_op[i]**2*turbine.span**2*(1-ap)**2)])
            # Inflow wind direction
            phi_vec.append(self.pitch_op[i] + turbine.twist*deg2rad)

        # Lift and drag coefficients
        num_af = len(turbine.af_data) # number of airfoils
        Cl0 = np.zeros(num_af)
        Cd0 = np.zeros(num_af)
        Clp = np.zeros(num_af)
        Cdp = np.zeros(num_af)
        Clm = np.zeros(num_af)
        Cdm = np.zeros(num_af)
        
        for i,section in enumerate(turbine.af_data):
            # assume airfoil section as AOA of zero for slope calculations - for now
            a0_ind = section[0]['Alpha'].index(np.min(np.abs(section[0]['Alpha'])))
            # Coefficients 
            if section[0]['NumTabs'] == 3:  # sections with 3 flaps
                Clm[i,] = section[0]['Cl'][a0_ind]
                Cdm[i,] = section[0]['Cd'][a0_ind]
                Cl0[i,] = section[1]['Cl'][a0_ind]
                Cd0[i,] = section[1]['Cd'][a0_ind]
                Clp[i,] = section[2]['Cl'][a0_ind]
                Cdp[i,] = section[2]['Cd'][a0_ind]
                Ctrl_flp = float(section[2]['Ctrl'])
            else:                           # sections without 3 flaps
                Cl0[i,] = Clp[i,] = Clm[i,] = section[0]['Cl'][a0_ind]
                Cd0[i,] = Cdp[i,] = Cdm[i,] = section[0]['Cd'][a0_ind]
                Ctrl = float(section[0]['Ctrl'])

        # Find slopes
        Kcl = (Clp - Cl0)/( (Ctrl_flp-Ctrl)*deg2rad )
        Kcd = (Cdp - Cd0)/( (Ctrl_flp-Ctrl)*deg2rad )

        # Find integrated constants
        self.kappa = np.zeros(len(v_rel))
        C1 = np.zeros(len(v_rel))
        C2 = np.zeros(len(v_rel))
        for i, (v_sec,phi) in enumerate(zip(v_rel, phi_vec)):
            C1[i] = integrate.trapz(0.5 * turbine.rho * turbine.chord * v_sec[0]**2 * turbine.span * Kcl * np.cos(phi))
            C2[i] = integrate.trapz(0.5 * turbine.rho * turbine.chord * v_sec[0]**2 * turbine.span * Kcd * np.sin(phi))
            self.kappa[i]=C1[i]+C2[i]

        # ------ Controller tuning -------
        # Open loop blade response
        zetaf  = turbine.bld_flapwise_damp
        omegaf = turbine.bld_flapwise_freq
        
        # Desired Closed loop response
        # zeta  = self.zeta_flp
        # omega = 4.6/(ts*zeta)

        # PI Gains
        if (self.zeta_flp == 0 or self.omega_flp == 0) or (not self.zeta_flp or not self.omega_flp):
            sys.exit('ERROR! --- Zeta and Omega flap must be nonzero for Flp_Mode >= 1 ---')

        self.Kp_flap = (2*self.zeta_flp*self.omega_flp - 2*zetaf*omegaf)/(self.kappa*omegaf**2)
        self.Ki_flap = (self.omega_flp**2 - omegaf**2)/(self.kappa*omegaf**2)
        
class ControllerBlocks():
    '''
    Class ControllerBlocks defines tuning parameters for additional controller features or "blocks"

    Methods:
    --------
    peak_shaving

    '''
    def __init__(self):
        pass
    
    def peak_shaving(self,controller, turbine):
        ''' 
        Define minimum blade pitch angle for peak shaving routine based on a maximum allowable thrust 

        Parameters:
        -----------
        controller: class
                    Controller class containing controller operational information
        turbine: class
                 Turbine class containing necessary wind turbine information for controller tuning
        '''

        # Re-define Turbine Parameters for shorthand
        J = turbine.J                           # Total rotor inertial (kg-m^2) 
        rho = turbine.rho                       # Air density (kg/m^3)
        R = turbine.rotor_radius                    # Rotor radius (m)
        A = np.pi*R**2                         # Rotor area (m^2)
        Ng = turbine.Ng                         # Gearbox ratio (-)
        rated_rotor_speed = turbine.rated_rotor_speed               # Rated rotor speed (rad/s)

        # Initialize some arrays
        Ct_op = np.empty(len(controller.TSR_op),dtype='float64')
        Ct_max = np.empty(len(controller.TSR_op),dtype='float64')
        beta_min = np.empty(len(controller.TSR_op),dtype='float64')
        # Find unshaved rotor thurst coefficients and associated rotor thrusts
        # for i in len(controller.TSR_op):
        for i in range(len(controller.TSR_op)):
            Ct_op[i] = turbine.Ct.interp_surface(controller.pitch_op[i],controller.TSR_op[i])
            T = 0.5 * rho * A * controller.v**2 * Ct_op

        # Define minimum max thrust and initialize pitch_min
        Tmax = controller.ps_percent * np.max(T)
        pitch_min = np.ones(len(controller.pitch_op)) * controller.min_pitch

        # Modify pitch_min if max thrust exceeds limits
        for i in range(len(controller.TSR_op)):
            # Find Ct values for operational TSR
            # Ct_tsr = turbine.Ct.interp_surface(turbine.pitch_initial_rad, controller.TSR_op[i])
            Ct_tsr = turbine.Ct.interp_surface(turbine.pitch_initial_rad,controller.TSR_op[i])
            # Define max Ct values
            Ct_max[i] = Tmax/(0.5 * rho * A * controller.v[i]**2)
            if T[i] > Tmax:
                Ct_op[i] = Ct_max[i]
            else:
                Ct_max[i] = np.minimum( np.max(Ct_tsr), Ct_max[i])
            # Define minimum pitch angle
            f_pitch_min = interpolate.interp1d(Ct_tsr, turbine.pitch_initial_rad, kind='linear', bounds_error=False, fill_value=(turbine.pitch_initial_rad[0],turbine.pitch_initial_rad[-1]))
            pitch_min[i] = max(controller.min_pitch, f_pitch_min(Ct_max[i]))

        controller.ps_min_bld_pitch = pitch_min

        # save some outputs for analysis or future work
        self.Tshaved = 0.5 * rho * A * controller.v**2 * Ct_op
        self.pitch_min = pitch_min
        self.v = controller.v
        self.Ct_max = Ct_max
        self.Ct_op = Ct_op
        self.T = T

    def min_pitch_saturation(self, controller, turbine):
        
        # Find TSR associated with minimum rotor speed
        TSR_at_minspeed = (controller.vs_minspd/turbine.Ng) * turbine.rotor_radius / controller.v_below_rated
        for i in range(len(TSR_at_minspeed)):
            if TSR_at_minspeed[i] > turbine.Cp.TSR_opt:
                controller.TSR_op[i] = TSR_at_minspeed[i]
        
                # Initialize some arrays
                Cp_op = np.empty(len(turbine.pitch_initial_rad),dtype='float64')
                min_pitch = np.empty(len(TSR_at_minspeed),dtype='float64')
                
        
                # Find Cp-maximizing minimum pitch schedule
                # Find Cp coefficients at below-rated tip speed ratios
                Cp_op = turbine.Cp.interp_surface(turbine.pitch_initial_rad,TSR_at_minspeed[i])
                Cp_max = max(Cp_op)
                f_pitch_min = interpolate.interp1d(Cp_op, turbine.pitch_initial_rad, bounds_error=False, fill_value=(turbine.pitch_initial_rad[0],turbine.pitch_initial_rad[-1]))
                min_pitch[i] = f_pitch_min(Cp_max)
                
                # modify existing minimum pitch schedule
                controller.ps_min_bld_pitch[i] = np.maximum(controller.ps_min_bld_pitch[i], min_pitch[i])
            else:
                return


class ControllerTypes():
    '''
    Class ControllerTypes used to define any types of controllers that can be tuned. 
        Generally, calculates gains based on some pre-defined tuning parameters. 

    Methods:
    --------
    second_order_PI
    '''
    def __init__(self):
        pass

    def second_order_PI(self,zeta,om_n,A,B,linearize=False,v=None):
        '''
        Define proportional integral gain schedule for a closed
            loop system with a standard second-order form.

        Parameters:
        -----------
        zeta : int (-)
               Desired damping ratio 
        om_n : int (rad/s)
               Desired natural frequency 
        A : array_like (1/s)
            Plant poles (state transition matrix)
        B : array_like (varies)
            Plant numerators (input matrix)
        linearize : bool, optional
                    If 'True', find a gain scheduled based on a linearized plant.
        v : array_like (m/s)
            Wind speeds for linearized plant model, if desired. 
        '''
        # Linearize system coefficients w.r.t. wind speed if desired
        if linearize:
            pA = np.polyfit(v,A,1)
            pB = np.polyfit(v,B,1)
            A = pA[0]*v + pA[1]
            B = pB[0]*v + pB[1]

        # Calculate gain schedule
        self.Kp = 1/B * (2*zeta*om_n + A)
        self.Ki = om_n**2/B           <|MERGE_RESOLUTION|>--- conflicted
+++ resolved
@@ -158,13 +158,8 @@
         TSR_rated = rated_rotor_speed*R/turbine.v_rated  # TSR at rated
 
         # separate wind speeds by operation regions
-<<<<<<< HEAD
-        v_below_rated = np.linspace(turbine.v_min,turbine.v_rated, num=30)             # below rated
-        v_above_rated = np.linspace(turbine.v_rated,turbine.v_max, num=30)[1:]             # above rated
-=======
         v_below_rated = np.linspace(turbine.v_min,turbine.v_rated, num=30)[:-1]             # below rated
         v_above_rated = np.linspace(turbine.v_rated,turbine.v_max, num=30)             # above rated
->>>>>>> 381ae286
         v = np.concatenate((v_below_rated, v_above_rated))
 
         # separate TSRs by operations regions
