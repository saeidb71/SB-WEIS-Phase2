--- conflicted
+++ resolved
@@ -41,11 +41,7 @@
 EMAIL = 'nikhar.abbas@nrel.gov'
 AUTHOR = 'NREL National Wind Technology Center'
 REQUIRES_PYTHON = '>=3.4'
-<<<<<<< HEAD
-VERSION = '2.2.0'
-=======
 VERSION = '2.1.0'
->>>>>>> 1b7f5275
 
 # These packages are required for all of the code to be executed. 
 # - Maybe you can get away with older versions...
