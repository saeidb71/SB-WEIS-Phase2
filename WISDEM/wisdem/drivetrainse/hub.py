--- conflicted
+++ resolved
@@ -516,23 +516,6 @@
         self.options.declare("modeling_options")
 
     def setup(self):
-<<<<<<< HEAD
-        opt = self.options['modeling_options']
-            
-        self.add_subsystem('maxtorq',     FindMaxTorque(),    promotes=['*'])
-        self.add_subsystem('hub_shell',   HubShell(gamma=opt['hub_gamma']), promotes=['hub_mass', 'hub_diameter', 'hub_cost', 'hub_cm', 'hub_I',
-                                                                                      'flange_t2shell_t','flange_OD2hub_D','flange_ID2flange_OD','hub_in2out_circ',
-                                                                                      'blade_root_diameter','hub_stress_concentration', 'max_torque',
-                                                                                      'constr_hub_diameter'])
-        self.add_subsystem('spinner',     Spinner(gamma=opt['spinner_gamma']), promotes=['n_blades', 'hub_diameter', 'spinner_mass', 'spinner_cost', 'spinner_cm', 'spinner_I',
-                                                                      'n_front_brackets','n_rear_brackets','clearance_hub_spinner',
-                                                                      'spin_hole_incr', 'blade_root_diameter','spinner_gust_ws'])
-        self.add_subsystem('pitch_system', PitchSystem(), promotes=['n_blades', 'hub_diameter', 'pitch_mass', 'pitch_cost', 'pitch_I','blade_mass','pitch_system_scaling_factor'])
-        self.add_subsystem('adder',        Hub_Adder(), promotes=['hub_mass', 'hub_cost', 'hub_cm', 'hub_I',
-                                                                    'spinner_mass', 'spinner_cost', 'spinner_cm', 'spinner_I',
-                                                                    'pitch_mass', 'pitch_cost', 'pitch_I',
-                                                                    'hub_system_mass', 'hub_system_cost', 'hub_system_cm', 'hub_system_I'])
-=======
         opt = self.options["modeling_options"]
 
         self.add_subsystem("maxtorq", FindMaxTorque(), promotes=["*"])
@@ -608,7 +591,6 @@
             ],
         )
 
->>>>>>> 0163a1b3
 
 if __name__ == "__main__":
 
