#!/usr/bin/env python
# encoding: utf-8

import numpy as np
import openmdao.api as om
from scipy.special import ellipeinc
import wisdem.commonse.utilities as util
from wisdem.commonse.cross_sections import IBeam

<<<<<<< HEAD
def rod_prop(s, Di, ti, rho):
    L  = s.max() - s.min()
    def equal_pts(xi):
        if len(xi) < len(s) and len(xi) == 2:
            x = np.interp((s-s.min())/L, [0, 1], xi)
        elif len(xi) == len(s):
            x = xi
        else:
            raise ValueError('Unknown grid of input',str(xi))
        return x
    D = equal_pts(Di)
    t = equal_pts(ti)
    y  = 0.25 * rho * np.pi * (D**2  - (D - 2*t)**2)
    m  = np.trapz(y, s)
    cm = np.trapz(y*s, s) / m
=======

def rod_prop(s, Di, ti, rho):
    L = s.max() - s.min()

    def equal_pts(xi):
        if len(xi) < len(s) and len(xi) == 2:
            x = np.interp((s - s.min()) / L, [0, 1], xi)
        elif len(xi) == len(s):
            x = xi
        else:
            raise ValueError("Unknown grid of input", str(xi))
        return x

    D = equal_pts(Di)
    t = equal_pts(ti)
    y = 0.25 * rho * np.pi * (D ** 2 - (D - 2 * t) ** 2)
    m = np.trapz(y, s)
    cm = np.trapz(y * s, s) / m
>>>>>>> 0163a1b3
    Dm = D.mean()
    tm = t.mean()
    I = np.array(
        [
            0.5 * 0.25 * (Dm ** 2 + (Dm - 2 * tm) ** 2),
            (1.0 / 12.0) * (3 * 0.25 * (Dm ** 2 + (Dm - 2 * tm) ** 2) + L ** 2),
            (1.0 / 12.0) * (3 * 0.25 * (Dm ** 2 + (Dm - 2 * tm) ** 2) + L ** 2),
        ]
    )
    return m, cm, m * I


class Layout(om.ExplicitComponent):
    """
    Calculate lengths, heights, and diameters of key drivetrain components in a
    direct drive system (valid for upwind or downwind).

    Parameters
    ----------
    upwind : boolean
        Flag whether the design is upwind or downwind
    L_12 : float, [m]
        Length from bearing #1 to bearing #2
    L_h1 : float, [m]
        Length from hub / start of lss to bearing #1
    L_generator : float, [m]
        Generator stack width
    overhang : float, [m]
        Overhang of rotor from tower along x-axis in yaw-aligned c.s.
    drive_height : float, [m]
        Hub height above tower top
    tilt : float, [deg]
        Angle of drivetrain lss tilt
    lss_diameter : numpy array[2], [m]
        LSS outer diameter from hub to bearing 2
    lss_wall_thickness : numpy array[2], [m]
        LSS wall thickness
    hub_diameter : float, [m]
        Diameter of hub
    D_top : float, [m]
        Tower top outer diameter
    lss_rho : float, [kg/m**3]
        material density
    bedplate_rho : float, [kg/m**3]
        material density

    Returns
    -------
    L_lss : float, [m]
        Length of nose
    L_drive : float, [m]
        Length of drivetrain from bedplate to hub flang
    s_lss : numpy array[5], [m]
        LSS discretized s-coordinates
    lss_mass : float, [kg]
        LSS mass
    lss_cm : float, [m]
        LSS center of mass along lss axis from bedplate
    lss_I : numpy array[3], [kg*m**2]
        LSS moment of inertia around cm in axial (hub-aligned) c.s.
    L_bedplate : float, [m]
        Length of bedplate
    H_bedplate : float, [m]
        height of bedplate
    bedplate_mass : float, [kg]
        Bedplate mass
    bedplate_cm : numpy array[3], [m]
        Bedplate center of mass
    bedplate_I : numpy array[6], [kg*m**2]
        Bedplate mass moment of inertia about base
    s_mb1 : float, [m]
        Bearing 1 s-coordinate along drivetrain, measured from bedplate
    s_mb2 : float, [m]
        Bearing 2 s-coordinate along drivetrain, measured from bedplate
    s_gearbox : float, [m]
        Overall gearbox cm
    s_generator : float, [m]
        Overall generator cm
    constr_length : float, [m]
        Margin for drivetrain length and desired overhang distance (should be > 0)
    constr_height : float, [m]
        Margin for drivetrain height and desired hub height (should be > 0)

    """

    def setup(self):
<<<<<<< HEAD
        self.add_discrete_input('upwind', True)
        self.add_input('L_12', 0.0, units='m')
        self.add_input('L_h1', 0.0, units='m')
        self.add_input('L_generator', 0.0, units='m')
        self.add_input('overhang', 0.0, units='m')
        self.add_input('drive_height', 0.0, units='m')
        self.add_input('tilt', 0.0, units='deg')
        self.add_input('lss_diameter', np.zeros(2), units='m')
        self.add_input('lss_wall_thickness', np.zeros(2), units='m')
        self.add_input('D_top', 0.0, units='m')
        self.add_input('hub_diameter', val=0.0, units='m')
        self.add_input('lss_rho', val=0.0, units='kg/m**3')
        self.add_input('bedplate_rho', val=0.0, units='kg/m**3')

        self.add_output('L_lss', 0.0, units='m')
        self.add_output('L_drive', 0.0, units='m')
        self.add_output('s_lss', val=np.zeros(5), units='m')
        self.add_output('lss_mass', val=0.0, units='kg')
        self.add_output('lss_cm', val=0.0, units='m')
        self.add_output('lss_I', val=np.zeros(3), units='kg*m**2')
        self.add_output('L_bedplate', 0.0, units='m')
        self.add_output('H_bedplate', 0.0, units='m')
        self.add_output('bedplate_mass', val=0.0, units='kg')
        self.add_output('bedplate_cm', val=np.zeros(3), units='m')
        self.add_output('bedplate_I', val=np.zeros(6), units='kg*m**2')
        self.add_output('s_mb1', val=0.0, units='m')
        self.add_output('s_mb2', val=0.0, units='m')
        self.add_output('s_gearbox', val=0.0, units='m')
        self.add_output('s_generator', val=0.0, units='m')
        self.add_output('hss_mass', val=0.0, units='kg')
        self.add_output('hss_cm', val=0.0, units='m')
        self.add_output('hss_I', val=np.zeros(3), units='kg*m**2')
        self.add_output('constr_length', 0.0, units='m')
        self.add_output('constr_height', 0.0, units='m')
=======
        self.add_discrete_input("upwind", True)
        self.add_input("L_12", 0.0, units="m")
        self.add_input("L_h1", 0.0, units="m")
        self.add_input("L_generator", 0.0, units="m")
        self.add_input("overhang", 0.0, units="m")
        self.add_input("drive_height", 0.0, units="m")
        self.add_input("tilt", 0.0, units="deg")
        self.add_input("lss_diameter", np.zeros(2), units="m")
        self.add_input("lss_wall_thickness", np.zeros(2), units="m")
        self.add_input("D_top", 0.0, units="m")
        self.add_input("hub_diameter", val=0.0, units="m")
        self.add_input("lss_rho", val=0.0, units="kg/m**3")
        self.add_input("bedplate_rho", val=0.0, units="kg/m**3")

        self.add_output("L_lss", 0.0, units="m")
        self.add_output("L_drive", 0.0, units="m")
        self.add_output("s_lss", val=np.zeros(5), units="m")
        self.add_output("lss_mass", val=0.0, units="kg")
        self.add_output("lss_cm", val=0.0, units="m")
        self.add_output("lss_I", val=np.zeros(3), units="kg*m**2")
        self.add_output("L_bedplate", 0.0, units="m")
        self.add_output("H_bedplate", 0.0, units="m")
        self.add_output("bedplate_mass", val=0.0, units="kg")
        self.add_output("bedplate_cm", val=np.zeros(3), units="m")
        self.add_output("bedplate_I", val=np.zeros(6), units="kg*m**2")
        self.add_output("s_mb1", val=0.0, units="m")
        self.add_output("s_mb2", val=0.0, units="m")
        self.add_output("s_gearbox", val=0.0, units="m")
        self.add_output("s_generator", val=0.0, units="m")
        self.add_output("hss_mass", val=0.0, units="kg")
        self.add_output("hss_cm", val=0.0, units="m")
        self.add_output("hss_I", val=np.zeros(3), units="kg*m**2")
        self.add_output("constr_length", 0.0, units="m")
        self.add_output("constr_height", 0.0, units="m")
>>>>>>> 0163a1b3


class DirectLayout(Layout):
    """
    Calculate lengths, heights, and diameters of key drivetrain components in a
    direct drive system (valid for upwind or downwind).

    Parameters
    ----------
    access_diameter : float, [m]
        Minimum diameter required for maintenance access
    nose_diameter : numpy array[2], [m]
        Nose outer diameter from bearing 1 to bedplate
    nose_wall_thickness : numpy array[2], [m]
        Nose wall thickness
    bedplate_wall_thickness : numpy array[4], [m]
        Bedplate wall thickness

    Returns
    -------
    L_nose : float, [m]
        Length of nose
    D_bearing1 : float, [m]
        Diameter of bearing #1 (closer to hub)
    D_bearing2 : float, [m]
        Diameter of bearing #2 (closer to tower)
    s_nose : numpy array[5], [m]
        Nose discretized hub-aligned s-coordinates
    nose_mass : float, [kg]
        Nose mass
    nose_cm : float, [m]
        Nose center of mass along nose axis from bedplate
    nose_I : numpy array[3], [kg*m**2]
        Nose moment of inertia around cm in axial (hub-aligned) c.s.
    x_bedplate : numpy array[12], [m]
        Bedplate centerline x-coordinates
    z_bedplate : numpy array[12], [m]
        Bedplate centerline z-coordinates
    x_bedplate_inner : numpy array[12], [m]
        Bedplate lower curve x-coordinates
    z_bedplate_inner : numpy array[12], [m]
        Bedplate lower curve z-coordinates
    x_bedplate_outer : numpy array[12], [m]
        Bedplate outer curve x-coordinates
    z_bedplate_outer : numpy array[12], [m]
        Bedplate outer curve z-coordinates
    D_bedplate : numpy array[12], [m]
        Bedplate diameters
    t_bedplate : numpy array[12], [m]
        Bedplate wall thickness (mirrors input)
    s_stator : float, [m]
        Generator stator attachment to nose s-coordinate
    s_rotor : float, [m]
        Generator rotor attachment to lss s-coordinate
    constr_access : numpy array[2], [m]
        Margin for allowing maintenance access (should be > 0)
    constr_ecc : float, [m]
        Margin for bedplate ellipse eccentricity (should be > 0)
    """

    def setup(self):
        super().setup()

<<<<<<< HEAD
        self.add_input('access_diameter', 0.0, units='m')
        self.add_input('nose_diameter', np.zeros(2), units='m')
        self.add_input('nose_wall_thickness', np.zeros(2), units='m')
        self.add_input('bedplate_wall_thickness', np.zeros(4), units='m')

        self.add_output('L_nose', 0.0, units='m')
        self.add_output('D_bearing1', 0.0, units='m')
        self.add_output('D_bearing2', 0.0, units='m')
        self.add_output('s_nose', val=np.zeros(5), units='m')
        self.add_output('nose_mass', val=0.0, units='kg')
        self.add_output('nose_cm', val=0.0, units='m')
        self.add_output('nose_I', val=np.zeros(3), units='kg*m**2')
        self.add_output('x_bedplate', val=np.zeros(12), units='m')
        self.add_output('z_bedplate', val=np.zeros(12), units='m')
        self.add_output('x_bedplate_inner', val=np.zeros(12), units='m')
        self.add_output('z_bedplate_inner', val=np.zeros(12), units='m')
        self.add_output('x_bedplate_outer', val=np.zeros(12), units='m')
        self.add_output('z_bedplate_outer', val=np.zeros(12), units='m')
        self.add_output('D_bedplate', val=np.zeros(12), units='m')
        self.add_output('t_bedplate', val=np.zeros(12), units='m')
        self.add_output('s_stator', val=0.0, units='m')
        self.add_output('s_rotor', val=0.0, units='m')
        self.add_output('constr_access', np.zeros((2,2)), units='m')
        self.add_output('constr_ecc', 0.0, units='m')
=======
        self.add_input("access_diameter", 0.0, units="m")
        self.add_input("nose_diameter", np.zeros(2), units="m")
        self.add_input("nose_wall_thickness", np.zeros(2), units="m")
        self.add_input("bedplate_wall_thickness", np.zeros(4), units="m")

        self.add_output("L_nose", 0.0, units="m")
        self.add_output("D_bearing1", 0.0, units="m")
        self.add_output("D_bearing2", 0.0, units="m")
        self.add_output("s_nose", val=np.zeros(5), units="m")
        self.add_output("nose_mass", val=0.0, units="kg")
        self.add_output("nose_cm", val=0.0, units="m")
        self.add_output("nose_I", val=np.zeros(3), units="kg*m**2")
        self.add_output("x_bedplate", val=np.zeros(12), units="m")
        self.add_output("z_bedplate", val=np.zeros(12), units="m")
        self.add_output("x_bedplate_inner", val=np.zeros(12), units="m")
        self.add_output("z_bedplate_inner", val=np.zeros(12), units="m")
        self.add_output("x_bedplate_outer", val=np.zeros(12), units="m")
        self.add_output("z_bedplate_outer", val=np.zeros(12), units="m")
        self.add_output("D_bedplate", val=np.zeros(12), units="m")
        self.add_output("t_bedplate", val=np.zeros(12), units="m")
        self.add_output("s_stator", val=0.0, units="m")
        self.add_output("s_rotor", val=0.0, units="m")
        self.add_output("constr_access", np.zeros((2, 2)), units="m")
        self.add_output("constr_ecc", 0.0, units="m")
>>>>>>> 0163a1b3

    def compute(self, inputs, outputs, discrete_inputs, discrete_outputs):

        # Unpack inputs
<<<<<<< HEAD
        L_12         = float(inputs['L_12'])
        L_h1         = float(inputs['L_h1'])
        L_generator  = float(inputs['L_generator'])
        L_overhang   = float(inputs['overhang'])
        H_drive      = float(inputs['drive_height'])
        tilt         = float(np.deg2rad(inputs['tilt']))
        D_access     = float(inputs['access_diameter'])
        D_nose       = inputs['nose_diameter']
        D_lss        = inputs['lss_diameter']
        D_top        = float(inputs['D_top'])
        D_hub        = float(inputs['hub_diameter'])
        t_nose       = inputs['nose_wall_thickness']
        t_lss        = inputs['lss_wall_thickness']
        t_bed        = inputs['bedplate_wall_thickness']
        upwind       = discrete_inputs['upwind']
        lss_rho      = float(inputs['lss_rho'])
        bedplate_rho = float(inputs['bedplate_rho'])
=======
        L_12 = float(inputs["L_12"])
        L_h1 = float(inputs["L_h1"])
        L_generator = float(inputs["L_generator"])
        L_overhang = float(inputs["overhang"])
        H_drive = float(inputs["drive_height"])
        tilt = float(np.deg2rad(inputs["tilt"]))
        D_access = float(inputs["access_diameter"])
        D_nose = inputs["nose_diameter"]
        D_lss = inputs["lss_diameter"]
        D_top = float(inputs["D_top"])
        D_hub = float(inputs["hub_diameter"])
        t_nose = inputs["nose_wall_thickness"]
        t_lss = inputs["lss_wall_thickness"]
        t_bed = inputs["bedplate_wall_thickness"]
        upwind = discrete_inputs["upwind"]
        lss_rho = float(inputs["lss_rho"])
        bedplate_rho = float(inputs["bedplate_rho"])
>>>>>>> 0163a1b3

        # ------- Discretization ----------------
        L_grs = 0.5 * L_h1
        L_gsn = L_generator - L_grs - L_12
        L_2n = 2.0 * L_gsn

        # Length of lss and nose
        L_lss = L_12 + L_h1
        L_nose = L_12 + L_2n
        outputs["L_lss"] = L_lss
        outputs["L_nose"] = L_nose

        # Total length from bedplate to hub flange
        ds = 0.5 * np.ones(2)
        s_drive = np.cumsum(np.r_[0.0, L_2n * ds, L_12 * ds, L_h1 * ds])
        L_drive = s_drive[-1]
        outputs["L_drive"] = L_drive

        # From Overhang input (dist from center of tower measured in yaw-aligned
        # c.s.-parallel to ground), compute bedplate length and height
<<<<<<< HEAD
        L_bedplate = L_overhang - (L_drive+0.5*D_hub)*np.cos(tilt)
        constr_Ldrive =  L_bedplate - 0.5*D_top # Should be > 0
        if constr_Ldrive < 0:
            L_bedplate = 0.5*D_top
        H_bedplate = H_drive - (L_drive+0.5*D_hub)*np.sin(tilt) # Keep eccentricity under control
        outputs['L_bedplate'] = L_bedplate
        outputs['H_bedplate'] = H_bedplate
=======
        L_bedplate = L_overhang - (L_drive + 0.5 * D_hub) * np.cos(tilt)
        constr_Ldrive = L_bedplate - 0.5 * D_top  # Should be > 0
        if constr_Ldrive < 0:
            L_bedplate = 0.5 * D_top
        H_bedplate = H_drive - (L_drive + 0.5 * D_hub) * np.sin(tilt)  # Keep eccentricity under control
        outputs["L_bedplate"] = L_bedplate
        outputs["H_bedplate"] = H_bedplate
>>>>>>> 0163a1b3

        # Discretize the drivetrain from bedplate to hub
        s_mb1 = s_drive[4]
        s_mb2 = s_drive[2]
        s_rotor = s_drive[-2]
        s_stator = s_drive[1]
        s_nose = s_drive[:5]
        s_lss = s_drive[2:]

        # Store outputs
        # outputs['s_drive']     = np.sort(s_drive)
        outputs["s_rotor"] = s_rotor
        outputs["s_stator"] = s_stator
        outputs["s_nose"] = s_nose
        outputs["s_lss"] = s_lss
        outputs["s_generator"] = 0.5 * (s_rotor + s_stator)
        outputs["s_mb1"] = s_mb1
        outputs["s_mb2"] = s_mb2
        # ------------------------------------

        # ------------ Bedplate geometry and coordinates -------------
        # Define reference/centroidal axis
        # Origin currently set like standard ellipse eqns, but will shift below to being at tower top
        # The end point of 90 deg isn't exactly right for non-zero tilt, but leaving that for later
        n_points = 12
        if upwind:
            rad = np.linspace(0.0, 0.5 * np.pi, n_points)
        else:
            rad = np.linspace(np.pi, 0.5 * np.pi, n_points)

        # Make sure we have the right number of bedplate thickness points
        t_bed = np.interp(rad, np.linspace(rad[0], rad[-1], len(t_bed)), t_bed)

        # Make sure we have the right number of bedplate thickness points
        t_bed = np.interp(rad, np.linspace(rad[0], rad[-1], len(t_bed)), t_bed)
        
        # Centerline
        x_c = L_bedplate * np.cos(rad)
        z_c = H_bedplate * np.sin(rad)

        # Points on the outermost ellipse
        x_outer = (L_bedplate + 0.5 * D_top) * np.cos(rad)
        z_outer = (H_bedplate + 0.5 * D_nose[0]) * np.sin(rad)

        # Points on the innermost ellipse
        x_inner = (L_bedplate - 0.5 * D_top) * np.cos(rad)
        z_inner = (H_bedplate - 0.5 * D_nose[0]) * np.sin(rad)

        # Cross-sectional properties
        D_bed = np.sqrt((z_outer - z_inner) ** 2 + (x_outer - x_inner) ** 2)
        r_bed_o = 0.5 * D_bed
        r_bed_i = r_bed_o - t_bed
        A_bed = np.pi * (r_bed_o ** 2 - r_bed_i ** 2)

        # This finds the central angle (rad2) given the parametric angle (rad)
        rad2 = np.arctan(L_bedplate / H_bedplate * np.tan(rad))

        # arc length from eccentricity of the centroidal ellipse using incomplete elliptic integral of the second kind
        if L_bedplate >= H_bedplate:
            ecc = np.sqrt(1 - (H_bedplate / L_bedplate) ** 2)
            arc = L_bedplate * np.diff(ellipeinc(rad2, ecc))
        else:
            ecc = np.sqrt(1 - (L_bedplate / H_bedplate) ** 2)
            arc = H_bedplate * np.diff(ellipeinc(rad2, ecc))

        # Mass and MoI properties
        x_c_sec = util.nodal2sectional(x_c)[0]
        z_c_sec = util.nodal2sectional(z_c)[0]
        # R_c_sec = np.sqrt( x_c_sec**2 + z_c_sec**2 ) # unnecesary
        mass = util.nodal2sectional(A_bed)[0] * arc * bedplate_rho
        mass_tot = mass.sum()
        cm = np.array([np.sum(mass * x_c_sec), 0.0, np.sum(mass * z_c_sec)]) / mass_tot
        # For I, could do integral over sectional I, rotate axes by rad2, and then parallel axis theorem
        # we simplify by assuming lumped point mass.  TODO: Find a good way to check this?  Torus shell?
        I_bed = util.assembleI(np.zeros(6))
        for k in range(len(mass)):
            r_bed_o_k = 0.5 * (r_bed_o[k] + r_bed_o[k + 1])
            r_bed_i_k = 0.5 * (r_bed_i[k] + r_bed_i[k + 1])
            I_sec = mass[k] * np.array(
                [
                    0.5 * (r_bed_o_k ** 2 + r_bed_i_k ** 2),
                    (1.0 / 12.0) * (3 * (r_bed_o_k ** 2 + r_bed_i_k ** 2) + arc[k] ** 2),
                    (1.0 / 12.0) * (3 * (r_bed_o_k ** 2 + r_bed_i_k ** 2) + arc[k] ** 2),
                ]
            )
            I_sec_rot = util.rotateI(I_sec, 0.5 * np.pi - rad2[k], axis="y")
            R_k = np.array([x_c_sec[k] - x_c[0], 0.0, z_c_sec[k]])
            I_bed += util.assembleI(I_sec_rot) + mass[k] * (np.dot(R_k, R_k) * np.eye(3) - np.outer(R_k, R_k))

        # Now shift originn to be at tower top
        cm[0] -= x_c[0]
        x_inner -= x_c[0]
        x_outer -= x_c[0]
        x_c -= x_c[0]

        outputs["bedplate_mass"] = mass_tot
        outputs["bedplate_cm"] = cm
        outputs["bedplate_I"] = util.unassembleI(I_bed)

        # Geometry outputs
        outputs["x_bedplate"] = x_c
        outputs["z_bedplate"] = z_c
        outputs["x_bedplate_inner"] = x_inner
        outputs["z_bedplate_inner"] = z_inner
        outputs["x_bedplate_outer"] = x_outer
        outputs["z_bedplate_outer"] = z_outer
        outputs["D_bedplate"] = D_bed
        outputs["t_bedplate"] = t_bed
        # ------------------------------------

        # ------- Constraints ----------------
<<<<<<< HEAD
        outputs['constr_access'] = np.c_[D_lss-2*t_lss-D_nose-0.25*D_access, D_nose-2*t_nose-D_access]
        outputs['constr_length'] = constr_Ldrive # Should be > 0
        outputs['constr_height'] = H_bedplate # Should be > 0
        outputs['constr_ecc']    = L_bedplate - H_bedplate # Should be > 0
=======
        outputs["constr_access"] = np.c_[D_lss - 2 * t_lss - D_nose - 0.25 * D_access, D_nose - 2 * t_nose - D_access]
        outputs["constr_length"] = constr_Ldrive  # Should be > 0
        outputs["constr_height"] = H_bedplate  # Should be > 0
        outputs["constr_ecc"] = L_bedplate - H_bedplate  # Should be > 0
>>>>>>> 0163a1b3
        # ------------------------------------

        # ------- Nose, lss, and bearing properties ----------------
        # Now is a good time to set bearing diameters
        outputs["D_bearing1"] = D_lss[-1] - t_lss[-1] - D_nose[0]
        outputs["D_bearing2"] = D_lss[-1] - t_lss[-1] - D_nose[-1]

        # Compute center of mass based on area
        m_nose, cm_nose, I_nose = rod_prop(s_nose, D_nose, t_nose, bedplate_rho)
        outputs["nose_mass"] = m_nose
        outputs["nose_cm"] = cm_nose
        outputs["nose_I"] = I_nose

        m_lss, cm_lss, I_lss = rod_prop(s_lss, D_lss, t_lss, lss_rho)
        outputs["lss_mass"] = m_lss
        outputs["lss_cm"] = cm_lss
        outputs["lss_I"] = I_lss


class GearedLayout(Layout):
    """
    Calculate lengths, heights, and diameters of key drivetrain components in a
    geared drive system (valid for upwind or downwind).

    |_Lgen|_Lhss|Lgear|dl|_L12_|_Lh1_|
                      |_____Llss_____|
    |--|--|--|--|--|--|--|--|--|--|--|
    0  1  2  3  4  5  6  7  8  9  10 11 (indices)
                        mb2   mb1

    Parameters
    ----------
    hss_diameter : numpy array[2], [m]
        HSS outer diameter from hub to bearing 2
    hss_wall_thickness : numpy array[2], [m]
        HSS wall thickness
    bedplate_flange_width : float, [m]
        Bedplate is two parallel I beams, this is the flange width
    bedplate_flange_thickness : float, [m]
        Bedplate is two parallel I beams, this is the flange thickness
    bedplate_web_thickness : float, [m]
        Bedplate is two parallel I beams, this is the web thickness
    bedplate_web_height : float, [m]
        Bedplate is two parallel I beams, this is the web height
    hss_rho : float, [kg/m**3]
        material density

    Returns
    -------
    s_drive : numpy array[12], [m]
        Discretized, hub-aligned s-coordinates of the drivetrain starting at
        generator and ending at hub flange
    s_hss : numpy array[5], [m]
        HSS discretized s-coordinates
    hss_mass : float, [kg]
        HSS mass
    hss_cm : float, [m]
        HSS center of mass along hss axis from bedplate
    hss_I : numpy array[3], [kg*m**2]
        HSS moment of inertia around cm in axial (hub-aligned) c.s.
    s_gearbox : float, [m]
        Gearbox (centroid) position in s-coordinates
    s_generator : float, [m]
        Generator (centroid) position in s-coordinates

    """

    def setup(self):
        super().setup()

<<<<<<< HEAD
        self.add_input('L_hss', 0.0, units='m')
        self.add_input('L_gearbox', 0.0, units='m')
        self.add_input('hss_diameter', np.zeros(2), units='m')
        self.add_input('hss_wall_thickness', np.zeros(2), units='m')
        self.add_input('hss_rho', val=0.0, units='kg/m**3')
        self.add_input('bedplate_flange_width', val=0.0, units='m')
        self.add_input('bedplate_flange_thickness', val=0.0, units='m')
        self.add_input('bedplate_web_thickness', val=0.0, units='m')

        self.add_output('s_drive', val=np.zeros(12), units='m')
        self.add_output('s_hss', val=np.zeros(3), units='m')
        self.add_output('bedplate_web_height', val=0.0, units='m')
=======
        self.add_input("L_hss", 0.0, units="m")
        self.add_input("L_gearbox", 0.0, units="m")
        self.add_input("hss_diameter", np.zeros(2), units="m")
        self.add_input("hss_wall_thickness", np.zeros(2), units="m")
        self.add_input("hss_rho", val=0.0, units="kg/m**3")
        self.add_input("bedplate_flange_width", val=0.0, units="m")
        self.add_input("bedplate_flange_thickness", val=0.0, units="m")
        self.add_input("bedplate_web_thickness", val=0.0, units="m")
>>>>>>> 0163a1b3

        self.add_output("s_drive", val=np.zeros(12), units="m")
        self.add_output("s_hss", val=np.zeros(3), units="m")
        self.add_output("bedplate_web_height", val=0.0, units="m")

    def compute(self, inputs, outputs, discrete_inputs, discrete_outputs):

        # Unpack inputs
        upwind = discrete_inputs["upwind"]
        Cup = -1.0 if upwind else 1.0

        L_12 = float(inputs["L_12"])
        L_h1 = float(inputs["L_h1"])
        L_hss = float(inputs["L_hss"])
        L_gearbox = float(inputs["L_gearbox"])
        L_generator = float(inputs["L_generator"])
        L_overhang = float(inputs["overhang"])
        H_drive = float(inputs["drive_height"])

        tilt = float(np.deg2rad(inputs["tilt"]))

        D_lss = inputs["lss_diameter"]
        t_lss = inputs["lss_wall_thickness"]
        D_hss = inputs["hss_diameter"]
        t_hss = inputs["hss_wall_thickness"]

<<<<<<< HEAD
        D_top        = float(inputs['D_top'])
        D_hub        = float(inputs['hub_diameter'])
=======
        D_top = float(inputs["D_top"])
        D_hub = float(inputs["hub_diameter"])
>>>>>>> 0163a1b3

        bed_w_flange = float(inputs["bedplate_flange_width"])
        bed_t_flange = float(inputs["bedplate_flange_thickness"])
        # bed_h_web    = float(inputs['bedplate_web_height'])
        bed_t_web = float(inputs["bedplate_web_thickness"])

        lss_rho = float(inputs["lss_rho"])
        hss_rho = float(inputs["hss_rho"])
        bedplate_rho = float(inputs["bedplate_rho"])

        # ------- Discretization ----------------
        # Length of lss and drivetrain length
        delta = 0.1  # separation between MB2 and gearbox attachment
        L_lss = L_12 + L_h1 + delta
        L_drive = L_lss + L_gearbox + L_hss + L_generator
        ds = 0.5 * np.ones(2)
        s_drive = np.cumsum(np.r_[0.0, L_generator * ds, L_hss * ds, L_gearbox * ds, delta, L_12 * ds, L_h1 * ds])
        L_drive = s_drive[-1] - s_drive[0]
        outputs["L_drive"] = L_drive
        outputs["L_lss"] = L_lss

        # Put tower at 0 position
<<<<<<< HEAD
        s_tower = s_drive[-1] + 0.5*D_hub - L_overhang/np.cos(tilt)
=======
        s_tower = s_drive[-1] + 0.5 * D_hub - L_overhang / np.cos(tilt)
>>>>>>> 0163a1b3
        s_drive -= s_tower
        outputs["s_drive"] = s_drive

        # Discretize the drivetrain from generator to hub
        s_generator = s_drive[1]
        s_mb1 = s_drive[9]
        s_mb2 = s_drive[7]
        s_gearbox = s_drive[5]
        s_lss = s_drive[6:]
        s_lss = np.r_[s_lss[:-2], s_lss[-1]]  # Need to stick to 5 points
        s_hss = s_drive[2:5]

        # Store outputs
        outputs["s_generator"] = s_generator
        outputs["s_gearbox"] = s_gearbox
        outputs["s_mb1"] = s_mb1
        outputs["s_mb2"] = s_mb2
        # ------------------------------------

        # ------- hss, lss, and bearing properties ----------------
        # Compute center of mass based on area
        m_hss, cm_hss, I_hss = rod_prop(s_hss, D_hss, t_hss, hss_rho)
        outputs["hss_mass"] = m_hss
        outputs["hss_cm"] = cm_hss
        outputs["hss_I"] = I_hss
        outputs["s_hss"] = s_hss

        m_lss, cm_lss, I_lss = rod_prop(s_lss, D_lss, t_lss, lss_rho)
        outputs["lss_mass"] = m_lss
        outputs["lss_cm"] = cm_lss
        outputs["lss_I"] = I_lss
        outputs["s_lss"] = s_lss

        # ------- Bedplate I-beam properties ----------------
<<<<<<< HEAD
        L_bedplate = L_drive*np.cos(tilt)
        H_bedplate = H_drive - (L_drive+0.5*D_hub)*np.sin(tilt) # Subtract thickness of platform plate
        outputs['L_bedplate'] = L_bedplate
        outputs['H_bedplate'] = H_bedplate
        bed_h_web = H_bedplate - 2*bed_t_flange - 0.05 # Leave some extra room for plate?

        yoff        = 0.25*D_top
        myI         = IBeam(bed_w_flange, bed_t_flange, bed_h_web, bed_t_web)
        m_bedplate  = myI.Area * L_bedplate * bedplate_rho
        cg_bedplate = np.r_[Cup*(L_overhang - 0.5*L_bedplate), 0.0, myI.CG] # from tower top
        I_bedplate  = (bedplate_rho*L_bedplate*np.r_[myI.Jxx, myI.Iyy, myI.Izz] +
                       m_bedplate*L_bedplate**2/12.*np.r_[0., 1., 1.] +
                       m_bedplate*yoff**2*np.r_[1., 0., 1.])
        outputs['bedplate_web_height'] = bed_h_web
        outputs['bedplate_mass'] = 2*m_bedplate
        outputs['bedplate_cm']   = cg_bedplate
        outputs['bedplate_I']    = 2*np.r_[I_bedplate, np.zeros(3)]

        # ------- Constraints ----------------
        outputs['constr_length'] = (L_drive+0.5*D_hub)*np.cos(tilt) - L_overhang - 0.5*D_top # Should be > 0
        outputs['constr_height'] = H_bedplate # Should be > 0
=======
        L_bedplate = L_drive * np.cos(tilt)
        H_bedplate = H_drive - (L_drive + 0.5 * D_hub) * np.sin(tilt)  # Subtract thickness of platform plate
        outputs["L_bedplate"] = L_bedplate
        outputs["H_bedplate"] = H_bedplate
        bed_h_web = H_bedplate - 2 * bed_t_flange - 0.05  # Leave some extra room for plate?

        yoff = 0.25 * D_top
        myI = IBeam(bed_w_flange, bed_t_flange, bed_h_web, bed_t_web)
        m_bedplate = myI.Area * L_bedplate * bedplate_rho
        cg_bedplate = np.r_[Cup * (L_overhang - 0.5 * L_bedplate), 0.0, myI.CG]  # from tower top
        I_bedplate = (
            bedplate_rho * L_bedplate * np.r_[myI.Jxx, myI.Iyy, myI.Izz]
            + m_bedplate * L_bedplate ** 2 / 12.0 * np.r_[0.0, 1.0, 1.0]
            + m_bedplate * yoff ** 2 * np.r_[1.0, 0.0, 1.0]
        )
        outputs["bedplate_web_height"] = bed_h_web
        outputs["bedplate_mass"] = 2 * m_bedplate
        outputs["bedplate_cm"] = cg_bedplate
        outputs["bedplate_I"] = 2 * np.r_[I_bedplate, np.zeros(3)]

        # ------- Constraints ----------------
        outputs["constr_length"] = (L_drive + 0.5 * D_hub) * np.cos(tilt) - L_overhang - 0.5 * D_top  # Should be > 0
        outputs["constr_height"] = H_bedplate  # Should be > 0
>>>>>>> 0163a1b3
        # ------------------------------------<|MERGE_RESOLUTION|>--- conflicted
+++ resolved
@@ -7,23 +7,6 @@
 import wisdem.commonse.utilities as util
 from wisdem.commonse.cross_sections import IBeam
 
-<<<<<<< HEAD
-def rod_prop(s, Di, ti, rho):
-    L  = s.max() - s.min()
-    def equal_pts(xi):
-        if len(xi) < len(s) and len(xi) == 2:
-            x = np.interp((s-s.min())/L, [0, 1], xi)
-        elif len(xi) == len(s):
-            x = xi
-        else:
-            raise ValueError('Unknown grid of input',str(xi))
-        return x
-    D = equal_pts(Di)
-    t = equal_pts(ti)
-    y  = 0.25 * rho * np.pi * (D**2  - (D - 2*t)**2)
-    m  = np.trapz(y, s)
-    cm = np.trapz(y*s, s) / m
-=======
 
 def rod_prop(s, Di, ti, rho):
     L = s.max() - s.min()
@@ -42,7 +25,6 @@
     y = 0.25 * rho * np.pi * (D ** 2 - (D - 2 * t) ** 2)
     m = np.trapz(y, s)
     cm = np.trapz(y * s, s) / m
->>>>>>> 0163a1b3
     Dm = D.mean()
     tm = t.mean()
     I = np.array(
@@ -129,42 +111,6 @@
     """
 
     def setup(self):
-<<<<<<< HEAD
-        self.add_discrete_input('upwind', True)
-        self.add_input('L_12', 0.0, units='m')
-        self.add_input('L_h1', 0.0, units='m')
-        self.add_input('L_generator', 0.0, units='m')
-        self.add_input('overhang', 0.0, units='m')
-        self.add_input('drive_height', 0.0, units='m')
-        self.add_input('tilt', 0.0, units='deg')
-        self.add_input('lss_diameter', np.zeros(2), units='m')
-        self.add_input('lss_wall_thickness', np.zeros(2), units='m')
-        self.add_input('D_top', 0.0, units='m')
-        self.add_input('hub_diameter', val=0.0, units='m')
-        self.add_input('lss_rho', val=0.0, units='kg/m**3')
-        self.add_input('bedplate_rho', val=0.0, units='kg/m**3')
-
-        self.add_output('L_lss', 0.0, units='m')
-        self.add_output('L_drive', 0.0, units='m')
-        self.add_output('s_lss', val=np.zeros(5), units='m')
-        self.add_output('lss_mass', val=0.0, units='kg')
-        self.add_output('lss_cm', val=0.0, units='m')
-        self.add_output('lss_I', val=np.zeros(3), units='kg*m**2')
-        self.add_output('L_bedplate', 0.0, units='m')
-        self.add_output('H_bedplate', 0.0, units='m')
-        self.add_output('bedplate_mass', val=0.0, units='kg')
-        self.add_output('bedplate_cm', val=np.zeros(3), units='m')
-        self.add_output('bedplate_I', val=np.zeros(6), units='kg*m**2')
-        self.add_output('s_mb1', val=0.0, units='m')
-        self.add_output('s_mb2', val=0.0, units='m')
-        self.add_output('s_gearbox', val=0.0, units='m')
-        self.add_output('s_generator', val=0.0, units='m')
-        self.add_output('hss_mass', val=0.0, units='kg')
-        self.add_output('hss_cm', val=0.0, units='m')
-        self.add_output('hss_I', val=np.zeros(3), units='kg*m**2')
-        self.add_output('constr_length', 0.0, units='m')
-        self.add_output('constr_height', 0.0, units='m')
-=======
         self.add_discrete_input("upwind", True)
         self.add_input("L_12", 0.0, units="m")
         self.add_input("L_h1", 0.0, units="m")
@@ -199,7 +145,6 @@
         self.add_output("hss_I", val=np.zeros(3), units="kg*m**2")
         self.add_output("constr_length", 0.0, units="m")
         self.add_output("constr_height", 0.0, units="m")
->>>>>>> 0163a1b3
 
 
 class DirectLayout(Layout):
@@ -263,32 +208,6 @@
     def setup(self):
         super().setup()
 
-<<<<<<< HEAD
-        self.add_input('access_diameter', 0.0, units='m')
-        self.add_input('nose_diameter', np.zeros(2), units='m')
-        self.add_input('nose_wall_thickness', np.zeros(2), units='m')
-        self.add_input('bedplate_wall_thickness', np.zeros(4), units='m')
-
-        self.add_output('L_nose', 0.0, units='m')
-        self.add_output('D_bearing1', 0.0, units='m')
-        self.add_output('D_bearing2', 0.0, units='m')
-        self.add_output('s_nose', val=np.zeros(5), units='m')
-        self.add_output('nose_mass', val=0.0, units='kg')
-        self.add_output('nose_cm', val=0.0, units='m')
-        self.add_output('nose_I', val=np.zeros(3), units='kg*m**2')
-        self.add_output('x_bedplate', val=np.zeros(12), units='m')
-        self.add_output('z_bedplate', val=np.zeros(12), units='m')
-        self.add_output('x_bedplate_inner', val=np.zeros(12), units='m')
-        self.add_output('z_bedplate_inner', val=np.zeros(12), units='m')
-        self.add_output('x_bedplate_outer', val=np.zeros(12), units='m')
-        self.add_output('z_bedplate_outer', val=np.zeros(12), units='m')
-        self.add_output('D_bedplate', val=np.zeros(12), units='m')
-        self.add_output('t_bedplate', val=np.zeros(12), units='m')
-        self.add_output('s_stator', val=0.0, units='m')
-        self.add_output('s_rotor', val=0.0, units='m')
-        self.add_output('constr_access', np.zeros((2,2)), units='m')
-        self.add_output('constr_ecc', 0.0, units='m')
-=======
         self.add_input("access_diameter", 0.0, units="m")
         self.add_input("nose_diameter", np.zeros(2), units="m")
         self.add_input("nose_wall_thickness", np.zeros(2), units="m")
@@ -313,30 +232,10 @@
         self.add_output("s_rotor", val=0.0, units="m")
         self.add_output("constr_access", np.zeros((2, 2)), units="m")
         self.add_output("constr_ecc", 0.0, units="m")
->>>>>>> 0163a1b3
 
     def compute(self, inputs, outputs, discrete_inputs, discrete_outputs):
 
         # Unpack inputs
-<<<<<<< HEAD
-        L_12         = float(inputs['L_12'])
-        L_h1         = float(inputs['L_h1'])
-        L_generator  = float(inputs['L_generator'])
-        L_overhang   = float(inputs['overhang'])
-        H_drive      = float(inputs['drive_height'])
-        tilt         = float(np.deg2rad(inputs['tilt']))
-        D_access     = float(inputs['access_diameter'])
-        D_nose       = inputs['nose_diameter']
-        D_lss        = inputs['lss_diameter']
-        D_top        = float(inputs['D_top'])
-        D_hub        = float(inputs['hub_diameter'])
-        t_nose       = inputs['nose_wall_thickness']
-        t_lss        = inputs['lss_wall_thickness']
-        t_bed        = inputs['bedplate_wall_thickness']
-        upwind       = discrete_inputs['upwind']
-        lss_rho      = float(inputs['lss_rho'])
-        bedplate_rho = float(inputs['bedplate_rho'])
-=======
         L_12 = float(inputs["L_12"])
         L_h1 = float(inputs["L_h1"])
         L_generator = float(inputs["L_generator"])
@@ -354,7 +253,6 @@
         upwind = discrete_inputs["upwind"]
         lss_rho = float(inputs["lss_rho"])
         bedplate_rho = float(inputs["bedplate_rho"])
->>>>>>> 0163a1b3
 
         # ------- Discretization ----------------
         L_grs = 0.5 * L_h1
@@ -375,15 +273,6 @@
 
         # From Overhang input (dist from center of tower measured in yaw-aligned
         # c.s.-parallel to ground), compute bedplate length and height
-<<<<<<< HEAD
-        L_bedplate = L_overhang - (L_drive+0.5*D_hub)*np.cos(tilt)
-        constr_Ldrive =  L_bedplate - 0.5*D_top # Should be > 0
-        if constr_Ldrive < 0:
-            L_bedplate = 0.5*D_top
-        H_bedplate = H_drive - (L_drive+0.5*D_hub)*np.sin(tilt) # Keep eccentricity under control
-        outputs['L_bedplate'] = L_bedplate
-        outputs['H_bedplate'] = H_bedplate
-=======
         L_bedplate = L_overhang - (L_drive + 0.5 * D_hub) * np.cos(tilt)
         constr_Ldrive = L_bedplate - 0.5 * D_top  # Should be > 0
         if constr_Ldrive < 0:
@@ -391,7 +280,6 @@
         H_bedplate = H_drive - (L_drive + 0.5 * D_hub) * np.sin(tilt)  # Keep eccentricity under control
         outputs["L_bedplate"] = L_bedplate
         outputs["H_bedplate"] = H_bedplate
->>>>>>> 0163a1b3
 
         # Discretize the drivetrain from bedplate to hub
         s_mb1 = s_drive[4]
@@ -425,9 +313,6 @@
         # Make sure we have the right number of bedplate thickness points
         t_bed = np.interp(rad, np.linspace(rad[0], rad[-1], len(t_bed)), t_bed)
 
-        # Make sure we have the right number of bedplate thickness points
-        t_bed = np.interp(rad, np.linspace(rad[0], rad[-1], len(t_bed)), t_bed)
-        
         # Centerline
         x_c = L_bedplate * np.cos(rad)
         z_c = H_bedplate * np.sin(rad)
@@ -503,17 +388,10 @@
         # ------------------------------------
 
         # ------- Constraints ----------------
-<<<<<<< HEAD
-        outputs['constr_access'] = np.c_[D_lss-2*t_lss-D_nose-0.25*D_access, D_nose-2*t_nose-D_access]
-        outputs['constr_length'] = constr_Ldrive # Should be > 0
-        outputs['constr_height'] = H_bedplate # Should be > 0
-        outputs['constr_ecc']    = L_bedplate - H_bedplate # Should be > 0
-=======
         outputs["constr_access"] = np.c_[D_lss - 2 * t_lss - D_nose - 0.25 * D_access, D_nose - 2 * t_nose - D_access]
         outputs["constr_length"] = constr_Ldrive  # Should be > 0
         outputs["constr_height"] = H_bedplate  # Should be > 0
         outputs["constr_ecc"] = L_bedplate - H_bedplate  # Should be > 0
->>>>>>> 0163a1b3
         # ------------------------------------
 
         # ------- Nose, lss, and bearing properties ----------------
@@ -584,20 +462,6 @@
     def setup(self):
         super().setup()
 
-<<<<<<< HEAD
-        self.add_input('L_hss', 0.0, units='m')
-        self.add_input('L_gearbox', 0.0, units='m')
-        self.add_input('hss_diameter', np.zeros(2), units='m')
-        self.add_input('hss_wall_thickness', np.zeros(2), units='m')
-        self.add_input('hss_rho', val=0.0, units='kg/m**3')
-        self.add_input('bedplate_flange_width', val=0.0, units='m')
-        self.add_input('bedplate_flange_thickness', val=0.0, units='m')
-        self.add_input('bedplate_web_thickness', val=0.0, units='m')
-
-        self.add_output('s_drive', val=np.zeros(12), units='m')
-        self.add_output('s_hss', val=np.zeros(3), units='m')
-        self.add_output('bedplate_web_height', val=0.0, units='m')
-=======
         self.add_input("L_hss", 0.0, units="m")
         self.add_input("L_gearbox", 0.0, units="m")
         self.add_input("hss_diameter", np.zeros(2), units="m")
@@ -606,7 +470,6 @@
         self.add_input("bedplate_flange_width", val=0.0, units="m")
         self.add_input("bedplate_flange_thickness", val=0.0, units="m")
         self.add_input("bedplate_web_thickness", val=0.0, units="m")
->>>>>>> 0163a1b3
 
         self.add_output("s_drive", val=np.zeros(12), units="m")
         self.add_output("s_hss", val=np.zeros(3), units="m")
@@ -633,13 +496,8 @@
         D_hss = inputs["hss_diameter"]
         t_hss = inputs["hss_wall_thickness"]
 
-<<<<<<< HEAD
-        D_top        = float(inputs['D_top'])
-        D_hub        = float(inputs['hub_diameter'])
-=======
         D_top = float(inputs["D_top"])
         D_hub = float(inputs["hub_diameter"])
->>>>>>> 0163a1b3
 
         bed_w_flange = float(inputs["bedplate_flange_width"])
         bed_t_flange = float(inputs["bedplate_flange_thickness"])
@@ -662,11 +520,7 @@
         outputs["L_lss"] = L_lss
 
         # Put tower at 0 position
-<<<<<<< HEAD
-        s_tower = s_drive[-1] + 0.5*D_hub - L_overhang/np.cos(tilt)
-=======
         s_tower = s_drive[-1] + 0.5 * D_hub - L_overhang / np.cos(tilt)
->>>>>>> 0163a1b3
         s_drive -= s_tower
         outputs["s_drive"] = s_drive
 
@@ -701,29 +555,6 @@
         outputs["s_lss"] = s_lss
 
         # ------- Bedplate I-beam properties ----------------
-<<<<<<< HEAD
-        L_bedplate = L_drive*np.cos(tilt)
-        H_bedplate = H_drive - (L_drive+0.5*D_hub)*np.sin(tilt) # Subtract thickness of platform plate
-        outputs['L_bedplate'] = L_bedplate
-        outputs['H_bedplate'] = H_bedplate
-        bed_h_web = H_bedplate - 2*bed_t_flange - 0.05 # Leave some extra room for plate?
-
-        yoff        = 0.25*D_top
-        myI         = IBeam(bed_w_flange, bed_t_flange, bed_h_web, bed_t_web)
-        m_bedplate  = myI.Area * L_bedplate * bedplate_rho
-        cg_bedplate = np.r_[Cup*(L_overhang - 0.5*L_bedplate), 0.0, myI.CG] # from tower top
-        I_bedplate  = (bedplate_rho*L_bedplate*np.r_[myI.Jxx, myI.Iyy, myI.Izz] +
-                       m_bedplate*L_bedplate**2/12.*np.r_[0., 1., 1.] +
-                       m_bedplate*yoff**2*np.r_[1., 0., 1.])
-        outputs['bedplate_web_height'] = bed_h_web
-        outputs['bedplate_mass'] = 2*m_bedplate
-        outputs['bedplate_cm']   = cg_bedplate
-        outputs['bedplate_I']    = 2*np.r_[I_bedplate, np.zeros(3)]
-
-        # ------- Constraints ----------------
-        outputs['constr_length'] = (L_drive+0.5*D_hub)*np.cos(tilt) - L_overhang - 0.5*D_top # Should be > 0
-        outputs['constr_height'] = H_bedplate # Should be > 0
-=======
         L_bedplate = L_drive * np.cos(tilt)
         H_bedplate = H_drive - (L_drive + 0.5 * D_hub) * np.sin(tilt)  # Subtract thickness of platform plate
         outputs["L_bedplate"] = L_bedplate
@@ -747,5 +578,4 @@
         # ------- Constraints ----------------
         outputs["constr_length"] = (L_drive + 0.5 * D_hub) * np.cos(tilt) - L_overhang - 0.5 * D_top  # Should be > 0
         outputs["constr_height"] = H_bedplate  # Should be > 0
->>>>>>> 0163a1b3
         # ------------------------------------