import numpy as np
import openmdao.api as om
import wisdem.commonse.utilities as util
import wisdem.pyframe3dd.pyframe3dd as pyframe3dd
import wisdem.commonse.utilization_dnvgl as util_dnvgl
import wisdem.commonse.utilization_constraints as util_con
from wisdem.commonse import NFREQ, gravity
from wisdem.commonse.cylinder_member import NULL, MEMMAX, MemberLoads, get_nfull

NNODES_MAX = 1000
NELEM_MAX = 1000
RIGID = 1e30
EPS = 1e-6


class PlatformLoads(om.ExplicitComponent):
    def initialize(self):
        self.options.declare("options")

    def setup(self):
        opt = self.options["options"]
        n_dlc = opt["WISDEM"]["n_dlc"]
        n_member = opt["floating"]["members"]["n_members"]

        for k in range(n_member):
            self.add_input(f"member{k}:Px", np.zeros((MEMMAX, n_dlc)), units="N/m")
            self.add_input(f"member{k}:Py", np.zeros((MEMMAX, n_dlc)), units="N/m")
            self.add_input(f"member{k}:Pz", np.zeros((MEMMAX, n_dlc)), units="N/m")
            self.add_input(f"member{k}:qdyn", np.zeros((MEMMAX, n_dlc)), units="Pa")

        self.add_output("platform_elem_Px1", NULL * np.ones((NELEM_MAX, n_dlc)), units="N/m")
        self.add_output("platform_elem_Px2", NULL * np.ones((NELEM_MAX, n_dlc)), units="N/m")
        self.add_output("platform_elem_Py1", NULL * np.ones((NELEM_MAX, n_dlc)), units="N/m")
        self.add_output("platform_elem_Py2", NULL * np.ones((NELEM_MAX, n_dlc)), units="N/m")
        self.add_output("platform_elem_Pz1", NULL * np.ones((NELEM_MAX, n_dlc)), units="N/m")
        self.add_output("platform_elem_Pz2", NULL * np.ones((NELEM_MAX, n_dlc)), units="N/m")
        self.add_output("platform_elem_qdyn", NULL * np.ones((NELEM_MAX, n_dlc)), units="Pa")

    def compute(self, inputs, outputs):
        # Load in number of members
        opt = self.options["options"]
        n_dlc = opt["WISDEM"]["n_dlc"]
        n_member = opt["floating"]["members"]["n_members"]

        # Initialize running lists across all members
        elem_Px1 = np.array([])
        elem_Px2 = np.array([])
        elem_Py1 = np.array([])
        elem_Py2 = np.array([])
        elem_Pz1 = np.array([])
        elem_Pz2 = np.array([])
        elem_qdyn = np.array([])

        # Append all member data
        for k in range(n_member):
            n = np.where(inputs[f"member{k}:qdyn"][:, 0] == NULL)[0][0]
            mem_qdyn, _ = util.nodal2sectional(inputs[f"member{k}:qdyn"][:n, :])

            # The loads should come in with length n+1
            n -= 1
            if k == 0:
                elem_Px1 = inputs[f"member{k}:Px"][:n, :]
                elem_Px2 = inputs[f"member{k}:Px"][1 : (n + 1), :]
                elem_Py1 = inputs[f"member{k}:Py"][:n, :]
                elem_Py2 = inputs[f"member{k}:Py"][1 : (n + 1), :]
                elem_Pz1 = inputs[f"member{k}:Pz"][:n, :]
                elem_Pz2 = inputs[f"member{k}:Pz"][1 : (n + 1), :]
                elem_qdyn = mem_qdyn
            else:
                elem_Px1 = np.vstack((elem_Px1, inputs[f"member{k}:Px"][:n, :]))
                elem_Px2 = np.vstack((elem_Px2, inputs[f"member{k}:Px"][1 : (n + 1), :]))
                elem_Py1 = np.vstack((elem_Py1, inputs[f"member{k}:Py"][:n, :]))
                elem_Py2 = np.vstack((elem_Py2, inputs[f"member{k}:Py"][1 : (n + 1), :]))
                elem_Pz1 = np.vstack((elem_Pz1, inputs[f"member{k}:Pz"][:n, :]))
                elem_Pz2 = np.vstack((elem_Pz2, inputs[f"member{k}:Pz"][1 : (n + 1), :]))
                elem_qdyn = np.vstack((elem_qdyn, mem_qdyn))

        # Store outputs
        nelem = elem_qdyn.size
        outputs["platform_elem_Px1"] = NULL * np.ones((NELEM_MAX, n_dlc))
        outputs["platform_elem_Px2"] = NULL * np.ones((NELEM_MAX, n_dlc))
        outputs["platform_elem_Py1"] = NULL * np.ones((NELEM_MAX, n_dlc))
        outputs["platform_elem_Py2"] = NULL * np.ones((NELEM_MAX, n_dlc))
        outputs["platform_elem_Pz1"] = NULL * np.ones((NELEM_MAX, n_dlc))
        outputs["platform_elem_Pz2"] = NULL * np.ones((NELEM_MAX, n_dlc))
        outputs["platform_elem_qdyn"] = NULL * np.ones((NELEM_MAX, n_dlc))

        outputs["platform_elem_Px1"][:nelem, :] = elem_Px1
        outputs["platform_elem_Px2"][:nelem, :] = elem_Px2
        outputs["platform_elem_Py1"][:nelem, :] = elem_Py1
        outputs["platform_elem_Py2"][:nelem, :] = elem_Py2
        outputs["platform_elem_Pz1"][:nelem, :] = elem_Pz1
        outputs["platform_elem_Pz2"][:nelem, :] = elem_Pz2
        outputs["platform_elem_qdyn"][:nelem, :] = elem_qdyn


class FrameAnalysis(om.ExplicitComponent):
    def initialize(self):
        self.options.declare("options")

    def setup(self):
        opt = self.options["options"]
        n_attach = opt["mooring"]["n_attach"]
        n_dlc = opt["WISDEM"]["n_dlc"]

        self.add_input("platform_mass", 0.0, units="kg")
        self.add_input("platform_hull_center_of_mass", np.zeros(3), units="m")
        self.add_input("platform_added_mass", np.zeros(6), units="kg")

        self.add_input("platform_nodes", NULL * np.ones((NNODES_MAX, 3)), units="m")
        self.add_input("platform_Fnode", NULL * np.ones((NNODES_MAX, 3)), units="N")
        self.add_input("platform_Rnode", NULL * np.ones(NNODES_MAX), units="m")
        self.add_input("platform_elem_n1", NULL * np.ones(NELEM_MAX, dtype=np.int_))
        self.add_input("platform_elem_n2", NULL * np.ones(NELEM_MAX, dtype=np.int_))
        self.add_input("platform_elem_D", NULL * np.ones(NELEM_MAX), units="m")
        self.add_input("platform_elem_t", NULL * np.ones(NELEM_MAX), units="m")
        self.add_input("platform_elem_L", NULL * np.ones(NELEM_MAX), units="m")
        self.add_input("platform_elem_A", NULL * np.ones(NELEM_MAX), units="m**2")
        self.add_input("platform_elem_Asx", NULL * np.ones(NELEM_MAX), units="m**2")
        self.add_input("platform_elem_Asy", NULL * np.ones(NELEM_MAX), units="m**2")
        self.add_input("platform_elem_Ixx", NULL * np.ones(NELEM_MAX), units="kg*m**2")
        self.add_input("platform_elem_Iyy", NULL * np.ones(NELEM_MAX), units="kg*m**2")
        self.add_input("platform_elem_J0", NULL * np.ones(NELEM_MAX), units="kg*m**2")
        self.add_input("platform_elem_rho", NULL * np.ones(NELEM_MAX), units="kg/m**3")
        self.add_input("platform_elem_E", NULL * np.ones(NELEM_MAX), units="Pa")
        self.add_input("platform_elem_G", NULL * np.ones(NELEM_MAX), units="Pa")

        self.add_input("platform_elem_Px1", NULL * np.ones((NELEM_MAX, n_dlc)), units="N/m")
        self.add_input("platform_elem_Px2", NULL * np.ones((NELEM_MAX, n_dlc)), units="N/m")
        self.add_input("platform_elem_Py1", NULL * np.ones((NELEM_MAX, n_dlc)), units="N/m")
        self.add_input("platform_elem_Py2", NULL * np.ones((NELEM_MAX, n_dlc)), units="N/m")
        self.add_input("platform_elem_Pz1", NULL * np.ones((NELEM_MAX, n_dlc)), units="N/m")
        self.add_input("platform_elem_Pz2", NULL * np.ones((NELEM_MAX, n_dlc)), units="N/m")

        self.add_input("transition_node", np.zeros(3), units="m")
        self.add_input("transition_piece_mass", 0.0, units="kg")
        self.add_input("transition_piece_I", np.zeros(6), units="kg*m**2")
        self.add_input("turbine_F", np.zeros((3, n_dlc)), units="N")
        self.add_input("turbine_M", np.zeros((3, n_dlc)), units="N*m")
        self.add_input("mooring_neutral_load", np.zeros((n_attach, 3)), units="N")
        self.add_input("mooring_fairlead_joints", np.zeros((n_attach, 3)), units="m")
        self.add_input("mooring_stiffness", np.zeros((6, 6)), units="N/m")
        self.add_input("variable_ballast_mass", 0.0, units="kg")
        self.add_input("variable_center_of_mass", val=np.zeros(3), units="m")

        self.add_output("platform_base_F", np.zeros((3, n_dlc)), units="N")
        self.add_output("platform_base_M", np.zeros((3, n_dlc)), units="N*m")
        self.add_output("platform_Fz", NULL * np.ones((NELEM_MAX, n_dlc)), units="N")
        self.add_output("platform_Vx", NULL * np.ones((NELEM_MAX, n_dlc)), units="N")
        self.add_output("platform_Vy", NULL * np.ones((NELEM_MAX, n_dlc)), units="N")
        self.add_output("platform_Mxx", NULL * np.ones((NELEM_MAX, n_dlc)), units="N*m")
        self.add_output("platform_Myy", NULL * np.ones((NELEM_MAX, n_dlc)), units="N*m")
        self.add_output("platform_Mzz", NULL * np.ones((NELEM_MAX, n_dlc)), units="N*m")

    def compute(self, inputs, outputs):

        # Unpack variables
        opt = self.options["options"]
        n_attach = opt["mooring"]["n_attach"]
        n_dlc = opt["WISDEM"]["n_dlc"]

        m_trans = float(inputs["transition_piece_mass"])
        I_trans = inputs["transition_piece_I"]
        m_variable = float(inputs["variable_ballast_mass"])
        cg_variable = inputs["variable_center_of_mass"]

        fairlead_joints = inputs["mooring_fairlead_joints"]
        mooringF = inputs["mooring_neutral_load"]
        mooringK = np.abs(np.diag(inputs["mooring_stiffness"]))

        # Create frame3dd instance: nodes, elements, reactions, and options
        nodes = inputs["platform_nodes"]
        nnode = np.where(nodes[:, 0] == NULL)[0][0]
        nodes = nodes[:nnode, :]
        rnode = np.zeros(nnode)  # inputs["platform_Rnode"][:nnode]
        ihub = np.argmax(nodes[:, 2]) - 1
        itrans = util.closest_node(nodes, inputs["transition_node"])

        N1 = np.int_(inputs["platform_elem_n1"])
        nelem = np.where(N1 == NULL)[0][0]
        N1 = N1[:nelem]
        N2 = np.int_(inputs["platform_elem_n2"][:nelem])
        A = inputs["platform_elem_A"][:nelem]
        Asx = inputs["platform_elem_Asx"][:nelem]
        Asy = inputs["platform_elem_Asy"][:nelem]
        Ixx = inputs["platform_elem_Ixx"][:nelem]
        Iyy = inputs["platform_elem_Iyy"][:nelem]
        J0 = inputs["platform_elem_J0"][:nelem]
        rho = inputs["platform_elem_rho"][:nelem]
        E = inputs["platform_elem_E"][:nelem]
        G = inputs["platform_elem_G"][:nelem]
        roll = np.zeros(nelem)
        L = inputs["platform_elem_L"][:nelem]  # np.sqrt(np.sum((nodes[N2, :] - nodes[N1, :]) ** 2, axis=1))

        inodes = np.arange(nnode) + 1
        node_obj = pyframe3dd.NodeData(inodes, nodes[:, 0], nodes[:, 1], nodes[:, 2], rnode)

        ielem = np.arange(nelem) + 1
        elem_obj = pyframe3dd.ElementData(ielem, N1 + 1, N2 + 1, A, Asx, Asy, J0, Ixx, Iyy, E, G, roll, rho)

        # Use Mooring stiffness (TODO Hydro_K too)
        ind = []
        for k in range(n_attach):
            ind.append(util.closest_node(nodes, fairlead_joints[k, :]))
        rid = np.array([ind])  # np.array([np.argmin(nodes[:, 2])])

        Rx = Ry = Rz = Rxx = Ryy = Rzz = RIGID * np.ones(rid.size)
        # Rx, Ry, Rz = [mooringK[0]], [mooringK[1]], [mooringK[2]]
        # Only this solution works and there isn't much different with fully rigid
        # Rx, Ry, Rz = [RIGID], [RIGID], [mooringK[2]]
        # Rxx, Ryy, Rzz = [RIGID], [RIGID], [RIGID]
        react_obj = pyframe3dd.ReactionData(rid + 1, Rx, Ry, Rz, Rxx, Ryy, Rzz, rigid=RIGID)

        frame3dd_opt = opt["WISDEM"]["FloatingSE"]["frame3dd"]
        opt_obj = pyframe3dd.Options(frame3dd_opt["shear"], frame3dd_opt["geom"], -1.0)

        myframe = pyframe3dd.Frame(node_obj, react_obj, elem_obj, opt_obj)

        # Added mass
        cg_add = m_variable * cg_variable / (m_trans + m_variable)
        cg_add = cg_add.reshape((-1, 1))
        add_gravity = True
        mID = np.array([itrans], dtype=np.int_)
        m_add = np.array([m_trans + m_variable])
        I_add = I_trans.reshape((-1, 1))
        myframe.changeExtraNodeMass(
            mID + 1,
            m_add,
            I_add[0, :],
            I_add[1, :],
            I_add[2, :],
            I_add[3, :],
            I_add[4, :],
            I_add[5, :],
            cg_add[0, :],
            cg_add[1, :],
            cg_add[2, :],
            add_gravity,
        )

        # Initialize loading with gravity, mooring line forces, and buoyancy (already in nodal forces)
        Mnode = np.zeros((nnode, 3))
        Fnode = inputs["platform_Fnode"][:nnode, :]
        for k in range(n_attach):
            ind = util.closest_node(nodes, fairlead_joints[k, :])
            Fnode[ind, :] += mooringF[k, :]

        gx = gy = 0.0
        gz = -gravity
        for k in range(n_dlc):
            load_obj = pyframe3dd.StaticLoadCase(gx, gy, gz)

            Fnode2 = Fnode.copy()
            Fnode2[ihub, :] += inputs["turbine_F"][:, k]
            Mnode[ihub, :] = inputs["turbine_M"][:, k]
            nF = np.where(np.abs(Fnode2).sum(axis=1) > 0.0)[0]
            load_obj.changePointLoads(
                nF + 1, Fnode2[nF, 0], Fnode2[nF, 1], Fnode2[nF, 2], Mnode[nF, 0], Mnode[nF, 1], Mnode[nF, 2]
            )

            # trapezoidally distributed loads
            xx1 = xy1 = xz1 = np.zeros(ielem.size)
            xx2 = xy2 = xz2 = 0.99 * L  # multiply slightly less than unity b.c. of precision
            wx1 = inputs["platform_elem_Px1"][:nelem, k]
            wx2 = inputs["platform_elem_Px2"][:nelem, k]
            wy1 = inputs["platform_elem_Py1"][:nelem, k]
            wy2 = inputs["platform_elem_Py2"][:nelem, k]
            wz1 = inputs["platform_elem_Pz1"][:nelem, k]
            wz2 = inputs["platform_elem_Pz2"][:nelem, k]
            load_obj.changeTrapezoidalLoads(ielem, xx1, xx2, wx1, wx2, xy1, xy2, wy1, wy2, xz1, xz2, wz1, wz2)

            # Add the load case and run
            myframe.addLoadCase(load_obj)
        # myframe.write("system.3dd")
        # myframe.draw()
        displacements, forces, reactions, internalForces, mass, modal = myframe.run()

        # Determine reaction forces
        outputs["platform_base_F"] = -np.c_[
            reactions.Fx.sum(axis=1), reactions.Fy.sum(axis=1), reactions.Fz.sum(axis=1)
        ].T
        outputs["platform_base_M"] = -np.c_[
            reactions.Mxx.sum(axis=1), reactions.Myy.sum(axis=1), reactions.Mzz.sum(axis=1)
        ].T

        # Forces and moments along the structure
        outputs["platform_Fz"] = NULL * np.ones((NELEM_MAX, n_dlc))
        outputs["platform_Vx"] = NULL * np.ones((NELEM_MAX, n_dlc))
        outputs["platform_Vy"] = NULL * np.ones((NELEM_MAX, n_dlc))
        outputs["platform_Mxx"] = NULL * np.ones((NELEM_MAX, n_dlc))
        outputs["platform_Myy"] = NULL * np.ones((NELEM_MAX, n_dlc))
        outputs["platform_Mzz"] = NULL * np.ones((NELEM_MAX, n_dlc))
        for k in range(n_dlc):
            outputs["platform_Fz"][:nelem, k] = forces.Nx[k, 1::2]
            outputs["platform_Vx"][:nelem, k] = -forces.Vz[k, 1::2]
            outputs["platform_Vy"][:nelem, k] = forces.Vy[k, 1::2]
            outputs["platform_Mxx"][:nelem, k] = -forces.Mzz[k, 1::2]
            outputs["platform_Myy"][:nelem, k] = forces.Myy[k, 1::2]
            outputs["platform_Mzz"][:nelem, k] = forces.Txx[k, 1::2]


class TowerModal(om.ExplicitComponent):
    """
    Run Frame3DD on the floating tower for frequencies and mode shapes only

    Parameters
    ----------
    z_full : numpy array[npts], [m]
        location along cylinder. start at bottom and go to top
    d_full : numpy array[npts], [m]
        effective cylinder diameter for section
    t_full : numpy array[npts-1], [m]
        effective shell thickness for section
    E_full : numpy array[npts-1], [N/m**2]
        modulus of elasticity
    G_full : numpy array[npts-1], [N/m**2]
        shear modulus
    rho_full : numpy array[npts-1], [kg/m**3]
        material density

    Returns
    -------
    f1 : float, [Hz]
        First natural frequency
    f2 : float, [Hz]
        Second natural frequency
    structural_frequencies : numpy array[NFREQ], [Hz]
        First and second natural frequency
    fore_aft_freqs : numpy array[NFREQ2]
        Frequencies associated with mode shapes in the tower fore-aft direction
    side_side_freqs : numpy array[NFREQ2]
        Frequencies associated with mode shapes in the tower side-side direction
    torsion_freqs : numpy array[NFREQ2]
        Frequencies associated with mode shapes in the tower torsion direction
    fore_aft_modes : numpy array[NFREQ2, 5]
        6-degree polynomial coefficients of mode shapes in the tower fore-aft direction
        (without constant term)
    side_side_modes : numpy array[NFREQ2, 5]
        6-degree polynomial coefficients of mode shapes in the tower side-side direction
        (without constant term)
    torsion_modes : numpy array[NFREQ2, 5]
        6-degree polynomial coefficients of mode shapes in the tower torsion direction
        (without constant term)
    """

    def initialize(self):
        self.options.declare("n_full")

    def setup(self):
        n_full = self.options["n_full"]

        # cross-sectional data along cylinder.
        self.add_input("tower_xyz", np.zeros((n_full, 3)), units="m")
        self.add_input("tower_A", np.zeros(n_full - 1), units="m**2")
        self.add_input("tower_Asx", np.zeros(n_full - 1), units="m**2")
        self.add_input("tower_Asy", np.zeros(n_full - 1), units="m**2")
        self.add_input("tower_Ixx", np.zeros(n_full - 1), units="kg*m**2")
        self.add_input("tower_Iyy", np.zeros(n_full - 1), units="kg*m**2")
        self.add_input("tower_J0", np.zeros(n_full - 1), units="kg*m**2")
        self.add_input("tower_rho", np.zeros(n_full - 1), units="kg/m**3")
        self.add_input("tower_E", np.zeros(n_full - 1), units="Pa")
        self.add_input("tower_G", np.zeros(n_full - 1), units="Pa")
        self.add_output("tower_L", np.zeros(n_full - 1), units="m")

        self.add_input("platform_mass", 0.0, units="kg")
        self.add_input("variable_ballast_mass", 0.0, units="kg")
        self.add_input("platform_added_mass", np.zeros(6), units="kg")
        self.add_input("platform_total_center_of_mass", np.zeros(3), units="m")
        self.add_input("platform_I_total", np.zeros(6), units="kg*m**2")
        self.add_input("mooring_stiffness", np.zeros((6, 6)), units="N/m")

        # Frequencies
        NFREQ2 = int(NFREQ / 2)
        self.add_output("f1", val=0.0, units="Hz")
        self.add_output("f2", val=0.0, units="Hz")
        self.add_output("structural_frequencies", np.zeros(NFREQ), units="Hz")
        self.add_output("fore_aft_modes", np.zeros((NFREQ2, 5)))
        self.add_output("side_side_modes", np.zeros((NFREQ2, 5)))
        self.add_output("torsion_modes", np.zeros((NFREQ2, 5)))
        self.add_output("fore_aft_freqs", np.zeros(NFREQ2), units="Hz")
        self.add_output("side_side_freqs", np.zeros(NFREQ2), units="Hz")
        self.add_output("torsion_freqs", np.zeros(NFREQ2), units="Hz")

    def compute(self, inputs, outputs):

        # ------- node data ----------------
        xyz = inputs["tower_xyz"]
        n = xyz.shape[0]
        node = np.arange(1, n + 1)
        r = np.zeros(n)
        nodes = pyframe3dd.NodeData(node, xyz[:, 0], xyz[:, 1], xyz[:, 2], r)
        # -----------------------------------

        # ------ reaction data ------------
        # free-free (no reactions)
        mooringK = np.abs(np.diag(inputs["mooring_stiffness"]))
        rnode = np.array([], dtype=np.int_)
        kx = ky = kz = ktx = kty = ktz = rnode
        reactions = pyframe3dd.ReactionData(rnode, kx, ky, kz, ktx, kty, ktz, rigid=RIGID)
        # -----------------------------------

        # ------ frame element data ------------
        element = np.arange(1, n)
        N1 = np.arange(1, n)
        N2 = np.arange(2, n + 1)
        roll = np.zeros(n - 1)

        # Element properties
        Area = inputs["tower_A"]
        Asx = inputs["tower_Asx"]
        Asy = inputs["tower_Asy"]
        J0 = inputs["tower_J0"]
        Ixx = inputs["tower_Ixx"]
        Iyy = inputs["tower_Iyy"]
        E = inputs["tower_E"]
        G = inputs["tower_G"]
        rho = inputs["tower_rho"]

        elements = pyframe3dd.ElementData(element, N1, N2, Area, Asx, Asy, J0, Ixx, Iyy, E, G, roll, rho)
        # -----------------------------------

        # ------ options ------------
        dx = -1.0
        shear = geom = False
        options = pyframe3dd.Options(shear, geom, dx)
        # -----------------------------------

        # initialize frame3dd object
        myframe = pyframe3dd.Frame(nodes, reactions, elements, options)

        # Added mass
        cg_add = inputs["platform_total_center_of_mass"].reshape((-1, 1))
        add_gravity = True
        mID = np.array([0], dtype=np.int_)
        m_add = inputs["platform_mass"] + inputs["variable_ballast_mass"] + inputs["platform_added_mass"].max()
        I_add = inputs["platform_I_total"].reshape((-1, 1))
        myframe.changeExtraNodeMass(
            mID + 1,
            m_add,
            I_add[0, :],
            I_add[1, :],
            I_add[2, :],
            I_add[3, :],
            I_add[4, :],
            I_add[5, :],
            cg_add[0, :],
            cg_add[1, :],
            cg_add[2, :],
            add_gravity,
        )

        # ------- enable dynamic analysis ----------
        Mmethod = 1
        lump = 0
        shift = -1e3
        tol = 1e-7
        # Run extra freqs because could get 6 rigid body modes at zero-freq
        myframe.enableDynamics(3 * NFREQ, Mmethod, lump, tol, shift)
        # ----------------------------

        # ------ static load case 1 ------------
        # gravity in the X, Y, Z, directions (global)
        gx = 0.0
        gy = 0.0
        gz = -gravity
        load = pyframe3dd.StaticLoadCase(gx, gy, gz)
        myframe.addLoadCase(load)

        # Debugging
        # myframe.write('floating_tower_debug.3dd')
        # -----------------------------------
        # run the analysis
        _, _, _, _, _, modal = myframe.run()
        freq = modal.freq
        freq = freq[freq > 1e-1]

        # natural frequncies
        outputs["f1"] = freq[0]
        outputs["f2"] = freq[1]
        outputs["structural_frequencies"] = freq[:NFREQ]

        # Get all mode shapes in batch
        NFREQ2 = int(NFREQ / 2)
        freq_x, freq_y, freq_z, mshapes_x, mshapes_y, mshapes_z = util.get_xyz_mode_shapes(
            xyz[:, 2], modal.freq, modal.xdsp, modal.ydsp, modal.zdsp, modal.xmpf, modal.ympf, modal.zmpf
        )
        outputs["fore_aft_freqs"] = freq_x[:NFREQ2]
        outputs["side_side_freqs"] = freq_y[:NFREQ2]
        outputs["torsion_freqs"] = freq_z[:NFREQ2]
        outputs["fore_aft_modes"] = mshapes_x[:NFREQ2, :]
        outputs["side_side_modes"] = mshapes_y[:NFREQ2, :]
        outputs["torsion_modes"] = mshapes_z[:NFREQ2, :]


class FloatingPost(om.ExplicitComponent):
    def initialize(self):
        self.options.declare("options")
        self.options.declare("n_dlc")

    def setup(self):
        n_dlc = self.options["n_dlc"]

        self.add_input("platform_elem_L", NULL * np.ones(NELEM_MAX), units="m")
        self.add_input("platform_elem_D", NULL * np.ones(NELEM_MAX), units="m")
        self.add_input("platform_elem_t", NULL * np.ones(NELEM_MAX), units="m")
        self.add_input("platform_elem_A", NULL * np.ones(NELEM_MAX), units="m**2")
        self.add_input("platform_elem_Asx", NULL * np.ones(NELEM_MAX), units="m**2")
        self.add_input("platform_elem_Asy", NULL * np.ones(NELEM_MAX), units="m**2")
        self.add_input("platform_elem_Ixx", NULL * np.ones(NELEM_MAX), units="kg*m**2")
        self.add_input("platform_elem_Iyy", NULL * np.ones(NELEM_MAX), units="kg*m**2")
        self.add_input("platform_elem_J0", NULL * np.ones(NELEM_MAX), units="kg*m**2")
        self.add_input("platform_elem_E", NULL * np.ones(NELEM_MAX), units="Pa")
        self.add_input("platform_elem_G", NULL * np.ones(NELEM_MAX), units="Pa")
        self.add_input("platform_elem_sigma_y", NULL * np.ones(NELEM_MAX), units="Pa")
        self.add_input("platform_elem_qdyn", NULL * np.ones((NELEM_MAX, n_dlc)), units="Pa")

        # Processed Frame3DD/OpenFAST outputs
        self.add_input("platform_Fz", NULL * np.ones((NELEM_MAX, n_dlc)), units="N")
        self.add_input("platform_Vx", NULL * np.ones((NELEM_MAX, n_dlc)), units="N")
        self.add_input("platform_Vy", NULL * np.ones((NELEM_MAX, n_dlc)), units="N")
        self.add_input("platform_Mxx", NULL * np.ones((NELEM_MAX, n_dlc)), units="N*m")
        self.add_input("platform_Myy", NULL * np.ones((NELEM_MAX, n_dlc)), units="N*m")
        self.add_input("platform_Mzz", NULL * np.ones((NELEM_MAX, n_dlc)), units="N*m")

        self.add_output("constr_platform_stress", NULL * np.ones((NELEM_MAX, n_dlc)))
        self.add_output("constr_platform_shell_buckling", NULL * np.ones((NELEM_MAX, n_dlc)))
        self.add_output("constr_platform_global_buckling", NULL * np.ones((NELEM_MAX, n_dlc)))

    def compute(self, inputs, outputs):
        # Unpack some variables
        opt = self.options["options"]
        n_dlc = self.options["n_dlc"]
        gamma_f = opt["gamma_f"]
        gamma_m = opt["gamma_m"]
        gamma_n = opt["gamma_n"]
        gamma_b = opt["gamma_b"]

        d = inputs["platform_elem_D"]
        nelem = np.where(d == NULL)[0][0]
        d = d[:nelem]
        t = inputs["platform_elem_t"][:nelem]
        h = inputs["platform_elem_L"][:nelem]
        Az = inputs["platform_elem_A"][:nelem]
        Asx = inputs["platform_elem_Asx"][:nelem]
        Jz = inputs["platform_elem_J0"][:nelem]
        Iyy = inputs["platform_elem_Iyy"][:nelem]
        sigy = inputs["platform_elem_sigma_y"][:nelem]
        E = inputs["platform_elem_E"][:nelem]
        G = inputs["platform_elem_G"][:nelem]
        qdyn = inputs["platform_elem_qdyn"][:nelem, :]
        r = 0.5 * d

        # Get loads from Framee3dd/OpenFAST
        Fz = inputs["platform_Fz"][:nelem, :]
        Vx = inputs["platform_Vx"][:nelem, :]
        Vy = inputs["platform_Vy"][:nelem, :]
        Mxx = inputs["platform_Mxx"][:nelem, :]
        Myy = inputs["platform_Myy"][:nelem, :]
        Mzz = inputs["platform_Mzz"][:nelem, :]

        M = np.sqrt(Mxx ** 2 + Myy ** 2)
        V = np.sqrt(Vx ** 2 + Vy ** 2)

        # Initialize outputs
        outputs["constr_platform_stress"] = NULL * np.ones((NELEM_MAX, n_dlc))
        outputs["constr_platform_shell_buckling"] = NULL * np.ones((NELEM_MAX, n_dlc))
        outputs["constr_platform_global_buckling"] = NULL * np.ones((NELEM_MAX, n_dlc))

        # See http://svn.code.sourceforge.net/p/frame3dd/code/trunk/doc/Frame3DD-manual.html#structuralmodeling
        # print(Fz.shape, Az.shape, M.shape, r.shape, Iyy.shape)
        axial_stress = Fz / Az[:, np.newaxis] + M * (r / Iyy)[:, np.newaxis]
        shear_stress = np.abs(Mzz) / (Jz * r)[:, np.newaxis] + V / Asx[:, np.newaxis]
        hoop_stress = -qdyn * ((r - 0.5 * t) / t)[:, np.newaxis]  # util_con.hoopStress(d, t, qdyn)
        outputs["constr_platform_stress"][:nelem, :] = util_con.vonMisesStressUtilization(
            axial_stress, hoop_stress, shear_stress, gamma_f * gamma_m * gamma_n, sigy.reshape((-1, 1))
        )

        # Use DNV-GL CP202 Method
        check = util_dnvgl.CylinderBuckling(h, d, t, E=E, G=G, sigma_y=sigy, gamma=gamma_f * gamma_b)
        for k in range(n_dlc):
            results = check.run_buckling_checks(
                Fz[k, :], M[k, :], axial_stress[k, :], hoop_stress[k, :], shear_stress[k, :]
            )

            outputs["constr_platform_shell_buckling"][:nelem, k] = results["Shell"]
            outputs["constr_platform_global_buckling"][:nelem, k] = results["Global"]


class FloatingFrame(om.Group):
    def initialize(self):
        self.options.declare("modeling_options")

    def setup(self):
        opt = self.options["modeling_options"]
        nLC = opt["WISDEM"]["n_dlc"]
        n_member = opt["floating"]["members"]["n_members"]

        mem_vars = ["Px", "Py", "Pz", "qdyn"]

        mem_prom = [
            "wind_reference_height",
            "z0",
            "shearExp",
            "cd_usr",
            "cm",
            "rho_air",
            "rho_water",
            "mu_air",
            "mu_water",
            "beta_wind",
            "beta_wave",
            "Uc",
            "Hsig_wave",
            "Tsig_wave",
            "water_depth",
            "yaw",
        ]
<<<<<<< HEAD
        self.add_subsystem(
            "tower",
            Member(column_options=opt["floating"]["tower"], idx=0, n_mat=opt["materials"]["n_mat"], n_refine=opt["WISDEM"]["TowerSE"]["n_refine"]),
            promotes=prom,
        )
        self.add_subsystem("mux", PlatformTowerFrame(options=opt), promotes=["*"])
=======

        U_prom = []
        for iLC in range(nLC):
            lc = "" if nLC == 1 else str(iLC + 1)
            U_prom.append(f"env{lc}.Uref")

        for k in range(n_member):
            n_full = get_nfull(opt["floating"]["members"]["n_height"][k])
            self.add_subsystem(
                f"memload{k}",
                MemberLoads(
                    n_full=n_full,
                    n_lc=nLC,
                    hydro=True,
                    memmax=True,
                ),
                promotes=mem_prom + U_prom + [("joint1", f"member{k}:joint1"), ("joint2", f"member{k}:joint2")],
            )

        self.add_subsystem("loadsys", PlatformLoads(options=opt), promotes=["*"])

>>>>>>> 9e8c9d05
        self.add_subsystem("frame", FrameAnalysis(options=opt), promotes=["*"])

        tow_opt = self.options["modeling_options"]["WISDEM"]["TowerSE"]
        n_height = tow_opt["n_height"]
        n_full_tow = get_nfull(n_height, nref=tow_opt["n_refine"])
        self.add_subsystem("tower", TowerModal(n_full=n_full_tow), promotes=["*"])

        self.add_subsystem("post", FloatingPost(options=opt["WISDEM"]["FloatingSE"], n_dlc=nLC), promotes=["*"])

        for k in range(n_member):
            for var in mem_vars:
                self.connect(f"memload{k}.{var}", f"member{k}:{var}")<|MERGE_RESOLUTION|>--- conflicted
+++ resolved
@@ -615,14 +615,6 @@
             "water_depth",
             "yaw",
         ]
-<<<<<<< HEAD
-        self.add_subsystem(
-            "tower",
-            Member(column_options=opt["floating"]["tower"], idx=0, n_mat=opt["materials"]["n_mat"], n_refine=opt["WISDEM"]["TowerSE"]["n_refine"]),
-            promotes=prom,
-        )
-        self.add_subsystem("mux", PlatformTowerFrame(options=opt), promotes=["*"])
-=======
 
         U_prom = []
         for iLC in range(nLC):
@@ -644,7 +636,6 @@
 
         self.add_subsystem("loadsys", PlatformLoads(options=opt), promotes=["*"])
 
->>>>>>> 9e8c9d05
         self.add_subsystem("frame", FrameAnalysis(options=opt), promotes=["*"])
 
         tow_opt = self.options["modeling_options"]["WISDEM"]["TowerSE"]
