import numpy as np
import openmdao.api as om
import os


class PoseOptimization(object):
    def __init__(self, modeling_options, analysis_options):
        self.modeling = modeling_options
        self.opt = analysis_options

    def get_number_design_variables(self):
        # Determine the number of design variables
        n_DV = 0

<<<<<<< HEAD
        rotorD_opt  = self.opt['optimization_variables']['rotor_diameter']
        blade_opt   = self.opt['optimization_variables']['blade']
        tower_opt   = self.opt['optimization_variables']['tower']
        mono_opt    = self.opt['optimization_variables']['monopile']
        hub_opt     = self.opt['optimization_variables']['hub']
        drive_opt   = self.opt['optimization_variables']['drivetrain']
        
        if rotorD_opt['flag']:
            n_DV += 1
        if blade_opt['aero_shape']['twist']['flag']:
            n_DV += blade_opt['aero_shape']['twist']['n_opt'] - 2
        if blade_opt['aero_shape']['chord']['flag']:
            n_DV += blade_opt['aero_shape']['chord']['n_opt'] - 3
        if blade_opt['aero_shape']['af_positions']['flag']:
            n_DV += self.modeling['RotorSE']['n_af_span'] - blade_opt['aero_shape']['af_positions']['af_start'] - 1
        if blade_opt['structure']['spar_cap_ss']['flag']:
            n_DV += blade_opt['structure']['spar_cap_ss']['n_opt'] - 2
        if blade_opt['structure']['spar_cap_ps']['flag'] and not blade_opt['structure']['spar_cap_ps']['equal_to_suction']:
            n_DV += blade_opt['structure']['spar_cap_ps']['n_opt'] - 2
        if self.opt['optimization_variables']['control']['tsr']['flag']:
=======
        rotorD_opt = self.opt["optimization_variables"]["rotor_diameter"]
        blade_opt = self.opt["optimization_variables"]["blade"]
        tower_opt = self.opt["optimization_variables"]["tower"]
        mono_opt = self.opt["optimization_variables"]["monopile"]
        hub_opt = self.opt["optimization_variables"]["hub"]
        drive_opt = self.opt["optimization_variables"]["drivetrain"]

        if rotorD_opt["flag"]:
            n_DV += 1
        if blade_opt["aero_shape"]["twist"]["flag"]:
            n_DV += blade_opt["aero_shape"]["twist"]["n_opt"] - 2
        if blade_opt["aero_shape"]["chord"]["flag"]:
            n_DV += blade_opt["aero_shape"]["chord"]["n_opt"] - 3
        if blade_opt["aero_shape"]["af_positions"]["flag"]:
            n_DV += self.modeling["RotorSE"]["n_af_span"] - blade_opt["aero_shape"]["af_positions"]["af_start"] - 1
        if blade_opt["structure"]["spar_cap_ss"]["flag"]:
            n_DV += blade_opt["structure"]["spar_cap_ss"]["n_opt"] - 2
        if (
            blade_opt["structure"]["spar_cap_ps"]["flag"]
            and not blade_opt["structure"]["spar_cap_ps"]["equal_to_suction"]
        ):
            n_DV += blade_opt["structure"]["spar_cap_ps"]["n_opt"] - 2
        if self.opt["optimization_variables"]["control"]["tsr"]["flag"]:
>>>>>>> 0163a1b3
            n_DV += 1
        if self.opt["optimization_variables"]["control"]["servo"]["pitch_control"]["flag"]:
            n_DV += 2
        if self.opt["optimization_variables"]["control"]["servo"]["torque_control"]["flag"]:
            n_DV += 2
<<<<<<< HEAD
        if tower_opt['outer_diameter']['flag']:
            n_DV += self.modeling['TowerSE']['n_height']
        if tower_opt['layer_thickness']['flag']:
            n_DV += (self.modeling['TowerSE']['n_height'] - 1) * self.modeling['TowerSE']['n_layers']
        if mono_opt['outer_diameter']['flag']:
            n_DV += self.modeling['monopile']['n_height']
        if mono_opt['layer_thickness']['flag']:
            n_DV += (self.modeling['monopile']['n_height'] - 1) * self.modeling['monopile']['n_layers']
        if hub_opt['cone']['flag']:
            n_DV += 1
        if hub_opt['hub_diameter']['flag']:
            n_DV += 1
        for k in ['uptilt','overhang','distance_tt_hub','distance_hub_mb',
                  'distance_mb_mb','generator_length','gear_ratio','generator_length',
                  'bedplate_web_thickness','bedplate_flange_thickness','bedplate_flange_width']:
            if drive_opt[k]['flag']:
                n_DV += 1
        for k in ['lss_diameter','lss_wall_thickness','hss_diameter','hss_wall_thickness',
                  'nose_diameter','nose_wall_thickness']:
            if drive_opt[k]['flag']:
                n_DV += 2
        if drive_opt['bedplate_wall_thickness']['flag']:
            n_DV += 4
        if self.opt['driver']['form'] == 'central':
=======
        if tower_opt["outer_diameter"]["flag"]:
            n_DV += self.modeling["TowerSE"]["n_height_tower"]
        if tower_opt["layer_thickness"]["flag"]:
            n_DV += (self.modeling["TowerSE"]["n_height_tower"] - 1) * self.modeling["TowerSE"]["n_layers_tower"]
        if mono_opt["outer_diameter"]["flag"]:
            n_DV += self.modeling["TowerSE"]["n_height_monopile"]
        if mono_opt["layer_thickness"]["flag"]:
            n_DV += (self.modeling["TowerSE"]["n_height_monopile"] - 1) * self.modeling["TowerSE"]["n_layers_monopile"]
        if hub_opt["cone"]["flag"]:
            n_DV += 1
        if hub_opt["hub_diameter"]["flag"]:
            n_DV += 1
        for k in [
            "uptilt",
            "overhang",
            "distance_tt_hub",
            "distance_hub_mb",
            "distance_mb_mb",
            "generator_length",
            "gear_ratio",
            "generator_length",
            "bedplate_web_thickness",
            "bedplate_flange_thickness",
            "bedplate_flange_width",
        ]:
            if drive_opt[k]["flag"]:
                n_DV += 1
        for k in [
            "lss_diameter",
            "lss_wall_thickness",
            "hss_diameter",
            "hss_wall_thickness",
            "nose_diameter",
            "nose_wall_thickness",
        ]:
            if drive_opt[k]["flag"]:
                n_DV += 2
        if drive_opt["bedplate_wall_thickness"]["flag"]:
            n_DV += 4
        if self.opt["driver"]["form"] == "central":
>>>>>>> 0163a1b3
            n_DV *= 2

        return n_DV

    def _get_step_size(self):
        # If a step size for the driver-level finite differencing is provided, use that step size. Otherwise use a default value.
        return 1.0e-6 if not "step_size" in self.opt["driver"] else self.opt["driver"]["step_size"]

    def set_driver(self, wt_opt):
        folder_output = self.opt["general"]["folder_output"]

        step_size = self._get_step_size()

        # Solver has specific meaning in OpenMDAO
        wt_opt.model.approx_totals(method="fd", step=step_size, form=self.opt["driver"]["form"])

        # Set optimization solver and options. First, Scipy's SLSQP
        if self.opt["driver"]["solver"] == "SLSQP":
            wt_opt.driver = om.ScipyOptimizeDriver()
            wt_opt.driver.options["optimizer"] = self.opt["driver"]["solver"]
            wt_opt.driver.options["tol"] = self.opt["driver"]["tol"]
            wt_opt.driver.options["maxiter"] = self.opt["driver"]["max_iter"]

        # The next two optimization methods require pyOptSparse.
        elif self.opt["driver"]["solver"] == "CONMIN":
            try:
                from openmdao.api import pyOptSparseDriver
            except:
                raise ImportError(
                    "You requested the optimization solver CONMIN, but you have not installed the pyOptSparseDriver. Please do so and rerun."
                )
            wt_opt.driver = pyOptSparseDriver()
            wt_opt.driver.options["optimizer"] = self.opt["driver"]["solver"]
            wt_opt.driver.opt_settings["ITMAX"] = self.opt["driver"]["max_iter"]

        elif self.opt["driver"]["solver"] == "SNOPT":
            try:
                from openmdao.api import pyOptSparseDriver
            except:
                raise ImportError(
                    "You requested the optimization solver SNOPT, but you have not installed the pyOptSparseDriver. Please do so and rerun."
                )
            wt_opt.driver = pyOptSparseDriver()
            try:
                wt_opt.driver.options["optimizer"] = self.opt["driver"]["solver"]
            except:
                raise ImportError(
                    "You requested the optimization solver SNOPT, but you have not installed it within the pyOptSparseDriver. Please do so and rerun."
                )
            wt_opt.driver.opt_settings["Major optimality tolerance"] = float(self.opt["driver"]["tol"])
            wt_opt.driver.opt_settings["Major iterations limit"] = int(self.opt["driver"]["max_major_iter"])
            wt_opt.driver.opt_settings["Iterations limit"] = int(self.opt["driver"]["max_minor_iter"])
            wt_opt.driver.opt_settings["Major feasibility tolerance"] = float(self.opt["driver"]["tol"])
            wt_opt.driver.opt_settings["Summary file"] = os.path.join(folder_output, "SNOPT_Summary_file.txt")
            wt_opt.driver.opt_settings["Print file"] = os.path.join(folder_output, "SNOPT_Print_file.txt")
            if "hist_file_name" in self.opt["driver"]:
                wt_opt.driver.hist_file = self.opt["driver"]["hist_file_name"]
            if "verify_level" in self.opt["driver"]:
                wt_opt.driver.opt_settings["Verify level"] = self.opt["driver"]["verify_level"]
            # wt_opt.driver.declare_coloring()
            if "hotstart_file" in self.opt["driver"]:
                wt_opt.driver.hotstart_file = self.opt["driver"]["hotstart_file"]

        else:
            raise ValueError("The optimizer " + self.opt["driver"]["solver"] + "is not yet supported!")

        return wt_opt

    def set_objective(self, wt_opt):

        # Set merit figure. Each objective has its own scaling.
<<<<<<< HEAD
        if self.opt['merit_figure'] == 'AEP':
            wt_opt.model.add_objective('rp.AEP', ref = -1.e6)

        elif self.opt['merit_figure'] == 'blade_mass':
            wt_opt.model.add_objective('re.precomp.blade_mass', ref = 1.e4)
=======
        if self.opt["merit_figure"] == "AEP":
            wt_opt.model.add_objective("rp.AEP", ref=-1.0e6)

        elif self.opt["merit_figure"] == "blade_mass":
            wt_opt.model.add_objective("re.precomp.blade_mass", ref=1.0e4)
>>>>>>> 0163a1b3

        elif self.opt["merit_figure"] == "LCOE":
            wt_opt.model.add_objective("financese.lcoe", ref=0.1)

        elif self.opt["merit_figure"] == "blade_tip_deflection":
            wt_opt.model.add_objective("tcons.tip_deflection_ratio")

<<<<<<< HEAD
        elif self.opt['merit_figure'] == 'tower_mass':
            wt_opt.model.add_objective('towerse.tower_mass', ref = 1e6)

        elif self.opt['merit_figure'] == 'mononpile_mass':
            wt_opt.model.add_objective('towerse.mononpile_mass', ref = 1e6)

        elif self.opt['merit_figure'] == 'structural_mass':
            wt_opt.model.add_objective('towerse.structural_mass', ref = 1e6)

        elif self.opt['merit_figure'] == 'tower_cost':
            wt_opt.model.add_objective('tcc.tower_cost', ref = 1e6)

        elif self.opt['merit_figure'] == 'hub_mass':
            wt_opt.model.add_objective('drivese.hub_system_mass', ref = 1e5)

        elif self.opt['merit_figure'] == 'nacelle_mass':
            wt_opt.model.add_objective('drivese.nacelle_mass', ref = 1e6)

        elif self.opt['merit_figure'] == 'Cp':
            if self.modeling['flags']['blade']:
                wt_opt.model.add_objective('rp.powercurve.Cp_regII', ref = -1.)
=======
        elif self.opt["merit_figure"] == "tower_mass":
            wt_opt.model.add_objective("towerse.tower_mass", ref=1e6)

        elif self.opt["merit_figure"] == "mononpile_mass":
            wt_opt.model.add_objective("towerse.mononpile_mass", ref=1e6)

        elif self.opt["merit_figure"] == "structural_mass":
            wt_opt.model.add_objective("towerse.structural_mass", ref=1e6)

        elif self.opt["merit_figure"] == "tower_cost":
            wt_opt.model.add_objective("tcc.tower_cost", ref=1e6)

        elif self.opt["merit_figure"] == "hub_mass":
            wt_opt.model.add_objective("drivese.hub_system_mass", ref=1e5)

        elif self.opt["merit_figure"] == "nacelle_mass":
            wt_opt.model.add_objective("drivese.nacelle_mass", ref=1e6)

        elif self.opt["merit_figure"] == "Cp":
            if self.modeling["flags"]["blade"]:
                wt_opt.model.add_objective("rp.powercurve.Cp_regII", ref=-1.0)
>>>>>>> 0163a1b3
            else:
                wt_opt.model.add_objective("ccblade.CP", ref=-1.0)
        else:
            raise ValueError("The merit figure " + self.opt["merit_figure"] + " is not supported.")

        return wt_opt

    def set_design_variables(self, wt_opt, wt_init):

        # Set optimization design variables.
<<<<<<< HEAD
        rotorD_opt   = self.opt['optimization_variables']['rotor_diameter']
        blade_opt    = self.opt['optimization_variables']['blade']
        tower_opt    = self.opt['optimization_variables']['tower']
        monopile_opt = self.opt['optimization_variables']['monopile']
        control_opt  = self.opt['optimization_variables']['control']
        hub_opt      = self.opt['optimization_variables']['hub']
        drive_opt    = self.opt['optimization_variables']['drivetrain']

        if rotorD_opt['flag']:
            wt_opt.model.add_design_var('configuration.rotor_diameter_user', lower=rotorD_opt['minimum'], upper=rotorD_opt['minimum'], ref = 1.e+2)

        if blade_opt['aero_shape']['twist']['flag']:
            indices        = range(2, blade_opt['aero_shape']['twist']['n_opt'])
            wt_opt.model.add_design_var('blade.opt_var.twist_opt_gain', indices = indices, lower=0., upper=1.)

        chord_options = blade_opt['aero_shape']['chord']
        if chord_options['flag']:
            indices  = range(3, chord_options['n_opt'] - 1)
            wt_opt.model.add_design_var('blade.opt_var.chord_opt_gain', indices = indices, lower=chord_options['min_gain'], upper=chord_options['max_gain'])

        if blade_opt['aero_shape']['af_positions']['flag']:
            n_af = self.modeling['RotorSE']['n_af_span']
            indices  = range(blade_opt['aero_shape']['af_positions']['af_start'],n_af - 1)
            af_pos_init = wt_init['components']['blade']['outer_shape_bem']['airfoil_position']['grid']
=======
        rotorD_opt = self.opt["optimization_variables"]["rotor_diameter"]
        blade_opt = self.opt["optimization_variables"]["blade"]
        tower_opt = self.opt["optimization_variables"]["tower"]
        monopile_opt = self.opt["optimization_variables"]["monopile"]
        control_opt = self.opt["optimization_variables"]["control"]
        hub_opt = self.opt["optimization_variables"]["hub"]
        drive_opt = self.opt["optimization_variables"]["drivetrain"]

        if rotorD_opt["flag"]:
            wt_opt.model.add_design_var(
                "configuration.rotor_diameter_user", lower=rotorD_opt["minimum"], upper=rotorD_opt["minimum"], ref=1.0e2
            )

        if blade_opt["aero_shape"]["twist"]["flag"]:
            indices = range(2, blade_opt["aero_shape"]["twist"]["n_opt"])
            wt_opt.model.add_design_var("blade.opt_var.twist_opt_gain", indices=indices, lower=0.0, upper=1.0)

        chord_options = blade_opt["aero_shape"]["chord"]
        if chord_options["flag"]:
            indices = range(3, chord_options["n_opt"] - 1)
            wt_opt.model.add_design_var(
                "blade.opt_var.chord_opt_gain",
                indices=indices,
                lower=chord_options["min_gain"],
                upper=chord_options["max_gain"],
            )

        if blade_opt["aero_shape"]["af_positions"]["flag"]:
            n_af = self.modeling["RotorSE"]["n_af_span"]
            indices = range(blade_opt["aero_shape"]["af_positions"]["af_start"], n_af - 1)
            af_pos_init = wt_init["components"]["blade"]["outer_shape_bem"]["airfoil_position"]["grid"]
>>>>>>> 0163a1b3
            step_size = self._get_step_size()
            lb_af = np.zeros(n_af)
            ub_af = np.zeros(n_af)
            for i in range(1, indices[0]):
                lb_af[i] = ub_af[i] = af_pos_init[i]
            for i in indices:
                lb_af[i] = 0.5 * (af_pos_init[i - 1] + af_pos_init[i]) + step_size
                ub_af[i] = 0.5 * (af_pos_init[i + 1] + af_pos_init[i]) - step_size
            lb_af[-1] = ub_af[-1] = 1.0
            wt_opt.model.add_design_var(
                "blade.opt_var.af_position", indices=indices, lower=lb_af[indices], upper=ub_af[indices]
            )

        spar_cap_ss_options = blade_opt["structure"]["spar_cap_ss"]
        if spar_cap_ss_options["flag"]:
            indices = range(1, spar_cap_ss_options["n_opt"] - 1)
            wt_opt.model.add_design_var(
                "blade.opt_var.spar_cap_ss_opt_gain",
                indices=indices,
                lower=spar_cap_ss_options["min_gain"],
                upper=spar_cap_ss_options["max_gain"],
            )

        # Only add the pressure side design variables if we do set
        # `equal_to_suction` as False in the optimization yaml.
<<<<<<< HEAD
        spar_cap_ps_options = blade_opt['structure']['spar_cap_ps']
        if spar_cap_ps_options['flag'] and not spar_cap_ps_options['equal_to_suction']:
            indices  = range(1, spar_cap_ps_options['n_opt'] - 1)
            wt_opt.model.add_design_var('blade.opt_var.spar_cap_ps_opt_gain', indices = indices, lower=spar_cap_ps_options['min_gain'], upper=spar_cap_ps_options['max_gain'])

        # -- Tower & Monopile --
        if tower_opt['outer_diameter']['flag']:
            wt_opt.model.add_design_var('tower.diameter', lower=tower_opt['outer_diameter']['lower_bound'], upper=tower_opt['outer_diameter']['upper_bound'], ref=5.)

        if tower_opt['layer_thickness']['flag']:
            wt_opt.model.add_design_var('tower.layer_thickness', lower=tower_opt['layer_thickness']['lower_bound'], upper=tower_opt['layer_thickness']['upper_bound'], ref=1e-2)

        if monopile_opt['outer_diameter']['flag']:
            wt_opt.model.add_design_var('monopile.diameter', lower=monopile_opt['outer_diameter']['lower_bound'], upper=monopile_opt['outer_diameter']['upper_bound'], ref=5.)

        if monopile_opt['layer_thickness']['flag']:
            wt_opt.model.add_design_var('monopile.layer_thickness', lower=monopile_opt['layer_thickness']['lower_bound'], upper=monopile_opt['layer_thickness']['upper_bound'], ref=1e-2)

        # -- Control --
        if control_opt['tsr']['flag']:
            wt_opt.model.add_design_var('control.rated_TSR', lower=control_opt['tsr']['minimum'],
                                        upper=control_opt['tsr']['maximum'], ref=1e+1)
        if control_opt['servo']['pitch_control']['flag']:
            wt_opt.model.add_design_var('control.PC_omega', lower=control_opt['servo']['pitch_control']['omega_min'],
                                                            upper=control_opt['servo']['pitch_control']['omega_max'])
            wt_opt.model.add_design_var('control.PC_zeta', lower=control_opt['servo']['pitch_control']['zeta_min'],
                                                           upper=control_opt['servo']['pitch_control']['zeta_max'])
        if control_opt['servo']['torque_control']['flag']:
            wt_opt.model.add_design_var('control.VS_omega', lower=control_opt['servo']['torque_control']['omega_min'],
                                                            upper=control_opt['servo']['torque_control']['omega_max'])
            wt_opt.model.add_design_var('control.VS_zeta', lower=control_opt['servo']['torque_control']['zeta_min'],
                                                           upper=control_opt['servo']['torque_control']['zeta_max'])
        # -- Hub & Drivetrain --
        if hub_opt['cone']['flag']:
            wt_opt.model.add_design_var('hub.cone', lower=hub_opt['cone']['lower_bound'],
                                        upper=hub_opt['cone']['upper_bound'], ref=1e-2)
        if hub_opt['hub_diameter']['flag']:
            wt_opt.model.add_design_var('hub.diameter', lower=hub_opt['hub_diameter']['lower_bound'],
                                        upper=hub_opt['hub_diameter']['upper_bound'])
        if drive_opt['uptilt']['flag']:
            wt_opt.model.add_design_var('nacelle.uptilt', lower=drive_opt['uptilt']['lower_bound'],
                                        upper=drive_opt['uptilt']['upper_bound'], ref=1e-2)

        if drive_opt['generator_length']['flag']:
            wt_opt.model.add_design_var('nacelle.L_generator', lower=drive_opt['generator_length']['lower_bound'],
                                        upper=drive_opt['generator_length']['upper_bound'])

        for k in ['overhang','distance_tt_hub','distance_hub_mb','distance_mb_mb','gear_ratio',
                  'bedplate_flange_width','lss_diameter','hss_diameter','nose_diameter']:
            if drive_opt[k]['flag']:
                wt_opt.model.add_design_var('nacelle.'+k, lower=drive_opt[k]['lower_bound'], upper=drive_opt[k]['upper_bound'])

        for k in ['bedplate_wall_thickness','bedplate_web_thickness','bedplate_flange_thickness','lss_wall_thickness',
                  'hss_wall_thickness','nose_wall_thickness']:
            if drive_opt[k]['flag']:
                wt_opt.model.add_design_var('nacelle.'+k, lower=drive_opt[k]['lower_bound'], upper=drive_opt[k]['upper_bound'], ref=1e-2)
=======
        spar_cap_ps_options = blade_opt["structure"]["spar_cap_ps"]
        if spar_cap_ps_options["flag"] and not spar_cap_ps_options["equal_to_suction"]:
            indices = range(1, spar_cap_ps_options["n_opt"] - 1)
            wt_opt.model.add_design_var(
                "blade.opt_var.spar_cap_ps_opt_gain",
                indices=indices,
                lower=spar_cap_ps_options["min_gain"],
                upper=spar_cap_ps_options["max_gain"],
            )

        # -- Tower & Monopile --
        if tower_opt["outer_diameter"]["flag"]:
            wt_opt.model.add_design_var(
                "tower.diameter",
                lower=tower_opt["outer_diameter"]["lower_bound"],
                upper=tower_opt["outer_diameter"]["upper_bound"],
                ref=5.0,
            )

        if tower_opt["layer_thickness"]["flag"]:
            wt_opt.model.add_design_var(
                "tower.layer_thickness",
                lower=tower_opt["layer_thickness"]["lower_bound"],
                upper=tower_opt["layer_thickness"]["upper_bound"],
                ref=1e-2,
            )

        if monopile_opt["outer_diameter"]["flag"]:
            wt_opt.model.add_design_var(
                "monopile.diameter",
                lower=monopile_opt["outer_diameter"]["lower_bound"],
                upper=monopile_opt["outer_diameter"]["upper_bound"],
                ref=5.0,
            )

        if monopile_opt["layer_thickness"]["flag"]:
            wt_opt.model.add_design_var(
                "monopile.layer_thickness",
                lower=monopile_opt["layer_thickness"]["lower_bound"],
                upper=monopile_opt["layer_thickness"]["upper_bound"],
                ref=1e-2,
            )

        # -- Control --
        if control_opt["tsr"]["flag"]:
            wt_opt.model.add_design_var(
                "control.rated_TSR", lower=control_opt["tsr"]["minimum"], upper=control_opt["tsr"]["maximum"], ref=1e1
            )
        if control_opt["servo"]["pitch_control"]["flag"]:
            wt_opt.model.add_design_var(
                "control.PC_omega",
                lower=control_opt["servo"]["pitch_control"]["omega_min"],
                upper=control_opt["servo"]["pitch_control"]["omega_max"],
            )
            wt_opt.model.add_design_var(
                "control.PC_zeta",
                lower=control_opt["servo"]["pitch_control"]["zeta_min"],
                upper=control_opt["servo"]["pitch_control"]["zeta_max"],
            )
        if control_opt["servo"]["torque_control"]["flag"]:
            wt_opt.model.add_design_var(
                "control.VS_omega",
                lower=control_opt["servo"]["torque_control"]["omega_min"],
                upper=control_opt["servo"]["torque_control"]["omega_max"],
            )
            wt_opt.model.add_design_var(
                "control.VS_zeta",
                lower=control_opt["servo"]["torque_control"]["zeta_min"],
                upper=control_opt["servo"]["torque_control"]["zeta_max"],
            )
        # -- Hub & Drivetrain --
        if hub_opt["cone"]["flag"]:
            wt_opt.model.add_design_var(
                "hub.cone", lower=hub_opt["cone"]["lower_bound"], upper=hub_opt["cone"]["upper_bound"], ref=1e-2
            )
        if hub_opt["hub_diameter"]["flag"]:
            wt_opt.model.add_design_var(
                "hub.diameter",
                lower=hub_opt["hub_diameter"]["lower_bound"],
                upper=hub_opt["hub_diameter"]["upper_bound"],
            )
        if drive_opt["uptilt"]["flag"]:
            wt_opt.model.add_design_var(
                "nacelle.uptilt",
                lower=drive_opt["uptilt"]["lower_bound"],
                upper=drive_opt["uptilt"]["upper_bound"],
                ref=1e-2,
            )

        if drive_opt["generator_length"]["flag"]:
            wt_opt.model.add_design_var(
                "nacelle.L_generator",
                lower=drive_opt["generator_length"]["lower_bound"],
                upper=drive_opt["generator_length"]["upper_bound"],
            )

        for k in [
            "overhang",
            "distance_tt_hub",
            "distance_hub_mb",
            "distance_mb_mb",
            "gear_ratio",
            "bedplate_flange_width",
            "lss_diameter",
            "hss_diameter",
            "nose_diameter",
        ]:
            if drive_opt[k]["flag"]:
                wt_opt.model.add_design_var(
                    "nacelle." + k, lower=drive_opt[k]["lower_bound"], upper=drive_opt[k]["upper_bound"]
                )

        for k in [
            "bedplate_wall_thickness",
            "bedplate_web_thickness",
            "bedplate_flange_thickness",
            "lss_wall_thickness",
            "hss_wall_thickness",
            "nose_wall_thickness",
        ]:
            if drive_opt[k]["flag"]:
                wt_opt.model.add_design_var(
                    "nacelle." + k, lower=drive_opt[k]["lower_bound"], upper=drive_opt[k]["upper_bound"], ref=1e-2
                )
>>>>>>> 0163a1b3

        return wt_opt

    def set_constraints(self, wt_opt):
        blade_opt = self.opt["optimization_variables"]["blade"]

        # Set non-linear blade constraints
<<<<<<< HEAD
        blade_constr = self.opt['constraints']['blade']
        if blade_constr['strains_spar_cap_ss']['flag']:
            if blade_opt['structure']['spar_cap_ss']['flag']:
                wt_opt.model.add_constraint('rs.constr.constr_max_strainU_spar', upper= 1.0)
            else:
                print('WARNING: the strains of the suction-side spar cap are set to be constrained, but spar cap thickness is not an active design variable. The constraint is not enforced.')

        if blade_constr['strains_spar_cap_ps']['flag']:
            if blade_opt['structure']['spar_cap_ps']['flag'] or blade_opt['structure']['spar_cap_ps']['equal_to_suction']:
                wt_opt.model.add_constraint('rs.constr.constr_max_strainL_spar', upper= 1.0)
=======
        blade_constr = self.opt["constraints"]["blade"]
        if blade_constr["strains_spar_cap_ss"]["flag"]:
            if blade_opt["structure"]["spar_cap_ss"]["flag"]:
                wt_opt.model.add_constraint("rs.constr.constr_max_strainU_spar", upper=1.0)
            else:
                print(
                    "WARNING: the strains of the suction-side spar cap are set to be constrained, but spar cap thickness is not an active design variable. The constraint is not enforced."
                )

        if blade_constr["strains_spar_cap_ps"]["flag"]:
            if (
                blade_opt["structure"]["spar_cap_ps"]["flag"]
                or blade_opt["structure"]["spar_cap_ps"]["equal_to_suction"]
            ):
                wt_opt.model.add_constraint("rs.constr.constr_max_strainL_spar", upper=1.0)
>>>>>>> 0163a1b3
            else:
                print(
                    "WARNING: the strains of the pressure-side spar cap are set to be constrained, but spar cap thickness is not an active design variable. The constraint is not enforced."
                )

<<<<<<< HEAD
        if blade_constr['stall']['flag']:
            if blade_opt['aero_shape']['twist']['flag']:
                wt_opt.model.add_constraint('stall_check.no_stall_constraint', upper= 1.0)
=======
        if blade_constr["stall"]["flag"]:
            if blade_opt["aero_shape"]["twist"]["flag"]:
                wt_opt.model.add_constraint("stall_check.no_stall_constraint", upper=1.0)
>>>>>>> 0163a1b3
            else:
                print(
                    "WARNING: the margin to stall is set to be constrained, but twist is not an active design variable. The constraint is not enforced."
                )

<<<<<<< HEAD
        if blade_constr['tip_deflection']['flag']:
            if blade_opt['structure']['spar_cap_ss']['flag'] or blade_opt['structure']['spar_cap_ps']['flag']:
                wt_opt.model.add_constraint('tcons.tip_deflection_ratio', upper=1.0)
=======
        if blade_constr["tip_deflection"]["flag"]:
            if blade_opt["structure"]["spar_cap_ss"]["flag"] or blade_opt["structure"]["spar_cap_ps"]["flag"]:
                wt_opt.model.add_constraint("tcons.tip_deflection_ratio", upper=1.0)
>>>>>>> 0163a1b3
            else:
                print(
                    "WARNING: the tip deflection is set to be constrained, but spar caps thickness is not an active design variable. The constraint is not enforced."
                )

<<<<<<< HEAD
        if blade_constr['chord']['flag']:
            if blade_opt['aero_shape']['chord']['flag']:
                wt_opt.model.add_constraint('blade.pa.max_chord_constr', upper= 1.0)
=======
        if blade_constr["chord"]["flag"]:
            if blade_opt["aero_shape"]["chord"]["flag"]:
                wt_opt.model.add_constraint("blade.pa.max_chord_constr", upper=1.0)
>>>>>>> 0163a1b3
            else:
                print(
                    "WARNING: the max chord is set to be constrained, but chord is not an active design variable. The constraint is not enforced."
                )

<<<<<<< HEAD
        if blade_constr['frequency']['flap_above_3P']:
            if blade_opt['structure']['spar_cap_ss']['flag'] or blade_opt['structure']['spar_cap_ps']['flag']:
                wt_opt.model.add_constraint('rs.constr.constr_flap_f_margin', upper= 0.0)
            else:
                print('WARNING: the blade flap frequencies are set to be constrained, but spar caps thickness is not an active design variable. The constraint is not enforced.')

        if blade_constr['frequency']['edge_above_3P']:
            wt_opt.model.add_constraint('rs.constr.constr_edge_f_margin', upper= 0.0)

        if blade_constr['rail_transport']['flag']:
            if blade_constr['rail_transport']['8_axle']:
                wt_opt.model.add_constraint('re.rail.constr_LV_8axle_horiz',   lower = 0.8, upper= 1.0)
                wt_opt.model.add_constraint('re.rail.constr_strainPS',         upper= 1.0)
                wt_opt.model.add_constraint('re.rail.constr_strainSS',         upper= 1.0)
            elif blade_constr['rail_transport']['4_axle']:
                wt_opt.model.add_constraint('re.rail.constr_LV_4axle_horiz', upper= 1.0)
=======
        if blade_constr["frequency"]["flap_above_3P"]:
            if blade_opt["structure"]["spar_cap_ss"]["flag"] or blade_opt["structure"]["spar_cap_ps"]["flag"]:
                wt_opt.model.add_constraint("rs.constr.constr_flap_f_margin", upper=0.0)
            else:
                print(
                    "WARNING: the blade flap frequencies are set to be constrained, but spar caps thickness is not an active design variable. The constraint is not enforced."
                )

        if blade_constr["frequency"]["edge_above_3P"]:
            wt_opt.model.add_constraint("rs.constr.constr_edge_f_margin", upper=0.0)

        if blade_constr["rail_transport"]["flag"]:
            if blade_constr["rail_transport"]["8_axle"]:
                wt_opt.model.add_constraint("re.rail.constr_LV_8axle_horiz", lower=0.8, upper=1.0)
                wt_opt.model.add_constraint("re.rail.constr_strainPS", upper=1.0)
                wt_opt.model.add_constraint("re.rail.constr_strainSS", upper=1.0)
            elif blade_constr["rail_transport"]["4_axle"]:
                wt_opt.model.add_constraint("re.rail.constr_LV_4axle_horiz", upper=1.0)
>>>>>>> 0163a1b3
            else:
                raise ValueError(
                    "You have activated the rail transport constraint module. Please define whether you want to model 4- or 8-axle flatcars."
                )

        if self.opt["constraints"]["blade"]["moment_coefficient"]["flag"]:
            wt_opt.model.add_constraint(
                "ccblade.CM",
                lower=self.opt["constraints"]["blade"]["moment_coefficient"]["min"],
                upper=self.opt["constraints"]["blade"]["moment_coefficient"]["max"],
            )
        if (
            self.opt["constraints"]["blade"]["match_cl_cd"]["flag_cl"]
            or self.opt["constraints"]["blade"]["match_cl_cd"]["flag_cd"]
        ):
            data_target = np.loadtxt(self.opt["constraints"]["blade"]["match_cl_cd"]["filename"])
            eta_opt = np.linspace(0.0, 1.0, self.opt["optimization_variables"]["blade"]["aero_shape"]["twist"]["n_opt"])
            target_cl = np.interp(eta_opt, data_target[:, 0], data_target[:, 3])
            target_cd = np.interp(eta_opt, data_target[:, 0], data_target[:, 4])
            eps_cl = 1.0e-2
            if self.opt["constraints"]["blade"]["match_cl_cd"]["flag_cl"]:
                wt_opt.model.add_constraint("ccblade.cl_n_opt", lower=target_cl - eps_cl, upper=target_cl + eps_cl)
            if self.opt["constraints"]["blade"]["match_cl_cd"]["flag_cd"]:
                wt_opt.model.add_constraint("ccblade.cd_n_opt", lower=target_cd - eps_cl, upper=target_cd + eps_cl)
        if (
            self.opt["constraints"]["blade"]["match_L_D"]["flag_L"]
            or self.opt["constraints"]["blade"]["match_L_D"]["flag_D"]
        ):
            data_target = np.loadtxt(self.opt["constraints"]["blade"]["match_L_D"]["filename"])
            eta_opt = np.linspace(0.0, 1.0, self.opt["optimization_variables"]["blade"]["aero_shape"]["twist"]["n_opt"])
            target_L = np.interp(eta_opt, data_target[:, 0], data_target[:, 7])
            target_D = np.interp(eta_opt, data_target[:, 0], data_target[:, 8])
        eps_L = 1.0e2
        if self.opt["constraints"]["blade"]["match_L_D"]["flag_L"]:
            wt_opt.model.add_constraint("ccblade.L_n_opt", lower=target_L - eps_L, upper=target_L + eps_L)
        if self.opt["constraints"]["blade"]["match_L_D"]["flag_D"]:
            wt_opt.model.add_constraint("ccblade.D_n_opt", lower=target_D - eps_L, upper=target_D + eps_L)

        # Tower and monopile contraints
<<<<<<< HEAD
        tower_constr    = self.opt['constraints']['tower']
        monopile_constr = self.opt['constraints']['monopile']
        if tower_constr['height_constraint']['flag'] or monopile_constr['height_constraint']['flag']:
            wt_opt.model.add_constraint('towerse.height_constraint',
                lower=tower_constr['height_constraint']['lower_bound'],
                upper=tower_constr['height_constraint']['upper_bound'])

        if tower_constr['stress']['flag'] or monopile_constr['stress']['flag']:
            for k in range(self.modeling['TowerSE']['nLC']):
                kstr = '' if self.modeling['TowerSE']['nLC'] == 0 else str(k+1)
                wt_opt.model.add_constraint('towerse.post'+kstr+'.stress', upper=1.0)

        if tower_constr['global_buckling']['flag'] or monopile_constr['global_buckling']['flag']:
            for k in range(self.modeling['TowerSE']['nLC']):
                kstr = '' if self.modeling['TowerSE']['nLC'] == 0 else str(k+1)
                wt_opt.model.add_constraint('towerse.post'+kstr+'.global_buckling', upper=1.0)

        if tower_constr['shell_buckling']['flag'] or monopile_constr['shell_buckling']['flag']:
            for k in range(self.modeling['TowerSE']['nLC']):
                kstr = '' if self.modeling['TowerSE']['nLC'] == 0 else str(k+1)
                wt_opt.model.add_constraint('towerse.post'+kstr+'.shell_buckling', upper=1.0)

        if tower_constr['d_to_t']['flag'] or monopile_constr['d_to_t']['flag']:
            wt_opt.model.add_constraint('towerse.constr_d_to_t',
                                        lower=tower_constr['d_to_t']['lower_bound'],
                                        upper=tower_constr['d_to_t']['upper_bound'])

        if tower_constr['taper']['flag'] or monopile_constr['taper']['flag']:
            wt_opt.model.add_constraint('towerse.constr_taper',
                                        lower=tower_constr['taper']['lower_bound'])

        if tower_constr['slope']['flag'] or monopile_constr['slope']['flag']:
            wt_opt.model.add_constraint('towerse.slope', upper=1.0)

        if tower_constr['frequency_1']['flag'] or monopile_constr['frequency_1']['flag']:
            for k in range(self.modeling['TowerSE']['nLC']):
                kstr = '' if self.modeling['TowerSE']['nLC'] == 0 else str(k+1)
                wt_opt.model.add_constraint('towerse.post'+kstr+'.structural_frequencies', indices=[0],
                lower=tower_constr['frequency_1']['lower_bound'],
                upper=tower_constr['frequency_1']['upper_bound'])

        #control_constr = self.opt['constraints']['control']
        
        # Hub and drivetrain constraints
        hub_constr   = self.opt['constraints']['hub']
        drive_constr = self.opt['constraints']['drivetrain']
        
        if hub_constr['hub_diameter']['flag']:
            wt_opt.model.add_constraint('drivese.constr_hub_diameter', lower=0.0)

        for k in ['lss','hss','bedplate','mb1','mb2']:
            if drive_constr[k]['flag']:
                mystr = k+'_vonmises' if k in ['lss','hss','bedplate'] else k+'_defl'
                wt_opt.model.add_constraint('drivese.constr_'+mystr, upper=1.0)

        for k in ['length','height','access','ecc']:
            if drive_constr[k]['flag']:
                wt_opt.model.add_constraint('drivese.constr_'+k, lower=0.0)


        return wt_opt

        
    
=======
        tower_constr = self.opt["constraints"]["tower"]
        monopile_constr = self.opt["constraints"]["monopile"]
        if tower_constr["height_constraint"]["flag"] or monopile_constr["height_constraint"]["flag"]:
            wt_opt.model.add_constraint(
                "towerse.height_constraint",
                lower=tower_constr["height_constraint"]["lower_bound"],
                upper=tower_constr["height_constraint"]["upper_bound"],
            )

        if tower_constr["stress"]["flag"] or monopile_constr["stress"]["flag"]:
            for k in range(self.modeling["TowerSE"]["nLC"]):
                kstr = "" if self.modeling["TowerSE"]["nLC"] == 0 else str(k + 1)
                wt_opt.model.add_constraint("towerse.post" + kstr + ".stress", upper=1.0)

        if tower_constr["global_buckling"]["flag"] or monopile_constr["global_buckling"]["flag"]:
            for k in range(self.modeling["TowerSE"]["nLC"]):
                kstr = "" if self.modeling["TowerSE"]["nLC"] == 0 else str(k + 1)
                wt_opt.model.add_constraint("towerse.post" + kstr + ".global_buckling", upper=1.0)

        if tower_constr["shell_buckling"]["flag"] or monopile_constr["shell_buckling"]["flag"]:
            for k in range(self.modeling["TowerSE"]["nLC"]):
                kstr = "" if self.modeling["TowerSE"]["nLC"] == 0 else str(k + 1)
                wt_opt.model.add_constraint("towerse.post" + kstr + ".shell_buckling", upper=1.0)

        if tower_constr["d_to_t"]["flag"] or monopile_constr["d_to_t"]["flag"]:
            wt_opt.model.add_constraint(
                "towerse.constr_d_to_t",
                lower=tower_constr["d_to_t"]["lower_bound"],
                upper=tower_constr["d_to_t"]["upper_bound"],
            )

        if tower_constr["taper"]["flag"] or monopile_constr["taper"]["flag"]:
            wt_opt.model.add_constraint("towerse.constr_taper", lower=tower_constr["taper"]["lower_bound"])

        if tower_constr["slope"]["flag"] or monopile_constr["slope"]["flag"]:
            wt_opt.model.add_constraint("towerse.slope", upper=1.0)

        if tower_constr["frequency_1"]["flag"] or monopile_constr["frequency_1"]["flag"]:
            for k in range(self.modeling["TowerSE"]["nLC"]):
                kstr = "" if self.modeling["TowerSE"]["nLC"] == 0 else str(k + 1)
                wt_opt.model.add_constraint(
                    "towerse.post" + kstr + ".structural_frequencies",
                    indices=[0],
                    lower=tower_constr["frequency_1"]["lower_bound"],
                    upper=tower_constr["frequency_1"]["upper_bound"],
                )

        # control_constr = self.opt['constraints']['control']

        # Hub and drivetrain constraints
        hub_constr = self.opt["constraints"]["hub"]
        drive_constr = self.opt["constraints"]["drivetrain"]

        if hub_constr["hub_diameter"]["flag"]:
            wt_opt.model.add_constraint("drivese.constr_hub_diameter", lower=0.0)

        for k in ["lss", "hss", "bedplate", "mb1", "mb2"]:
            if drive_constr[k]["flag"]:
                mystr = k + "_vonmises" if k in ["lss", "hss", "bedplate"] else k + "_defl"
                wt_opt.model.add_constraint("drivese.constr_" + mystr, upper=1.0)

        for k in ["length", "height", "access", "ecc"]:
            if drive_constr[k]["flag"]:
                wt_opt.model.add_constraint("drivese.constr_" + k, lower=0.0)

        return wt_opt

>>>>>>> 0163a1b3
    def set_recorders(self, wt_opt):
        folder_output = self.opt["general"]["folder_output"]

        # Set recorder on the OpenMDAO driver level using the `optimization_log`
        # filename supplied in the optimization yaml
        if self.opt["recorder"]["flag"]:
            recorder = om.SqliteRecorder(os.path.join(folder_output, self.opt["recorder"]["file_name"]))
            wt_opt.driver.add_recorder(recorder)
            wt_opt.add_recorder(recorder)

            wt_opt.driver.recording_options["excludes"] = ["*_df"]
            wt_opt.driver.recording_options["record_constraints"] = True
            wt_opt.driver.recording_options["record_desvars"] = True
            wt_opt.driver.recording_options["record_objectives"] = True

        return wt_opt

    def set_initial(self, wt_opt, wt_init):
<<<<<<< HEAD
        blade_opt   = self.opt['optimization_variables']['blade']

        if self.modeling['flags']['blade']:
            wt_opt['blade.opt_var.s_opt_twist']   = np.linspace(0., 1., blade_opt['aero_shape']['twist']['n_opt'])
            if blade_opt['aero_shape']['twist']['flag']:
                init_twist_opt = np.interp(wt_opt['blade.opt_var.s_opt_twist'], wt_init['components']['blade']['outer_shape_bem']['twist']['grid'], wt_init['components']['blade']['outer_shape_bem']['twist']['values'])
                lb_twist = np.array(blade_opt['aero_shape']['twist']['lower_bound'])
                ub_twist = np.array(blade_opt['aero_shape']['twist']['upper_bound'])
                wt_opt['blade.opt_var.twist_opt_gain']    = (init_twist_opt - lb_twist) / (ub_twist - lb_twist)
                if max(wt_opt['blade.opt_var.twist_opt_gain']) > 1. or min(wt_opt['blade.opt_var.twist_opt_gain']) < 0.:
                    print('Warning: the initial twist violates the upper or lower bounds of the twist design variables.')

            blade_constr = self.opt['constraints']['blade']
            wt_opt['blade.opt_var.s_opt_chord']    = np.linspace(0., 1., blade_opt['aero_shape']['chord']['n_opt'])
            wt_opt['blade.ps.s_opt_spar_cap_ss']   = np.linspace(0., 1., blade_opt['structure']['spar_cap_ss']['n_opt'])
            wt_opt['blade.ps.s_opt_spar_cap_ps']   = np.linspace(0., 1., blade_opt['structure']['spar_cap_ps']['n_opt'])
            wt_opt['rs.constr.max_strainU_spar']   = blade_constr['strains_spar_cap_ss']['max']
            wt_opt['rs.constr.max_strainL_spar']   = blade_constr['strains_spar_cap_ps']['max']
            wt_opt['stall_check.stall_margin']     = blade_constr['stall']['margin'] * 180. / np.pi
            wt_opt['tcons.max_allowable_td_ratio'] = blade_constr['tip_deflection']['margin']
        
        return wt_opt
=======
        blade_opt = self.opt["optimization_variables"]["blade"]

        if self.modeling["flags"]["blade"]:
            wt_opt["blade.opt_var.s_opt_twist"] = np.linspace(0.0, 1.0, blade_opt["aero_shape"]["twist"]["n_opt"])
            if blade_opt["aero_shape"]["twist"]["flag"]:
                init_twist_opt = np.interp(
                    wt_opt["blade.opt_var.s_opt_twist"],
                    wt_init["components"]["blade"]["outer_shape_bem"]["twist"]["grid"],
                    wt_init["components"]["blade"]["outer_shape_bem"]["twist"]["values"],
                )
                lb_twist = np.array(blade_opt["aero_shape"]["twist"]["lower_bound"])
                ub_twist = np.array(blade_opt["aero_shape"]["twist"]["upper_bound"])
                wt_opt["blade.opt_var.twist_opt_gain"] = (init_twist_opt - lb_twist) / (ub_twist - lb_twist)
                if (
                    max(wt_opt["blade.opt_var.twist_opt_gain"]) > 1.0
                    or min(wt_opt["blade.opt_var.twist_opt_gain"]) < 0.0
                ):
                    print(
                        "Warning: the initial twist violates the upper or lower bounds of the twist design variables."
                    )

            blade_constr = self.opt["constraints"]["blade"]
            wt_opt["blade.opt_var.s_opt_chord"] = np.linspace(0.0, 1.0, blade_opt["aero_shape"]["chord"]["n_opt"])
            wt_opt["blade.ps.s_opt_spar_cap_ss"] = np.linspace(0.0, 1.0, blade_opt["structure"]["spar_cap_ss"]["n_opt"])
            wt_opt["blade.ps.s_opt_spar_cap_ps"] = np.linspace(0.0, 1.0, blade_opt["structure"]["spar_cap_ps"]["n_opt"])
            wt_opt["rs.constr.max_strainU_spar"] = blade_constr["strains_spar_cap_ss"]["max"]
            wt_opt["rs.constr.max_strainL_spar"] = blade_constr["strains_spar_cap_ps"]["max"]
            wt_opt["stall_check.stall_margin"] = blade_constr["stall"]["margin"] * 180.0 / np.pi
            wt_opt["tcons.max_allowable_td_ratio"] = blade_constr["tip_deflection"]["margin"]
>>>>>>> 0163a1b3

        return wt_opt

    def set_restart(self, wt_opt):
        if "warmstart_file" in self.opt["driver"]:

            # Directly read the pyoptsparse sqlite db file
            from pyoptsparse import SqliteDict

            db = SqliteDict(self.opt["driver"]["warmstart_file"])

            # Grab the last iteration's design variables
            last_key = db["last"]
            desvars = db[last_key]["xuser"]

            # Obtain the already-setup OM problem's design variables
            if wt_opt.model._static_mode:
                design_vars = wt_opt.model._static_design_vars
            else:
                design_vars = wt_opt.model._design_vars

            # Get the absolute names from the promoted names within the OM model.
            # We need this because the pyoptsparse db has the absolute names for
            # variables but the OM model uses the promoted names.
            prom2abs = wt_opt.model._var_allprocs_prom2abs_list["output"]
            abs2prom = {}
            for key in design_vars:
                abs2prom[prom2abs[key][0]] = key

            # Loop through each design variable
            for key in desvars:
                prom_key = abs2prom[key]

                # Scale each DV based on the OM scaling from the problem.
                # This assumes we're running the same problem with the same scaling
                scaler = design_vars[prom_key]["scaler"]
                adder = design_vars[prom_key]["adder"]

                if scaler is None:
                    scaler = 1.0
                if adder is None:
                    adder = 0.0

                scaled_dv = desvars[key] / scaler - adder

                # Special handling for blade twist as we only have the
                # last few control points as design variables
                if "twist_opt_gain" in key:
                    wt_opt[key][2:] = scaled_dv
                else:
                    wt_opt[key][:] = scaled_dv

        return wt_opt<|MERGE_RESOLUTION|>--- conflicted
+++ resolved
@@ -12,28 +12,6 @@
         # Determine the number of design variables
         n_DV = 0
 
-<<<<<<< HEAD
-        rotorD_opt  = self.opt['optimization_variables']['rotor_diameter']
-        blade_opt   = self.opt['optimization_variables']['blade']
-        tower_opt   = self.opt['optimization_variables']['tower']
-        mono_opt    = self.opt['optimization_variables']['monopile']
-        hub_opt     = self.opt['optimization_variables']['hub']
-        drive_opt   = self.opt['optimization_variables']['drivetrain']
-        
-        if rotorD_opt['flag']:
-            n_DV += 1
-        if blade_opt['aero_shape']['twist']['flag']:
-            n_DV += blade_opt['aero_shape']['twist']['n_opt'] - 2
-        if blade_opt['aero_shape']['chord']['flag']:
-            n_DV += blade_opt['aero_shape']['chord']['n_opt'] - 3
-        if blade_opt['aero_shape']['af_positions']['flag']:
-            n_DV += self.modeling['RotorSE']['n_af_span'] - blade_opt['aero_shape']['af_positions']['af_start'] - 1
-        if blade_opt['structure']['spar_cap_ss']['flag']:
-            n_DV += blade_opt['structure']['spar_cap_ss']['n_opt'] - 2
-        if blade_opt['structure']['spar_cap_ps']['flag'] and not blade_opt['structure']['spar_cap_ps']['equal_to_suction']:
-            n_DV += blade_opt['structure']['spar_cap_ps']['n_opt'] - 2
-        if self.opt['optimization_variables']['control']['tsr']['flag']:
-=======
         rotorD_opt = self.opt["optimization_variables"]["rotor_diameter"]
         blade_opt = self.opt["optimization_variables"]["blade"]
         tower_opt = self.opt["optimization_variables"]["tower"]
@@ -57,38 +35,11 @@
         ):
             n_DV += blade_opt["structure"]["spar_cap_ps"]["n_opt"] - 2
         if self.opt["optimization_variables"]["control"]["tsr"]["flag"]:
->>>>>>> 0163a1b3
             n_DV += 1
         if self.opt["optimization_variables"]["control"]["servo"]["pitch_control"]["flag"]:
             n_DV += 2
         if self.opt["optimization_variables"]["control"]["servo"]["torque_control"]["flag"]:
             n_DV += 2
-<<<<<<< HEAD
-        if tower_opt['outer_diameter']['flag']:
-            n_DV += self.modeling['TowerSE']['n_height']
-        if tower_opt['layer_thickness']['flag']:
-            n_DV += (self.modeling['TowerSE']['n_height'] - 1) * self.modeling['TowerSE']['n_layers']
-        if mono_opt['outer_diameter']['flag']:
-            n_DV += self.modeling['monopile']['n_height']
-        if mono_opt['layer_thickness']['flag']:
-            n_DV += (self.modeling['monopile']['n_height'] - 1) * self.modeling['monopile']['n_layers']
-        if hub_opt['cone']['flag']:
-            n_DV += 1
-        if hub_opt['hub_diameter']['flag']:
-            n_DV += 1
-        for k in ['uptilt','overhang','distance_tt_hub','distance_hub_mb',
-                  'distance_mb_mb','generator_length','gear_ratio','generator_length',
-                  'bedplate_web_thickness','bedplate_flange_thickness','bedplate_flange_width']:
-            if drive_opt[k]['flag']:
-                n_DV += 1
-        for k in ['lss_diameter','lss_wall_thickness','hss_diameter','hss_wall_thickness',
-                  'nose_diameter','nose_wall_thickness']:
-            if drive_opt[k]['flag']:
-                n_DV += 2
-        if drive_opt['bedplate_wall_thickness']['flag']:
-            n_DV += 4
-        if self.opt['driver']['form'] == 'central':
-=======
         if tower_opt["outer_diameter"]["flag"]:
             n_DV += self.modeling["TowerSE"]["n_height_tower"]
         if tower_opt["layer_thickness"]["flag"]:
@@ -129,7 +80,6 @@
         if drive_opt["bedplate_wall_thickness"]["flag"]:
             n_DV += 4
         if self.opt["driver"]["form"] == "central":
->>>>>>> 0163a1b3
             n_DV *= 2
 
         return n_DV
@@ -201,19 +151,11 @@
     def set_objective(self, wt_opt):
 
         # Set merit figure. Each objective has its own scaling.
-<<<<<<< HEAD
-        if self.opt['merit_figure'] == 'AEP':
-            wt_opt.model.add_objective('rp.AEP', ref = -1.e6)
-
-        elif self.opt['merit_figure'] == 'blade_mass':
-            wt_opt.model.add_objective('re.precomp.blade_mass', ref = 1.e4)
-=======
         if self.opt["merit_figure"] == "AEP":
             wt_opt.model.add_objective("rp.AEP", ref=-1.0e6)
 
         elif self.opt["merit_figure"] == "blade_mass":
             wt_opt.model.add_objective("re.precomp.blade_mass", ref=1.0e4)
->>>>>>> 0163a1b3
 
         elif self.opt["merit_figure"] == "LCOE":
             wt_opt.model.add_objective("financese.lcoe", ref=0.1)
@@ -221,29 +163,6 @@
         elif self.opt["merit_figure"] == "blade_tip_deflection":
             wt_opt.model.add_objective("tcons.tip_deflection_ratio")
 
-<<<<<<< HEAD
-        elif self.opt['merit_figure'] == 'tower_mass':
-            wt_opt.model.add_objective('towerse.tower_mass', ref = 1e6)
-
-        elif self.opt['merit_figure'] == 'mononpile_mass':
-            wt_opt.model.add_objective('towerse.mononpile_mass', ref = 1e6)
-
-        elif self.opt['merit_figure'] == 'structural_mass':
-            wt_opt.model.add_objective('towerse.structural_mass', ref = 1e6)
-
-        elif self.opt['merit_figure'] == 'tower_cost':
-            wt_opt.model.add_objective('tcc.tower_cost', ref = 1e6)
-
-        elif self.opt['merit_figure'] == 'hub_mass':
-            wt_opt.model.add_objective('drivese.hub_system_mass', ref = 1e5)
-
-        elif self.opt['merit_figure'] == 'nacelle_mass':
-            wt_opt.model.add_objective('drivese.nacelle_mass', ref = 1e6)
-
-        elif self.opt['merit_figure'] == 'Cp':
-            if self.modeling['flags']['blade']:
-                wt_opt.model.add_objective('rp.powercurve.Cp_regII', ref = -1.)
-=======
         elif self.opt["merit_figure"] == "tower_mass":
             wt_opt.model.add_objective("towerse.tower_mass", ref=1e6)
 
@@ -265,7 +184,6 @@
         elif self.opt["merit_figure"] == "Cp":
             if self.modeling["flags"]["blade"]:
                 wt_opt.model.add_objective("rp.powercurve.Cp_regII", ref=-1.0)
->>>>>>> 0163a1b3
             else:
                 wt_opt.model.add_objective("ccblade.CP", ref=-1.0)
         else:
@@ -276,32 +194,6 @@
     def set_design_variables(self, wt_opt, wt_init):
 
         # Set optimization design variables.
-<<<<<<< HEAD
-        rotorD_opt   = self.opt['optimization_variables']['rotor_diameter']
-        blade_opt    = self.opt['optimization_variables']['blade']
-        tower_opt    = self.opt['optimization_variables']['tower']
-        monopile_opt = self.opt['optimization_variables']['monopile']
-        control_opt  = self.opt['optimization_variables']['control']
-        hub_opt      = self.opt['optimization_variables']['hub']
-        drive_opt    = self.opt['optimization_variables']['drivetrain']
-
-        if rotorD_opt['flag']:
-            wt_opt.model.add_design_var('configuration.rotor_diameter_user', lower=rotorD_opt['minimum'], upper=rotorD_opt['minimum'], ref = 1.e+2)
-
-        if blade_opt['aero_shape']['twist']['flag']:
-            indices        = range(2, blade_opt['aero_shape']['twist']['n_opt'])
-            wt_opt.model.add_design_var('blade.opt_var.twist_opt_gain', indices = indices, lower=0., upper=1.)
-
-        chord_options = blade_opt['aero_shape']['chord']
-        if chord_options['flag']:
-            indices  = range(3, chord_options['n_opt'] - 1)
-            wt_opt.model.add_design_var('blade.opt_var.chord_opt_gain', indices = indices, lower=chord_options['min_gain'], upper=chord_options['max_gain'])
-
-        if blade_opt['aero_shape']['af_positions']['flag']:
-            n_af = self.modeling['RotorSE']['n_af_span']
-            indices  = range(blade_opt['aero_shape']['af_positions']['af_start'],n_af - 1)
-            af_pos_init = wt_init['components']['blade']['outer_shape_bem']['airfoil_position']['grid']
-=======
         rotorD_opt = self.opt["optimization_variables"]["rotor_diameter"]
         blade_opt = self.opt["optimization_variables"]["blade"]
         tower_opt = self.opt["optimization_variables"]["tower"]
@@ -333,7 +225,6 @@
             n_af = self.modeling["RotorSE"]["n_af_span"]
             indices = range(blade_opt["aero_shape"]["af_positions"]["af_start"], n_af - 1)
             af_pos_init = wt_init["components"]["blade"]["outer_shape_bem"]["airfoil_position"]["grid"]
->>>>>>> 0163a1b3
             step_size = self._get_step_size()
             lb_af = np.zeros(n_af)
             ub_af = np.zeros(n_af)
@@ -359,64 +250,6 @@
 
         # Only add the pressure side design variables if we do set
         # `equal_to_suction` as False in the optimization yaml.
-<<<<<<< HEAD
-        spar_cap_ps_options = blade_opt['structure']['spar_cap_ps']
-        if spar_cap_ps_options['flag'] and not spar_cap_ps_options['equal_to_suction']:
-            indices  = range(1, spar_cap_ps_options['n_opt'] - 1)
-            wt_opt.model.add_design_var('blade.opt_var.spar_cap_ps_opt_gain', indices = indices, lower=spar_cap_ps_options['min_gain'], upper=spar_cap_ps_options['max_gain'])
-
-        # -- Tower & Monopile --
-        if tower_opt['outer_diameter']['flag']:
-            wt_opt.model.add_design_var('tower.diameter', lower=tower_opt['outer_diameter']['lower_bound'], upper=tower_opt['outer_diameter']['upper_bound'], ref=5.)
-
-        if tower_opt['layer_thickness']['flag']:
-            wt_opt.model.add_design_var('tower.layer_thickness', lower=tower_opt['layer_thickness']['lower_bound'], upper=tower_opt['layer_thickness']['upper_bound'], ref=1e-2)
-
-        if monopile_opt['outer_diameter']['flag']:
-            wt_opt.model.add_design_var('monopile.diameter', lower=monopile_opt['outer_diameter']['lower_bound'], upper=monopile_opt['outer_diameter']['upper_bound'], ref=5.)
-
-        if monopile_opt['layer_thickness']['flag']:
-            wt_opt.model.add_design_var('monopile.layer_thickness', lower=monopile_opt['layer_thickness']['lower_bound'], upper=monopile_opt['layer_thickness']['upper_bound'], ref=1e-2)
-
-        # -- Control --
-        if control_opt['tsr']['flag']:
-            wt_opt.model.add_design_var('control.rated_TSR', lower=control_opt['tsr']['minimum'],
-                                        upper=control_opt['tsr']['maximum'], ref=1e+1)
-        if control_opt['servo']['pitch_control']['flag']:
-            wt_opt.model.add_design_var('control.PC_omega', lower=control_opt['servo']['pitch_control']['omega_min'],
-                                                            upper=control_opt['servo']['pitch_control']['omega_max'])
-            wt_opt.model.add_design_var('control.PC_zeta', lower=control_opt['servo']['pitch_control']['zeta_min'],
-                                                           upper=control_opt['servo']['pitch_control']['zeta_max'])
-        if control_opt['servo']['torque_control']['flag']:
-            wt_opt.model.add_design_var('control.VS_omega', lower=control_opt['servo']['torque_control']['omega_min'],
-                                                            upper=control_opt['servo']['torque_control']['omega_max'])
-            wt_opt.model.add_design_var('control.VS_zeta', lower=control_opt['servo']['torque_control']['zeta_min'],
-                                                           upper=control_opt['servo']['torque_control']['zeta_max'])
-        # -- Hub & Drivetrain --
-        if hub_opt['cone']['flag']:
-            wt_opt.model.add_design_var('hub.cone', lower=hub_opt['cone']['lower_bound'],
-                                        upper=hub_opt['cone']['upper_bound'], ref=1e-2)
-        if hub_opt['hub_diameter']['flag']:
-            wt_opt.model.add_design_var('hub.diameter', lower=hub_opt['hub_diameter']['lower_bound'],
-                                        upper=hub_opt['hub_diameter']['upper_bound'])
-        if drive_opt['uptilt']['flag']:
-            wt_opt.model.add_design_var('nacelle.uptilt', lower=drive_opt['uptilt']['lower_bound'],
-                                        upper=drive_opt['uptilt']['upper_bound'], ref=1e-2)
-
-        if drive_opt['generator_length']['flag']:
-            wt_opt.model.add_design_var('nacelle.L_generator', lower=drive_opt['generator_length']['lower_bound'],
-                                        upper=drive_opt['generator_length']['upper_bound'])
-
-        for k in ['overhang','distance_tt_hub','distance_hub_mb','distance_mb_mb','gear_ratio',
-                  'bedplate_flange_width','lss_diameter','hss_diameter','nose_diameter']:
-            if drive_opt[k]['flag']:
-                wt_opt.model.add_design_var('nacelle.'+k, lower=drive_opt[k]['lower_bound'], upper=drive_opt[k]['upper_bound'])
-
-        for k in ['bedplate_wall_thickness','bedplate_web_thickness','bedplate_flange_thickness','lss_wall_thickness',
-                  'hss_wall_thickness','nose_wall_thickness']:
-            if drive_opt[k]['flag']:
-                wt_opt.model.add_design_var('nacelle.'+k, lower=drive_opt[k]['lower_bound'], upper=drive_opt[k]['upper_bound'], ref=1e-2)
-=======
         spar_cap_ps_options = blade_opt["structure"]["spar_cap_ps"]
         if spar_cap_ps_options["flag"] and not spar_cap_ps_options["equal_to_suction"]:
             indices = range(1, spar_cap_ps_options["n_opt"] - 1)
@@ -541,7 +374,6 @@
                 wt_opt.model.add_design_var(
                     "nacelle." + k, lower=drive_opt[k]["lower_bound"], upper=drive_opt[k]["upper_bound"], ref=1e-2
                 )
->>>>>>> 0163a1b3
 
         return wt_opt
 
@@ -549,18 +381,6 @@
         blade_opt = self.opt["optimization_variables"]["blade"]
 
         # Set non-linear blade constraints
-<<<<<<< HEAD
-        blade_constr = self.opt['constraints']['blade']
-        if blade_constr['strains_spar_cap_ss']['flag']:
-            if blade_opt['structure']['spar_cap_ss']['flag']:
-                wt_opt.model.add_constraint('rs.constr.constr_max_strainU_spar', upper= 1.0)
-            else:
-                print('WARNING: the strains of the suction-side spar cap are set to be constrained, but spar cap thickness is not an active design variable. The constraint is not enforced.')
-
-        if blade_constr['strains_spar_cap_ps']['flag']:
-            if blade_opt['structure']['spar_cap_ps']['flag'] or blade_opt['structure']['spar_cap_ps']['equal_to_suction']:
-                wt_opt.model.add_constraint('rs.constr.constr_max_strainL_spar', upper= 1.0)
-=======
         blade_constr = self.opt["constraints"]["blade"]
         if blade_constr["strains_spar_cap_ss"]["flag"]:
             if blade_opt["structure"]["spar_cap_ss"]["flag"]:
@@ -576,72 +396,35 @@
                 or blade_opt["structure"]["spar_cap_ps"]["equal_to_suction"]
             ):
                 wt_opt.model.add_constraint("rs.constr.constr_max_strainL_spar", upper=1.0)
->>>>>>> 0163a1b3
             else:
                 print(
                     "WARNING: the strains of the pressure-side spar cap are set to be constrained, but spar cap thickness is not an active design variable. The constraint is not enforced."
                 )
 
-<<<<<<< HEAD
-        if blade_constr['stall']['flag']:
-            if blade_opt['aero_shape']['twist']['flag']:
-                wt_opt.model.add_constraint('stall_check.no_stall_constraint', upper= 1.0)
-=======
         if blade_constr["stall"]["flag"]:
             if blade_opt["aero_shape"]["twist"]["flag"]:
                 wt_opt.model.add_constraint("stall_check.no_stall_constraint", upper=1.0)
->>>>>>> 0163a1b3
             else:
                 print(
                     "WARNING: the margin to stall is set to be constrained, but twist is not an active design variable. The constraint is not enforced."
                 )
 
-<<<<<<< HEAD
-        if blade_constr['tip_deflection']['flag']:
-            if blade_opt['structure']['spar_cap_ss']['flag'] or blade_opt['structure']['spar_cap_ps']['flag']:
-                wt_opt.model.add_constraint('tcons.tip_deflection_ratio', upper=1.0)
-=======
         if blade_constr["tip_deflection"]["flag"]:
             if blade_opt["structure"]["spar_cap_ss"]["flag"] or blade_opt["structure"]["spar_cap_ps"]["flag"]:
                 wt_opt.model.add_constraint("tcons.tip_deflection_ratio", upper=1.0)
->>>>>>> 0163a1b3
             else:
                 print(
                     "WARNING: the tip deflection is set to be constrained, but spar caps thickness is not an active design variable. The constraint is not enforced."
                 )
 
-<<<<<<< HEAD
-        if blade_constr['chord']['flag']:
-            if blade_opt['aero_shape']['chord']['flag']:
-                wt_opt.model.add_constraint('blade.pa.max_chord_constr', upper= 1.0)
-=======
         if blade_constr["chord"]["flag"]:
             if blade_opt["aero_shape"]["chord"]["flag"]:
                 wt_opt.model.add_constraint("blade.pa.max_chord_constr", upper=1.0)
->>>>>>> 0163a1b3
             else:
                 print(
                     "WARNING: the max chord is set to be constrained, but chord is not an active design variable. The constraint is not enforced."
                 )
 
-<<<<<<< HEAD
-        if blade_constr['frequency']['flap_above_3P']:
-            if blade_opt['structure']['spar_cap_ss']['flag'] or blade_opt['structure']['spar_cap_ps']['flag']:
-                wt_opt.model.add_constraint('rs.constr.constr_flap_f_margin', upper= 0.0)
-            else:
-                print('WARNING: the blade flap frequencies are set to be constrained, but spar caps thickness is not an active design variable. The constraint is not enforced.')
-
-        if blade_constr['frequency']['edge_above_3P']:
-            wt_opt.model.add_constraint('rs.constr.constr_edge_f_margin', upper= 0.0)
-
-        if blade_constr['rail_transport']['flag']:
-            if blade_constr['rail_transport']['8_axle']:
-                wt_opt.model.add_constraint('re.rail.constr_LV_8axle_horiz',   lower = 0.8, upper= 1.0)
-                wt_opt.model.add_constraint('re.rail.constr_strainPS',         upper= 1.0)
-                wt_opt.model.add_constraint('re.rail.constr_strainSS',         upper= 1.0)
-            elif blade_constr['rail_transport']['4_axle']:
-                wt_opt.model.add_constraint('re.rail.constr_LV_4axle_horiz', upper= 1.0)
-=======
         if blade_constr["frequency"]["flap_above_3P"]:
             if blade_opt["structure"]["spar_cap_ss"]["flag"] or blade_opt["structure"]["spar_cap_ps"]["flag"]:
                 wt_opt.model.add_constraint("rs.constr.constr_flap_f_margin", upper=0.0)
@@ -660,7 +443,6 @@
                 wt_opt.model.add_constraint("re.rail.constr_strainSS", upper=1.0)
             elif blade_constr["rail_transport"]["4_axle"]:
                 wt_opt.model.add_constraint("re.rail.constr_LV_4axle_horiz", upper=1.0)
->>>>>>> 0163a1b3
             else:
                 raise ValueError(
                     "You have activated the rail transport constraint module. Please define whether you want to model 4- or 8-axle flatcars."
@@ -700,72 +482,6 @@
             wt_opt.model.add_constraint("ccblade.D_n_opt", lower=target_D - eps_L, upper=target_D + eps_L)
 
         # Tower and monopile contraints
-<<<<<<< HEAD
-        tower_constr    = self.opt['constraints']['tower']
-        monopile_constr = self.opt['constraints']['monopile']
-        if tower_constr['height_constraint']['flag'] or monopile_constr['height_constraint']['flag']:
-            wt_opt.model.add_constraint('towerse.height_constraint',
-                lower=tower_constr['height_constraint']['lower_bound'],
-                upper=tower_constr['height_constraint']['upper_bound'])
-
-        if tower_constr['stress']['flag'] or monopile_constr['stress']['flag']:
-            for k in range(self.modeling['TowerSE']['nLC']):
-                kstr = '' if self.modeling['TowerSE']['nLC'] == 0 else str(k+1)
-                wt_opt.model.add_constraint('towerse.post'+kstr+'.stress', upper=1.0)
-
-        if tower_constr['global_buckling']['flag'] or monopile_constr['global_buckling']['flag']:
-            for k in range(self.modeling['TowerSE']['nLC']):
-                kstr = '' if self.modeling['TowerSE']['nLC'] == 0 else str(k+1)
-                wt_opt.model.add_constraint('towerse.post'+kstr+'.global_buckling', upper=1.0)
-
-        if tower_constr['shell_buckling']['flag'] or monopile_constr['shell_buckling']['flag']:
-            for k in range(self.modeling['TowerSE']['nLC']):
-                kstr = '' if self.modeling['TowerSE']['nLC'] == 0 else str(k+1)
-                wt_opt.model.add_constraint('towerse.post'+kstr+'.shell_buckling', upper=1.0)
-
-        if tower_constr['d_to_t']['flag'] or monopile_constr['d_to_t']['flag']:
-            wt_opt.model.add_constraint('towerse.constr_d_to_t',
-                                        lower=tower_constr['d_to_t']['lower_bound'],
-                                        upper=tower_constr['d_to_t']['upper_bound'])
-
-        if tower_constr['taper']['flag'] or monopile_constr['taper']['flag']:
-            wt_opt.model.add_constraint('towerse.constr_taper',
-                                        lower=tower_constr['taper']['lower_bound'])
-
-        if tower_constr['slope']['flag'] or monopile_constr['slope']['flag']:
-            wt_opt.model.add_constraint('towerse.slope', upper=1.0)
-
-        if tower_constr['frequency_1']['flag'] or monopile_constr['frequency_1']['flag']:
-            for k in range(self.modeling['TowerSE']['nLC']):
-                kstr = '' if self.modeling['TowerSE']['nLC'] == 0 else str(k+1)
-                wt_opt.model.add_constraint('towerse.post'+kstr+'.structural_frequencies', indices=[0],
-                lower=tower_constr['frequency_1']['lower_bound'],
-                upper=tower_constr['frequency_1']['upper_bound'])
-
-        #control_constr = self.opt['constraints']['control']
-        
-        # Hub and drivetrain constraints
-        hub_constr   = self.opt['constraints']['hub']
-        drive_constr = self.opt['constraints']['drivetrain']
-        
-        if hub_constr['hub_diameter']['flag']:
-            wt_opt.model.add_constraint('drivese.constr_hub_diameter', lower=0.0)
-
-        for k in ['lss','hss','bedplate','mb1','mb2']:
-            if drive_constr[k]['flag']:
-                mystr = k+'_vonmises' if k in ['lss','hss','bedplate'] else k+'_defl'
-                wt_opt.model.add_constraint('drivese.constr_'+mystr, upper=1.0)
-
-        for k in ['length','height','access','ecc']:
-            if drive_constr[k]['flag']:
-                wt_opt.model.add_constraint('drivese.constr_'+k, lower=0.0)
-
-
-        return wt_opt
-
-        
-    
-=======
         tower_constr = self.opt["constraints"]["tower"]
         monopile_constr = self.opt["constraints"]["monopile"]
         if tower_constr["height_constraint"]["flag"] or monopile_constr["height_constraint"]["flag"]:
@@ -833,7 +549,6 @@
 
         return wt_opt
 
->>>>>>> 0163a1b3
     def set_recorders(self, wt_opt):
         folder_output = self.opt["general"]["folder_output"]
 
@@ -852,30 +567,6 @@
         return wt_opt
 
     def set_initial(self, wt_opt, wt_init):
-<<<<<<< HEAD
-        blade_opt   = self.opt['optimization_variables']['blade']
-
-        if self.modeling['flags']['blade']:
-            wt_opt['blade.opt_var.s_opt_twist']   = np.linspace(0., 1., blade_opt['aero_shape']['twist']['n_opt'])
-            if blade_opt['aero_shape']['twist']['flag']:
-                init_twist_opt = np.interp(wt_opt['blade.opt_var.s_opt_twist'], wt_init['components']['blade']['outer_shape_bem']['twist']['grid'], wt_init['components']['blade']['outer_shape_bem']['twist']['values'])
-                lb_twist = np.array(blade_opt['aero_shape']['twist']['lower_bound'])
-                ub_twist = np.array(blade_opt['aero_shape']['twist']['upper_bound'])
-                wt_opt['blade.opt_var.twist_opt_gain']    = (init_twist_opt - lb_twist) / (ub_twist - lb_twist)
-                if max(wt_opt['blade.opt_var.twist_opt_gain']) > 1. or min(wt_opt['blade.opt_var.twist_opt_gain']) < 0.:
-                    print('Warning: the initial twist violates the upper or lower bounds of the twist design variables.')
-
-            blade_constr = self.opt['constraints']['blade']
-            wt_opt['blade.opt_var.s_opt_chord']    = np.linspace(0., 1., blade_opt['aero_shape']['chord']['n_opt'])
-            wt_opt['blade.ps.s_opt_spar_cap_ss']   = np.linspace(0., 1., blade_opt['structure']['spar_cap_ss']['n_opt'])
-            wt_opt['blade.ps.s_opt_spar_cap_ps']   = np.linspace(0., 1., blade_opt['structure']['spar_cap_ps']['n_opt'])
-            wt_opt['rs.constr.max_strainU_spar']   = blade_constr['strains_spar_cap_ss']['max']
-            wt_opt['rs.constr.max_strainL_spar']   = blade_constr['strains_spar_cap_ps']['max']
-            wt_opt['stall_check.stall_margin']     = blade_constr['stall']['margin'] * 180. / np.pi
-            wt_opt['tcons.max_allowable_td_ratio'] = blade_constr['tip_deflection']['margin']
-        
-        return wt_opt
-=======
         blade_opt = self.opt["optimization_variables"]["blade"]
 
         if self.modeling["flags"]["blade"]:
@@ -905,7 +596,6 @@
             wt_opt["rs.constr.max_strainL_spar"] = blade_constr["strains_spar_cap_ps"]["max"]
             wt_opt["stall_check.stall_margin"] = blade_constr["stall"]["margin"] * 180.0 / np.pi
             wt_opt["tcons.max_allowable_td_ratio"] = blade_constr["tip_deflection"]["margin"]
->>>>>>> 0163a1b3
 
         return wt_opt
 
