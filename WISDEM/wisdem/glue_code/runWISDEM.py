--- conflicted
+++ resolved
@@ -2,26 +2,14 @@
 import sys
 
 import numpy as np
-<<<<<<< HEAD
-import os
-import sys
-=======
 
->>>>>>> 0163a1b3
 import openmdao.api as om
 from wisdem.commonse import fileIO
 from wisdem.commonse.mpi_tools import MPI
 from wisdem.glue_code.glue_code import WindPark
 from wisdem.glue_code.gc_LoadInputs import WindTurbineOntologyPython
 from wisdem.glue_code.gc_WT_InitModel import yaml2openmdao
-<<<<<<< HEAD
-from wisdem.glue_code.gc_PoseOptimization  import PoseOptimization
-from wisdem.glue_code.glue_code       import WindPark
-from wisdem.commonse.mpi_tools        import MPI
-from wisdem.commonse                  import fileIO
-=======
 from wisdem.glue_code.gc_PoseOptimization import PoseOptimization
->>>>>>> 0163a1b3
 
 np.warnings.filterwarnings("ignore", category=np.VisibleDeprecationWarning)
 
@@ -135,8 +123,4 @@
     if rank == 0:
         return wt_opt, modeling_options, opt_options
     else:
-<<<<<<< HEAD
-        return [], [], []
-=======
-        return [], [], []
->>>>>>> 0163a1b3
+        return [], [], []