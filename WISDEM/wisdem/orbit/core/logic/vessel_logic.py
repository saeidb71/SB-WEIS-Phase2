--- conflicted
+++ resolved
@@ -118,12 +118,6 @@
                 constraints=vessel.transit_limits,
                 **kwargs,
             )
-            yield vessel.task(
-                "Jackup",
-                jackup_time,
-                constraints=vessel.transit_limits,
-                **kwargs,
-            )
             vessel.at_site = True
 
         if vessel.at_site:
@@ -159,12 +153,6 @@
                 jackup_time,
                 constraints=vessel.transit_limits,
                 **kwargs,
-<<<<<<< HEAD
-            )
-            yield vessel.task(
-                "Transit", transit_time, constraints=vessel.transit_limits
-=======
->>>>>>> 0163a1b3
             )
             yield vessel.task("Transit", transit_time, constraints=vessel.transit_limits)
             vessel.at_port = True
