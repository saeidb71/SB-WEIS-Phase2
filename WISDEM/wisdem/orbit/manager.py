__author__ = ["Jake Nunemaker"]
__copyright__ = "Copyright 2020, National Renewable Energy Laboratory"
__maintainer__ = "Jake Nunemaker"
__email__ = ["jake.nunemaker@nrel.gov"]


import re
import datetime as dt
import collections.abc as collections
from copy import deepcopy
from math import ceil
from numbers import Number
from itertools import product

import numpy as np
import pandas as pd

from wisdem.orbit.phases import DesignPhase, InstallPhase
from wisdem.orbit.core.library import (
    initialize_library,
    export_library_specs,
    extract_library_data,
)
from wisdem.orbit.phases.design import (
    SparDesign,
    MonopileDesign,
    ArraySystemDesign,
    ExportSystemDesign,
    ProjectDevelopment,
    MooringSystemDesign,
    ScourProtectionDesign,
    SemiSubmersibleDesign,
    CustomArraySystemDesign,
    OffshoreSubstationDesign,
)
from wisdem.orbit.phases.install import (
    TurbineInstallation,
    MonopileInstallation,
    MooredSubInstallation,
    ArrayCableInstallation,
    ExportCableInstallation,
    GravityBasedInstallation,
    MooringSystemInstallation,
    ScourProtectionInstallation,
    OffshoreSubstationInstallation,
)
from wisdem.orbit.core.exceptions import (
    PhaseNotFound,
    WeatherProfileError,
    PhaseDependenciesInvalid,
)


class ProjectManager:
    """Base Project Manager Class."""

    date_format_short = "%m/%d/%Y"
    date_format_long = "%m/%d/%Y %H:%M"

    _design_phases = [
        ProjectDevelopment,
        MonopileDesign,
        ArraySystemDesign,
        CustomArraySystemDesign,
        ExportSystemDesign,
        ScourProtectionDesign,
        OffshoreSubstationDesign,
        MooringSystemDesign,
        SemiSubmersibleDesign,
        SparDesign,
    ]

    _install_phases = [
        MonopileInstallation,
        TurbineInstallation,
        OffshoreSubstationInstallation,
        ArrayCableInstallation,
        ExportCableInstallation,
        ScourProtectionInstallation,
        MooredSubInstallation,
        MooringSystemInstallation,
        GravityBasedInstallation,
    ]

    def __init__(self, config, library_path=None, weather=None):
        """
        Creates and instance of ProjectManager.

        Parameters
        ----------
        config : dict
            Project configuration.
        library_path: str, default: None
            The absolute path to the project library.
        weather : np.ndarray
            Site weather timeseries.
        """

        initialize_library(library_path)
        config = deepcopy(config)
        config = extract_library_data(
            config,
            additional_keys=[
                *config.get("design_phases", []),
                *config.get("install_phases", []),
            ],
        )
        self.config = self.resolve_project_capacity(config)
        self.weather = self.transform_weather_input(weather)

        self.phase_starts = {}
        self.phase_times = {}
        self.phase_costs = {}
        self._output_logs = []
        self._phases = {}

        self.design_results = {}
        self.detailed_outputs = {}

    def run_project(self, **kwargs):
        """
        Main project run method.

        Parameters
        ----------
        self.config['design_phases'] : list
            Defines which design phases are ran. These phases are ran before
            install phases and merge the result of the design into self.config.
        self.config['install_phases'] : list | dict
            Defines which installation phases are ran.

            - If ``self.config['install_phases']`` is a list, phases are ran
              sequentially using ``self.run_multiple_phases_in_serial()``.
            - If ``self.config['install_phases']`` is a dict, phases are ran
              using ``self.run_multiple_phases_overlapping()``. The expected
              format for the dictionary is ``{'phase_name': '%m/%d/%Y'}``.
        """

        design_phases = self.config.get("design_phases", [])
        install_phases = self.config.get("install_phases", [])

        if isinstance(design_phases, str):
            design_phases = [design_phases]
        if isinstance(install_phases, str):
            install_phases = [install_phases]

        self.run_all_design_phases(design_phases, **kwargs)

        if isinstance(install_phases, (list, set)):
            self.run_multiple_phases_in_serial(install_phases, **kwargs)

        elif isinstance(install_phases, dict):
            self.run_multiple_phases_overlapping(install_phases, **kwargs)

        if install_phases:
            self.progress = ProjectProgress(self.progress_logs)

    @property
    def phases(self):
        """Returns dict of phases that have been ran."""

        return self._phases

    @property
    def project_params(self):
        """Returns defined project parameters, if found."""

        return self.config.get("project_parameters", {})

    @classmethod
    def compile_input_dict(cls, phases):
        """
        Returns a compiled input dictionary given a list of phases to run.

        Parameters
        ----------
        phases : list
            A collection of offshore design or installation phases.
        """

        _phases = {p: cls.find_key_match(p) for p in phases}
        _error = [n for n, c in _phases.items() if not bool(c)]
        if _error:
            raise PhaseNotFound(_error)

        design_phases = {n: c for n, c in _phases.items() if issubclass(c, DesignPhase)}
        install_phases = {n: c for n, c in _phases.items() if issubclass(c, InstallPhase)}

        config = {}
        for i in install_phases.values():
            config = cls.merge_dicts(config, i.expected_config)

        for d in design_phases.values():
            config = cls.merge_dicts(config, d.expected_config)
            config = cls.remove_keys(config, d.output_config)

        config["project_parameters"] = {
            "turbine_capex": "$/kW (optional, default: 0.0)",
            "ncf": "float (optional, default: 0.4)",
            "offtake_price": "$/MWh (optional, default: 80)",
            "project_lifetime": "yrs (optional, default: 25)",
            "discount_rate": "yearly (optional, default: .025)",
            "opex_rate": "$/kW/year (optional, default: 150)",
            "construction_insurance": "$/kW (optional, default: 44)",
            "construction_financing": "$/kW (optional, default: 183)",
            "contingency": "$/kW (optional, default: 316)",
            "commissioning": "$/kW (optional, default: 44)",
            "decommissioning": "$/kW (optional, default: 58)",
        }

        config["design_phases"] = [*design_phases.keys()]
        config["install_phases"] = [*install_phases.keys()]

        return config

    @staticmethod
    def resolve_project_capacity(config):
        """
        Resolves the relationship between 'project_capacity', 'num_turbines'
        and 'turbine_rating' and verifies that input and calculated values
        match. Adds missing values that can be calculated to the 'config'.

        Parameters
        ----------
        config : dict
        """

        try:
            project_capacity = config["plant"]["capacity"]
        except KeyError:
            project_capacity = None

        try:
            turbine_rating = config["turbine"]["turbine_rating"]
        except KeyError:
            turbine_rating = None

        try:
            num_turbines = config["plant"]["num_turbines"]
        except KeyError:
            num_turbines = None

        if all((project_capacity, turbine_rating, num_turbines)):
            if project_capacity != (turbine_rating * num_turbines):
                raise AttributeError(f"Input and calculated project capacity don't match.")

        else:
            if all((project_capacity, turbine_rating)):
                num_turbines = ceil(project_capacity / turbine_rating)
                config["plant"]["num_turbines"] = num_turbines

            elif all((project_capacity, num_turbines)):
                turbine_rating = project_capacity / num_turbines
                try:
                    config["turbine"]["turbine_rating"] = turbine_rating

                except KeyError:
                    config["turbine"] = {"turbine_rating": turbine_rating}

            elif all((num_turbines, turbine_rating)):
                project_capacity = turbine_rating * num_turbines
                config["plant"]["capacity"] = project_capacity

        return config

    @classmethod
    def find_key_match(cls, target):
        """
        Searches cls.phase_dict() for a key that matches text in 'target'.

        Parameters
        ----------
        target : str
            Phase name to search for a match with.

        Returns
        -------
        phase_class : BasePhase | None
            Matched module class or None if no match is found.
        """

        phase = re.split("[_ ]", target)[0]
        phase_dict = cls.phase_dict()
        phase_class = phase_dict.get(phase, None)

        return phase_class

    @classmethod
    def phase_dict(cls):
        """
        Returns dictionary of all possible phases with format 'name': 'class'.
        """

        install = {p.__name__: p for p in cls._install_phases}
        design = {p.__name__: p for p in cls._design_phases}

        return {**install, **design}

    @classmethod
    def merge_dicts(cls, left, right, overwrite=True, add_keys=True):
        """
        Merges two dicts (right into left) with an option to add keys of right.

        Parameters
        ----------
        left : dict
        right : dict
        add_keys : bool

        Returns
        -------
        new : dict
            Merged dictionary.
        """
        new = left.copy()
        if not add_keys:
            right = {k: right[k] for k in set(new).intersection(set(right))}

        for k, _ in right.items():
            if k in new and isinstance(new[k], dict) and isinstance(right[k], collections.Mapping):
                new[k] = cls.merge_dicts(new[k], right[k], overwrite=overwrite, add_keys=add_keys)
            else:
                if overwrite or k not in new:
                    new[k] = right[k]

                else:
                    continue

        return new

    @classmethod
    def remove_keys(cls, left, right):
        """
        Recursively removes keys from left that are found in right.

        Parameters
        ----------
        left : dict
        right : dict

        Returns
        -------
        new : dict
            Left dictionary with keys of right removed.
        """

        new = left.copy()
        right = {k: right[k] for k in set(new).intersection(set(right))}

        for k, val in right.items():

            if isinstance(new.get(k, None), dict) and isinstance(val, dict):
                new[k] = cls.remove_keys(new[k], val)

                if not new[k]:
                    _ = new.pop(k)

            else:
                _ = new.pop(k)

        return new

    def create_config_for_phase(self, phase):
        """
        Produces a configuration input dictionary for 'phase'.

        This method will pick the most specific definition of each parameter.
        For example, if self.master_config['site']['distance'] and
        self.config['PhaseName']['site']['distance'] are both defined,
        the latter will be chosen as it is more specific. This allows for phase
        specific definitions, eg. distance to port dependent on phase.

        Parameters
        ----------
        phase : str
            Name of phase. Phase specific information will be pulled from
            self.config['PhaseName'] if this key exists.

        Returns
        -------
        phase_config : dict
            Configuration dictionary with phase specific information merged in.
        """

        _specific = self.config.get(phase, {}).copy()
        _general = {k: v for k, v in self.config.items() if k not in set(self.phase_dict())}

        phase_config = self.merge_dicts(_general, _specific)

        return phase_config

    @property
    def phase_ends(self):

        ret = {}
        for k, t in self.phase_times.items():
            try:
                ret[k] = self.phase_starts[k] + t

            except KeyError:
                pass

        return ret

    def run_install_phase(self, name, start, **kwargs):
        """
        Compiles the phase specific configuration input dictionary for input
        'name', checks the input against _class.expected_config and runs the
        phase calculations with 'phase.run()'.

        Parameters
        ----------
        name : str
            Phase to run.
        weather : None | np.ndarray

        Returns
        -------
        time : int | float
            Total phase time.
        cost : int | float
            Total phase cost.
        logs : list
            List of phase logs.
        """

        if self.weather is not None:
            weather = self.get_weather_profile(start)

        else:
            weather = None

        _catch = kwargs.get("catch_exceptions", False)
        _class = self.get_phase_class(name)
        _config = self.create_config_for_phase(name)
        processes = _config.pop("processes", {})

        if _catch:
            try:
<<<<<<< HEAD
                phase = _class(
                    _config, weather=weather, phase_name=name, **processes
                )
=======
                phase = _class(_config, weather=weather, phase_name=name, **processes)
>>>>>>> 0163a1b3
                phase.run()

            except Exception as e:
                print(f"\n\t - {name}: {e}")
                self.phase_costs[name] = e.__class__.__name__
                self.phase_times[name] = e.__class__.__name__

                return None, None, None

        else:
<<<<<<< HEAD
            phase = _class(
                _config, weather=weather, phase_name=name, **processes
            )
=======
            phase = _class(_config, weather=weather, phase_name=name, **processes)
>>>>>>> 0163a1b3
            phase.run()

        self._phases[name] = phase

        time = phase.total_phase_time
        cost = phase.total_phase_cost
        logs = deepcopy(phase.env.logs)

        self.phase_starts[name] = start
        self.phase_costs[name] = cost
        self.phase_times[name] = time
        self.detailed_outputs = self.merge_dicts(self.detailed_outputs, phase.detailed_output)

        return cost, time, logs

    def get_phase_class(self, phase):
        """
        Returns the class object for input 'phase'.

        Parameters
        ----------
        phase : str
            Name of phase. Must match a class name in either
            'self._install_phases' or 'self._design_phases'.

        Returns
        -------
        phase_class : Phase
            Class of base type Phase that represents input 'phase'.
        """

        _dict = self.phase_dict()
        phase_class = self.find_key_match(phase)
        if phase_class is None:
            raise PhaseNotFound(phase)

        return phase_class

    def run_all_design_phases(self, phase_list, **kwargs):
        """
        Runs multiple design phases and adds '.design_result' to self.config.
        """

        for name in phase_list:
            self.run_design_phase(name, **kwargs)

    def run_design_phase(self, name, **kwargs):
        """
        Runs a design phase defined by 'name' and merges the '.design_result'
        into self.config.

        Parameters
        ----------
        name : str
            Name of design phase that partially matches a key in `phase_dict`.
        """

        _catch = kwargs.get("catch_exceptions", False)
        _class = self.get_phase_class(name)
        _config = self.create_config_for_phase(name)

        if _catch:
            try:
                phase = _class(_config)
                phase.run()

            except Exception as e:
                print(f"\n\t - {name}: {e}")
                self.phase_costs[name] = e.__class__.__name__
                self.phase_times[name] = e.__class__.__name__
                return

        else:
            phase = _class(_config)
            phase.run()

        self._phases[name] = phase

        self.phase_costs[name] = phase.total_phase_cost
        self.phase_times[name] = phase.total_phase_time
        self.design_results = self.merge_dicts(self.design_results, phase.design_result, overwrite=False)

        self.config = self.merge_dicts(self.config, phase.design_result, overwrite=False)
        self.detailed_outputs = self.merge_dicts(self.detailed_outputs, phase.detailed_output)

    def run_multiple_phases_in_serial(self, phase_list, **kwargs):
        """
        Runs multiple phases listed in self.config['install_phases'] in serial.

        Parameters
        ----------
        phase_list : list
            List of installation phases to run.
        """

        start = 0

        for name in phase_list:
            _, time, logs = self.run_install_phase(name, start, **kwargs)

            if logs is None:
                continue

            else:
                for l in logs:
                    try:
                        l["time"] += start
                    except KeyError:
                        pass

                self._output_logs.extend(logs)
                start = ceil(start + time)

    def run_multiple_phases_overlapping(self, phases, **kwargs):
        """
        Runs multiple phases overlapping using a mixture of dates, indices or
        dependencies.

        Parameters
        ----------
        phases : dict
            Dictionary of phases to run.
        """

        defined, variable = self._parse_install_phase_values(phases)
        zero = min(defined.values())

        # Run defined
        for name, start in defined.items():

            _, _, logs = self.run_install_phase(name, start, **kwargs)

            if logs is None:
                continue

            else:
                for l in logs:
                    try:
                        l["time"] += start - zero
                    except KeyError:
                        pass

                self._output_logs.extend(logs)

        # Run remaining phases
        self.run_dependent_phases(variable, zero)

    def run_dependent_phases(self, _phases, zero, **kwargs):
        """
        Runs remaining phases that depend on other phase times.

        Parameters
        ----------
        _phases : dict
            Dictionary of phases to run.
        zero : int | float
            Zero time for the simulation. Used to aggregate total logs.
        """

        phases = deepcopy(_phases)
        skipped = {}

        while True:

            phases = {**phases, **skipped}
            if not phases:
                break

            skipped = {}
            progress = False

            for name in list(phases.keys()):
                target, perc = phases.pop(name)

                try:
                    start = self.get_dependency_start_time(target, perc)
                    cost, time, logs = self.run_install_phase(name, start, **kwargs)

                    progress = True

                    if logs is None:
                        continue

                    else:
                        for l in logs:
                            try:
                                l["time"] += start - zero
                            except KeyError:
                                pass

                        self._output_logs.extend(logs)

                except KeyError:
                    skipped[name] = (target, perc)

            if not progress:
                raise PhaseDependenciesInvalid(_phases)

    def get_dependency_start_time(self, target, perc):
        """
        Returns start time based on the `perc` complete of `target` phase.

        Parameters
        ----------
        target : str
            Phase that start time is dependent on.
        perc : int | float
            Percentage of the target phase completion time. `0`: starts at the
            same time. `1`: starts when target phase is completed.
        """

        start = self.phase_starts[target]
        elapsed = self.phase_times[target]

        return start + elapsed * perc

    @staticmethod
    def transform_weather_input(weather):
        """
        Checks that an input weather profile matches the required format and
        converts the index to a datetime index if necessary.

        Parameters
        ----------
        weather : pd.DataFrame
        """

        if weather is None:
            return None

        else:
            try:
                weather = weather.set_index("datetime")
                if not isinstance(weather.index, pd.DatetimeIndex):
                    weather.index = pd.to_datetime(weather.index)

            except KeyError:
                pass

            return weather

    def _parse_install_phase_values(self, phases):
        """
        Parses the input dictionary `install_phases`, splitting them into
        phases that have defined start times and ones that rely on other phases.

        Parameters
        ----------
        phases : dict
            Dictionary of installation phases to run.

        Raises
        ------
        ValueError
            Raised if no phases have a defined start date as the project can't
            be tied to a specific part of the weather profile.
        """

        defined = {}
        depends = {}

        for k, v in phases.items():

            if isinstance(v, (int, float)):
                defined[k] = ceil(v)

            elif isinstance(v, str):
                _dt = dt.datetime.strptime(v, self.date_format_short)

                try:
                    i = self.weather.index.get_loc(_dt)
                    defined[k] = i

                except AttributeError:
                    raise ValueError(f"No weather profile configured " f"for '{k}': '{v}' input type.")

                except KeyError:
                    raise WeatherProfileError(_dt, self.weather)

            elif isinstance(v, tuple) and len(v) == 2:
                depends[k] = v

            else:
                raise ValueError(f"Input type '{k}': '{v}' not recognized.")

        if not defined:
            raise ValueError("No phases have a defined start index/date.")

        return defined, depends

    def get_weather_profile(self, start):
        """
        Pulls weather profile from 'self.weather' starting at 'start', raising
        any errors if needed.

        Parameters
        ----------
        start : datetime
            Starting index for output weather profile.

        Returns
        -------
        profile : np.ndarray.
            Weather profile with first index at 'start'.
        """

        return self.weather.iloc[ceil(start) :].copy().to_records()

    @property
    def capacity(self):
        """Returns project capacity in MW."""

        try:
            capacity = self.config["plant"]["capacity"]

        except KeyError:
            capacity = None

        return capacity

    @property
    def num_turbines(self):
        """Returns number of turbines in the project."""

        try:
            num_turbines = self.config["plant"]["num_turbines"]

        except KeyError:
            num_turbines = None

        return num_turbines

    @property
    def turbine_rating(self):
        """Returns turbine rating in MW"""

        try:
            rating = self.config["turbine"]["turbine_rating"]

        except KeyError:
            rating = None

        return rating

    @property
    def project_logs(self):
        """Returns list of all logs in the project."""

        if not self._output_logs:
            raise Exception("Project hasn't been ran yet.")

        return sorted(self._output_logs, key=lambda l: l["time"])

    @property
    def project_time(self):
        """Returns total project time as the time of the last log."""

        return self.project_actions[-1]["time"]

    @property
    def month_bins(self):
        """Returns bins representing project months."""

        return np.arange(0, self.project_time + 730, 730)

    @property
    def monthly_expenses(self):
        """Returns the monthly expenses of the project from development through
        construction."""

        opex = self.monthly_opex
        lifetime = self.project_params.get("project_lifetime", 25)

        _expense_logs = self._filter_logs(keys=["cost", "time"])
        expenses = np.array(_expense_logs, dtype=[("cost", "f8"), ("time", "i4")])
        dig = np.digitize(expenses["time"], self.month_bins)

        monthly = {}
        for i in range(1, lifetime * 12):
            monthly[i] = sum(expenses["cost"][dig == i]) + opex[i]

        return monthly

    @property
    def monthly_opex(self):
        """Returns the monthly OpEx expenditures based on project size."""

        rate = self.project_params.get("opex_rate", 150)
        lifetime = self.project_params.get("project_lifetime", 25)

        try:
            times, turbines = self.progress.energize_points
            dig = list(np.digitize(times, self.month_bins))

        except ValueError:
            return {i: 0.0 for i in range(1, lifetime * 12)}

        opex = {}
        for i in range(1, lifetime * 12):
            generating_strings = len([t for t in dig if i >= t])
            generating_turbines = sum(turbines[:generating_strings])

            opex[i] = generating_turbines * self.turbine_rating * rate * 1000 / 12

        return opex

    @property
    def monthly_revenue(self):
        """Returns the monthly revenue based on when array system strings can
        be energized, eg. 'self.progress.energize_points'."""

        ncf = self.project_params.get("ncf", 0.4)
        price = self.project_params.get("offtake_price", 80)
        lifetime = self.project_params.get("project_lifetime", 25)

        times, turbines = self.progress.energize_points
        dig = list(np.digitize(times, self.month_bins))

        revenue = {}
        for i in range(1, lifetime * 12):
            generating_strings = len([t for t in dig if i >= t])
            generating_turbines = sum(turbines[:generating_strings])
            production = generating_turbines * self.turbine_rating * ncf * 730  # MWh
            revenue[i] = production * price

        return revenue

    @property
    def cash_flow(self):
        """Returns the net cash flow based on `self.monthly_expenses` and
        `self.monthly_revenue`."""

        try:
            revenue = self.monthly_revenue

        except ValueError:
            revenue = {}

        expenses = self.monthly_expenses
        return {
            i: revenue.get(i, 0.0) - expenses.get(i, 0.0)
            for i in range(1, max([*revenue.keys(), *expenses.keys()]) + 1)
        }

    @property
    def npv(self):
        """Returns the net present value of the project based on
        `self.cash_flow`."""

        dr = self.project_params.get("discount_rate", 0.025)
        pr = (1 + dr) ** (1 / 12) - 1

        cash_flow = self.cash_flow
        _npv = [(cash_flow[i] / (1 + pr) ** (i)) for i in range(1, max(cash_flow.keys()) + 1)]

        return self.overnight_capex - sum(_npv)

    @property
    def progress_logs(self):
        """Returns logs of progress points."""

        return self._filter_logs(keys=["progress", "time"])

    def _filter_logs(self, keys):
        """Returns filtered list of logs."""

        filtered = []
        for l in self.project_logs:
            try:
                filtered.append(tuple(l[k] for k in keys))

            except KeyError:
                pass

        return filtered

    @property
    def progress_summary(self):
        """Returns a summary of progress by month."""

        arr = np.array(self.progress_logs, dtype=[("progress", "U32"), ("time", "i4")])
        dig = np.digitize(arr["time"], self.month_bins)

        summary = {}
        for i in range(1, len(self.month_bins)):

            unique, counts = np.unique(arr["progress"][dig == i], return_counts=True)
            summary[i] = dict(zip(unique, counts))

        return summary

    @property
    def project_actions(self):
        """Returns list of all actions in the project."""

        actions = [l for l in self.project_logs if l["level"] == "ACTION"]
        return sorted(actions, key=lambda l: l["time"])

    @staticmethod
    def create_input_xlsx():
        """
        A wrapper around self.compile_input_dict that produces an excel input
        file instead of a .json file.
        """
        pass

    @property
    def phase_dates(self):
        """
        Returns a combination of input start dates and `self.phase_times`.
        """

        if not isinstance(self.config["install_phases"], dict):
            print("Project was not configured with start dates.")
            return None

        dates = {}

        for phase, _start in self.config["install_phases"].items():

            start = dt.datetime.strptime(_start, self.date_format_short)
            end = start + dt.timedelta(hours=ceil(self.phase_times[phase]))

            dates[phase] = {
                "start": start.strftime(self.date_format_long),
                "end": end.strftime(self.date_format_long),
            }

        return dates

    @property
    def installation_time(self):
        """
        Returns sum of installation module times. This does not consider
        overlaps if phase dates are supplied.
        """

        res = sum(
            [v for k, v in self.phase_times.items() if k in self.config["install_phases"] and isinstance(v, Number)]
        )
        return res

    @property
    def project_days(self):
        """
        Returns days elapsed during installation phases accounting for
        overlapping phases.
        """

        dates = self.phase_dates
        starts = [d["start"] for _, d in dates.items()]
        ends = [d["end"] for _, d in dates.items()]
        return max([self._diff_dates_long(*p) for p in product(starts, ends)])

    def _diff_dates_long(self, a, b):
        """Returns the difference of two dates in `self.date_format_long`."""

        if not isinstance(a, dt.datetime):
            a = dt.datetime.strptime(a, self.date_format_long)

        if not isinstance(b, dt.datetime):
            b = dt.datetime.strptime(b, self.date_format_long)

        return abs((a - b).days)

    @property
    def phase_costs_per_kw(self):
        """
        Returns phase costs in CAPEX/kW.
        """

        _dict = {}
        for k, capex in self.phase_costs.items():

            try:
                _dict[k] = capex / (self.capacity * 1000)

            except TypeError:
                pass

        return _dict

    @property
    def overnight_capex(self):
        """Returns the overnight capital cost of the project."""

        design_phases = [p.__name__ for p in self._design_phases]
        design_cost = sum([v for k, v in self.phase_costs.items() if k in design_phases])

        return design_cost + self.turbine_capex

    @property
    def overnight_capex_per_kw(self):
        """
        Returns overnight CAPEX/kW.
        """

        try:
            capex = self.overnight_capex / (self.capacity * 1000)

        except TypeError:
            capex = None

        return capex

    @property
    def installation_capex(self):
        """
        Returns installation related CAPEX.
        """

        res = sum(
            [v for k, v in self.phase_costs.items() if k in self.config["install_phases"] and isinstance(v, Number)]
        )
        return res

    @property
    def installation_capex_per_kw(self):
        """
        Returns installation related CAPEX/kW.
        """

        try:
            capex = self.installation_capex / (self.capacity * 1000)

        except TypeError:
            capex = None

        return capex

    @property
    def bos_capex(self):
        """
        Returns BOS CAPEX not including commissioning and decommissioning.
        """

        return sum([v for _, v in self.phase_costs.items()])

    @property
    def bos_capex_per_kw(self):
        """
        Returns BOS CAPEX/kW not including commissioning and decommissioning.
        """

        try:
            capex = self.bos_capex / (self.capacity * 1000)

        except TypeError:
            capex = None

        return capex

    @property
    def turbine_capex(self):
        """
        Returns the total turbine CAPEX.
        """

        _capex = self.project_params.get("turbine_capex", 0.0)
        try:
            num_turbines = self.config["plant"]["num_turbines"]
            rating = self.config["turbine"]["turbine_rating"]

        except KeyError:
            print(
                f"Turbine CAPEX not included in commissioning. Required "
                f"parameters 'plant.num_turbines' or 'turbine.turbine_rating' "
                f"not found."
            )
            return 0.0

        capex = _capex * num_turbines * rating * 1000
        return capex

    @property
    def turbine_capex_per_kw(self):
        """
        Returns the turbine CAPEX/kW.
        """

        _capex = self.project_params.get("turbine_capex", None)
        return _capex

    @property
    def total_capex(self):
        """
        Returns total project CAPEX including commissioning and decommissioning.
        """

        return self.bos_capex + self.turbine_capex + self.soft_capex

    @property
    def total_capex_per_kw(self):
        """
        Returns total BOS CAPEX/kW including commissioning and decommissioning.
        """

        try:
            capex = self.total_capex / (self.capacity * 1000)

        except TypeError:
            capex = None

        return capex

    @property
    def soft_capex(self):
        """Returns total project cost costs."""

        try:
            capex = self.soft_capex_per_kw * self.capacity * 1000

        except TypeError:
            capex = None

        return capex

    @property
    def soft_capex_per_kw(self):
        """
        Returns project soft costs per kW. Default numbers are based on the
        Cost of Energy Review (Stehly and Beiter 2018).
        """

        insurance = self.project_params.get("construction_insurance", 44)
        financing = self.project_params.get("construction_financing", 183)
        contingency = self.project_params.get("contingency", 316)
        commissioning = self.project_params.get("commissioning", 44)
        decommissioning = self.project_params.get("decommissioning", 58)

<<<<<<< HEAD
        return sum(
            [insurance, financing, contingency, commissioning, decommissioning]
        )
=======
        return sum([insurance, financing, contingency, commissioning, decommissioning])
>>>>>>> 0163a1b3

    def export_configuration(self, file_name):
        """
        Exports the configuration settings for the project to
        `library_path/project/config/file_name.yaml`.

        Parameters
        ----------
        file_name : str
            Name to use for the file.
        """

        export_library_specs("config", file_name, self.config)


class ProjectProgress:
    """Class to store, parse and return project progress data."""

    def __init__(self, data):
        """
        Creates an instance of `ProjectProgress`.

        Parameters
        ----------
        data : list
            List of tuples representing progress points of the project.
        """

        self.data = data

    @property
    def complete_export_system(self):
        """
        Returns project time when the export system and offshore substations(s)
        installations were completed (max of individual values).
        """

        export = self.parse_logs("Export System")
        substations = self.parse_logs("Offshore Substation")

        return max([*export, *substations])

    @property
    def complete_array_strings(self):
        """
        Returns list of times that the array strings and associated
        substructure/turbine assembly installations were completed.
        """

        strings = self.parse_logs("Array String")
        _subs = self.parse_logs("Substructure")
        _turbines = self.parse_logs("Turbine")

        per_string = len(_turbines) // len(strings)
        if len(_turbines) % len(strings):
            per_string += 1

        subs = self.chunk_max(_subs, per_string)
        turbines = self.chunk_max(_turbines, per_string)
        num_turbines = list(self.chunk_len(_turbines, per_string))

        data = list(zip(strings, subs, turbines))

        return [max(l) for l in data], num_turbines

    @property
    def energize_points(self):
        """
        Returns list of times where an array string can be energized. Max of
        each value in `self.complete_array_strings` and
        `self.complete_export_system`.
        """

        export = self.complete_export_system
        points = []

        times, turbines = self.complete_array_strings
        for t in times:
            points.append(max([t, export]))

        return points, turbines

    def parse_logs(self, k):
        """Parse `self.data` for specific progress points associated key `k`"""

        pts = [p[1] for p in self.data if p[0] == k]
        if not pts:
            raise ValueError(f"Installed '{k}' not found in project logs.")

        return pts

    @staticmethod
    def chunk_max(l, n):
        """Yield max value of successive n-sized chunks from l."""

        for i in range(0, len(l), n):
            yield max(l[i : i + n])

    @staticmethod
    def chunk_len(l, n):
        """Yield successive n-sized chunks from l."""

        for i in range(0, len(l), n):
            yield len(l[i : i + n])<|MERGE_RESOLUTION|>--- conflicted
+++ resolved
@@ -437,13 +437,7 @@
 
         if _catch:
             try:
-<<<<<<< HEAD
-                phase = _class(
-                    _config, weather=weather, phase_name=name, **processes
-                )
-=======
                 phase = _class(_config, weather=weather, phase_name=name, **processes)
->>>>>>> 0163a1b3
                 phase.run()
 
             except Exception as e:
@@ -454,13 +448,7 @@
                 return None, None, None
 
         else:
-<<<<<<< HEAD
-            phase = _class(
-                _config, weather=weather, phase_name=name, **processes
-            )
-=======
             phase = _class(_config, weather=weather, phase_name=name, **processes)
->>>>>>> 0163a1b3
             phase.run()
 
         self._phases[name] = phase
@@ -1191,13 +1179,7 @@
         commissioning = self.project_params.get("commissioning", 44)
         decommissioning = self.project_params.get("decommissioning", 58)
 
-<<<<<<< HEAD
-        return sum(
-            [insurance, financing, contingency, commissioning, decommissioning]
-        )
-=======
         return sum([insurance, financing, contingency, commissioning, decommissioning])
->>>>>>> 0163a1b3
 
     def export_configuration(self, file_name):
         """
