import numpy as np
import time
import os
import matplotlib.pyplot as plt
from scipy.optimize import brentq
from openmdao.api import ExplicitComponent

### USING OLD NUMPY SRC FOR PMT-FUNCTION INSTEAD OF SWITCHING TO ANNOYING NUMPY-FINANCIAL
_when_to_num = {"end": 0, "begin": 1, "e": 0, "b": 1, 0: 0, 1: 1, "beginning": 1, "start": 1, "finish": 0}


def _convert_when(when):
    # Test to see if when has already been converted to ndarray
    # This will happen if one function calls another, for example ppmt
    if isinstance(when, np.ndarray):
        return when
    try:
        return _when_to_num[when]
    except (KeyError, TypeError):
        return [_when_to_num[x] for x in when]


def pmt(rate, nper, pv, fv=0, when="end"):
    when = _convert_when(when)
    (rate, nper, pv, fv, when) = map(np.array, [rate, nper, pv, fv, when])
    temp = (1 + rate) ** nper
    mask = rate == 0
    masked_rate = np.where(mask, 1, rate)
    fact = np.where(mask != 0, nper, (1 + masked_rate * when) * (temp - 1) / masked_rate)
    return -(fv + pv * temp) / fact


class blade_bom(object):
    def __init__(self):

        self.name = ""
        self.bladeLength = 0.0
        self.r = np.asarray([0.0])  # Dimensional blade coordinate
        self.eta = np.asarray([0.0])  # Non-dimensional blade coordinate
        self.chord = np.asarray([0.0])
        self.le_location = np.asarray([0.0])

        self.materials = []
        self.mat_options = []
        self.upperCS = []
        self.lowerCS = []
        self.websCS = []
        self.profile = []

        # # Material inputs
        # self.density_epoxy  = 1150.        # [kg/m3] Mixed density of resin Huntsman LY1564 and hardener Huntsman XP3416
        # material_dict       = {}

        # # Coatings
        # coatings_names = ['(Gelcoat)', 'Gelcoat', 'Paint', 'paint']
        # for name in coatings_names:
        # material_dict[name]              = {}
        # material_dict[name]['component'] = [0]       # Flag to specify where the material is used. 0 - coating, 1 - sandwich filler , 2 - shell skin, 3 - shear webs, 4 - spar caps, 5 - TE reinf.
        # material_dict[name]['waste']     = 25.       # [%] Waste of the material during production
        # material_dict[name]['ply_t']     = 0.00051   # [m] Gel coat thickness 0.51 mm
        # material_dict[name]['unit_cost'] = 7.23      # [$/kg] 3.28 $/lbs

        # # Sandwich fillers
        # filler_names = ['(Balsa)', 'BalsaCore', 'FOAM', 'Foam','(Foam)', 'Balsa', 'medium_density_foam','balsa','foam']
        # for name in filler_names:
        # material_dict[name]                = {}
        # material_dict[name]['component']   = [1]       # Flag to specify where the material is used. 0 - coating, 1 - sandwich filler , 2 - shell skin, 3 - shear webs, 4 - spar caps, 5 - TE reinf.
        # material_dict[name]['waste']       = 20.       # [%] Waste of the material during production
        # material_dict[name]['unit_cost']   = 13.       # [$/m2]

        # material_dict['(Resin)']                = {}
        # material_dict['(Resin)']['component']   = [-1]      # Flag to specify where the material is used. -1 - nothing, 0 - coating, 1 - sandwich filler , 2 - shell skin, 3 - shear webs, 4 - spar caps, 5 - TE reinf.
        # material_dict['(Resin)']['waste']       = 20.       # [%] Waste of the material during production
        # material_dict['(Resin)']['unit_cost']   = 13.       # [$/m2]
        # material_dict['(Resin)']['ply_t']       = 0.0025 # [m]

        # # Triaxial fabrics
        # triax_names = ['(TriaxFabric)', 'TriaxSkin', 'glassTri', 'glass_triax','(SNLTriax)','triax']
        # for name in triax_names:
        # material_dict[name]                      = {}
        # material_dict[name]['component']         = [2]      # Flag to specify where the material is used. 0 - coating, 1 - sandwich filler , 2 - shell skin, 3 - shear webs, 4 - spar caps, 5 - TE reinf.
        # material_dict[name]['area_density_dry']  = 1.112    # [kg/m2] Unit mass dry fabric
        # material_dict[name]['fiber_density']     = 2600.    # [kg/m3] Density of the fibers
        # material_dict[name]['waste']             = 15.      # [%] Waste of the material during production
        # material_dict[name]['unit_cost']         = 2.86     # [$/kg]
        # material_dict[name]['roll_mass']         = 181.4368 # [kg] 400 lbs - mass of an individual roll

        # # Uniaxial fabrics spar caps
        # uniax_names = ['(SparCapMix)', 'UniaxSC', 'glassUD', 'glass_uni','(ELT5500EP3(Uni))','uniax','ud']
        # for name in uniax_names:
        # material_dict[name]                       = {}
        # material_dict[name]['component']          = [4]# Flag to specify where the material is used. 0 - coating, 1 - sandwich filler , 2 - shell skin, 3 - shear webs, 4 - spar caps, 5 - TE reinf.
        # material_dict[name]['area_density_dry']   = 1.858    # [kg/m2] Unit mass dry fabric
        # material_dict[name]['fiber_density']     = 2600.    # [kg/m3] Density of the fibers
        # material_dict[name]['waste']              = 5.       # [%] Waste of the material during production
        # material_dict[name]['unit_cost']          = 1.87     # [$/kg]

        # # Uniaxial fabrics reinf
        # uniax_names = ['UniaxTELEre']
        # for name in uniax_names:
        # material_dict[name]                       = {}
        # material_dict[name]['component']          = [5]# Flag to specify where the material is used. 0 - coating, 1 - sandwich filler , 2 - shell skin, 3 - shear webs, 4 - spar caps, 5 - TE reinf.
        # material_dict[name]['area_density_dry']   = 1.858    # [kg/m2] Unit mass dry fabric
        # material_dict[name]['fiber_density']     = 2600.    # [kg/m3] Density of the fibers
        # material_dict[name]['waste']              = 5.       # [%] Waste of the material during production
        # material_dict[name]['unit_cost']          = 1.87     # [$/kg]

        # uniax_names_CF = ['(Newport307)', 'CarbonUD','carbon_uni'] # 50oz Carbon Uni for the spar caps
        # for name in uniax_names_CF:
        # material_dict[name]                       = {}
        # material_dict[name]['component']          = [4]      # Flag to specify where the material is used. 0 - coating, 1 - sandwich filler , 2 - shell skin, 3 - shear webs, 4 - spar caps, 5 - TE reinf.
        # material_dict[name]['area_density_dry']   = 1.000    # [kg/m2] Unit mass dry fabric
        # material_dict[name]['fiber_density']     = 1800.    # [kg/m3] Density of the fibers
        # material_dict[name]['waste']              = 5.       # [%] Waste of the material during production
        # material_dict[name]['unit_cost']          = 30.00    # [$/kg]

        # # Biaxial fabrics
        # biax_names = ['(RandomMat)', 'BiaxWebs', 'glassDB','glass_biax','(SaertexEP3(DB))','biax']
        # for name in biax_names:
        # material_dict[name]                        = {}
        # material_dict[name]['component']           = [3]      # Flag to specify where the material is used. 0 - coating, 1 - sandwich filler , 2 - shell skin, 3 - shear webs, 4 - spar caps, 5 - TE reinf.
        # material_dict[name]['area_density_dry']    = 1.112    # [kg/m2] Unit mass dry fabric
        # material_dict[name]['fiber_density']     = 2600.    # [kg/m3] Density of the fibers
        # material_dict[name]['waste']               = 15.      # [%] Waste of the material during production
        # material_dict[name]['unit_cost']           = 3.00     # [$/kg]
        # material_dict[name]['roll_mass']           = 181.4368 # [kg] 400 lbs - mass of an individual roll

        # self.material_dict  = material_dict

    def extract_specs(self):

        mat_dictionary = self.materials
        mat_options = self.mat_options

        core_mat_id = mat_options["core_mat_id"]
        coating_mat_id = mat_options["coating_mat_id"]
        le_reinf_mat_id = mat_options["le_reinf_mat_id"]
        te_reinf_mat_id = mat_options["te_reinf_mat_id"]
        skin_mat_id = mat_options["skin_mat_id"]
        skinwebs_mat_id = mat_options["skinwebs_mat_id"]
        sc_mat_id = mat_options["sc_mat_id"]

        # n_mat = len(self.materials)

        # density_resin = 0.
        # for i in range(n_mat):
        #     if 'resin' == self.materials[i]['name']:
        #         density_resin = self.materials[i]['rho']
        #         id_resin = i
        # if density_resin==0.:
        #     raise ValueError('Error: a material named resin must be defined in the input yaml')

        # for i in range(n_mat):
        #     if i != id_resin:
        #         name = self.materials[i]['name']
        #         mat_dictionary[name]             = {}
        #         mat_dictionary[name]['id']       = i + 1
        #         mat_dictionary[name]['name']     = self.materials[i]['name']
        #         mat_dictionary[name]['density']  = self.materials[i]['rho']
        #         # # try:
        #         mat_dictionary[name]['unit_cost']= self.materials[i]['unit_cost']
        #         mat_dictionary[name]['waste']    = self.materials[i]['waste_fraction'] * 100.
        #         if self.materials[i]['component_id'] > 1: # It's a composite
        #             mat_dictionary[name]['fiber_density']  = self.materials[i]['fiber_density']
        #             mat_dictionary[name]['area_density_dry']  = self.materials[i]['area_density_dry']
        #             mat_dictionary[name]['fvf']  = (mat_dictionary[name]['density'] - density_resin) / (mat_dictionary[name]['fiber_density'] - density_resin) * 100. # [%] Fiber volume fraction
        #             if 'fvf' in self.materials[i]:
        #                 if abs(self.materials[i]['fvf']*100. - mat_dictionary[name]['fvf']) > 1e-3:
        #                     raise ValueError('Error: the fvf of composite ' + name + ' specified in the yaml is equal to '+ str(self.materials[i]['fvf'] * 100) + '%, but this value is not compatible to the other values provided. It should instead be equal to ' + str(mat_dictionary[name]['fvf']) + '%')
        #             mat_dictionary[name]['fwf']  = mat_dictionary[name]['fiber_density'] * mat_dictionary[name]['fvf'] / 100. / (density_resin + ((mat_dictionary[name]['fiber_density'] - density_resin) * mat_dictionary[name]['fvf'] / 100.)) * 100.
        #             if 'fwf' in self.materials[i]:
        #                 if abs(self.materials[i]['fwf']*100. - mat_dictionary[name]['fwf']) > 1e-3:
        #                     raise ValueError('Error: the fwf of composite ' + name + ' specified in the yaml is equal to '+ str(self.materials[i]['fwf'] * 100) + '%, but this value is not compatible to the other values provided. It should instead be equal to ' + str(mat_dictionary[name]['fwf']) + '%')
        #             mat_dictionary[name]['ply_t']= mat_dictionary[name]['area_density_dry'] / mat_dictionary[name]['density'] / (mat_dictionary[name]['fwf'] / 100.)
        #             if 'ply_t' in self.materials[i]:
        #                 if abs(self.materials[i]['ply_t'] - mat_dictionary[name]['ply_t']) > 1e-3:
        #                     raise ValueError('Error: the ply_t of composite ' + name + ' specified in the yaml is equal to '+ str(self.materials[i]['ply_t']) + 'm, but this value is not compatible to the other values provided. It should instead be equal to ' + str(mat_dictionary[name]['ply_t']) + 'm')
        #             if self.materials[i]['component_id'] > 3: # The material does not need to be cut@station
        #                 mat_dictionary[name]['cut@station'] = 'N'
        #             else:
        #                 mat_dictionary[name]['cut@station'] = 'Y'
        #                 mat_dictionary[name]['roll_mass']   = self.materials[i]['roll_mass']
        #         else:
        #             mat_dictionary[name]['fvf']  = 100.
        #             mat_dictionary[name]['fwf']  = 100.
        #             mat_dictionary[name]['cut@station'] = 'N'
        #             if self.materials[i]['component_id'] <= 0:
        #                 mat_dictionary[name]['ply_t']  = self.materials[i]['ply_thickness']

        #         if self.materials[i]['component_id'] == 0:
        #             coating_mat_id = mat_dictionary[name]['id']        # Assigning the material to the coating
        #         elif self.materials[i]['component_id'] == 1:
        #             core_mat_id[mat_dictionary[name]['id'] - 1]  = 1   # Assigning the material to the core
        #         elif self.materials[i]['component_id'] == 2:
        #             skin_mat_id    = mat_dictionary[name]['id']        # Assigning the material to the shell skin
        #         elif self.materials[i]['component_id'] == 3:
        #             skinwebs_mat_id= mat_dictionary[name]['id']        # Assigning the material to the webs skin
        #         elif self.materials[i]['component_id'] == 4:
        #             sc_mat_id      = mat_dictionary[name]['id']        # Assigning the material to the spar caps
        #         elif self.materials[i]['component_id'] == 5:
        #             le_reinf_mat_id= mat_dictionary[name]['id']        # Assigning the material to the te reinf
        #             te_reinf_mat_id= mat_dictionary[name]['id']        # Assigning the material to the le reinf

        #         # except:
        #             # raise ValueError('ERROR: The material ' + name + ' does not have its properties fully defined. Please set them in the first lines of blade_bom.py in RotorSE')

        # print(mat_dictionary)
        # raise ValueError()
        # Width and thickness of the flanges
        blade_specs = {}
        blade_specs[
            "flange_width_inboard_LETE"
        ] = 0.10  # [m] Width of the flanges of the outer surface until 70% of blade span
        blade_specs["flange_span_reduce_LETE"] = 70  # [%] Spanwise position after which flanges are reduced in width
        blade_specs["flange_width_tip_LETE"] = 0.01  # [m] Width of the flanges of the outer surface at blade tip
        blade_specs["flange_width_webs_SW"] = 0.05  # [m] Width of the flanges of the webs

        # ###############################################################################################################################
        # Code

        mat_names = mat_dictionary.keys()

        if self.options["verbosity"]:
            print("Number of composite laminates defined: %u" % (len(mat_dictionary) - sum(core_mat_id)))
            print("Number of core fillers defined:        %u" % (sum(core_mat_id)))
            print("Total number of materials defined:     %u" % (len(mat_dictionary)))

        t_layer = np.zeros(len(mat_names))
        density = np.zeros(len(mat_names))

        for i, name in enumerate(mat_names):
            # if core_mat_id[mat_dictionary[name]['id'] - 1] == 0:
            if "ply_t" in mat_dictionary[name]:
                if mat_dictionary[name]["ply_t"] != 0.0:
                    if self.options["verbosity"]:
                        print("Composite :" + name)
                    t_layer[mat_dictionary[name]["id"] - 1] = mat_dictionary[name]["ply_t"]
                else:
                    if self.options["verbosity"]:
                        print("Non-composite material: " + name)

            density[mat_dictionary[name]["id"] - 1] = mat_dictionary[name]["density"]

        # Reconstruct number of plies from laminate thickness and single ply thickness
        composite_rounding = False
        # Upper mold
        for i_section in range(len(self.upperCS)):
            for i_panel in range(len(self.upperCS[i_section].loc) - 1):
                for i_mat in range(len(self.upperCS[i_section].n_plies[i_panel])):
                    mat_id = int(self.upperCS[i_section].mat_idx[i_panel][i_mat])
                    # if core_mat_id[mat_id] == 0:
                    if t_layer[mat_id] != 0:
                        n_ply_float = self.upperCS[i_section].t[i_panel][i_mat] / t_layer[mat_id]

                        if self.options["discrete"]:
                            self.upperCS[i_section].n_plies[i_panel][i_mat] = round(n_ply_float)
                            if composite_rounding == False and n_ply_float != round(n_ply_float):
                                composite_rounding = True
                        else:
                            self.upperCS[i_section].n_plies[i_panel][i_mat] = n_ply_float

        # Lower mold
        for i_section in range(len(self.lowerCS)):
            for i_panel in range(len(self.lowerCS[i_section].loc) - 1):
                for i_mat in range(len(self.lowerCS[i_section].n_plies[i_panel])):
                    mat_id = int(self.lowerCS[i_section].mat_idx[i_panel][i_mat])
                    # if core_mat_id[mat_id] == 0:
                    if t_layer[mat_id] != 0:
                        n_ply_float = self.lowerCS[i_section].t[i_panel][i_mat] / t_layer[mat_id]
                        if self.options["discrete"]:
                            self.lowerCS[i_section].n_plies[i_panel][i_mat] = round(n_ply_float)
                            if composite_rounding == False and n_ply_float != round(n_ply_float):
                                composite_rounding = True
                        else:
                            self.lowerCS[i_section].n_plies[i_panel][i_mat] = n_ply_float

        # Webs
        n_webs = 0
        for i_section in range(len(self.lowerCS)):
            for i_web in range(len(self.websCS[i_section].n_plies)):
                n_webs = max([n_webs, i_web + 1])
                for i_mat in range(len(self.websCS[i_section].n_plies[i_web])):
                    mat_id = int(self.websCS[i_section].mat_idx[i_web][i_mat])
                    # if core_mat_id[mat_id] == 0:
                    if t_layer[mat_id] != 0:
                        n_ply_float = self.websCS[i_section].t[i_web][i_mat] / t_layer[mat_id]
                        if self.options["discrete"]:
                            self.websCS[i_section].n_plies[i_web][i_mat] = round(n_ply_float)
                            if composite_rounding == False and n_ply_float != round(n_ply_float):
                                composite_rounding = True
                        else:
                            self.websCS[i_section].n_plies[i_web][i_mat] = n_ply_float

        if composite_rounding and self.options["show_warnings"]:
            print(
                "WARNING: number of composite plies not consistent with the thicknesses specified along the blade. Rounding is performed."
            )

        blade_specs["blade_length"] = self.bladeLength
        blade_specs["root_D"] = self.chord[0]
        blade_specs["max_chord"] = max(self.chord)
        blade_specs["root_preform_length"] = 0.01 * blade_specs["blade_length"]  # Currently assumed as 1% of BL
        blade_specs["n_webs"] = n_webs

        # Reconstruct total area of the mold and total area per ply
        npts = len(self.r)
        unit_mass_tot = np.zeros(npts)
        unit_mass_mat = np.zeros([len(mat_names), npts])

        width_sc_lp = np.zeros(npts)
        width_sc_hp = np.zeros(npts)
        total_ply_edge = np.zeros([len(mat_names), npts])
        n_plies_sc_lp = np.zeros(npts)
        n_plies_sc_hp = np.zeros(npts)

        n_plies_root_lp = np.zeros(len(self.upperCS[0].loc) - 1)
        n_plies_root_hp = np.zeros(len(self.lowerCS[0].loc) - 1)
        edge_fabric2lay_shell_lp = np.zeros(npts)
        edge_fabric2lay_shell_hp = np.zeros(npts)
        edge_fabric2lay_root_preform_lp = np.zeros(npts)
        edge_fabric2lay_root_preform_hp = np.zeros(npts)
        edge_fabric2lay_sc_lp = np.zeros(npts)
        edge_fabric2lay_sc_hp = np.zeros(npts)

        edge_lp_root = np.zeros(npts)
        edge_hp_root = np.zeros(npts)

        edge_lpskin_wo_flanges = np.zeros(npts)
        edge_hpskin_wo_flanges = np.zeros(npts)

        n_plies_le_lp = np.zeros(npts)
        n_plies_le_hp = np.zeros(npts)
        n_plies_te_lp = np.zeros(npts)
        n_plies_te_hp = np.zeros(npts)

        edge_le_lp = np.zeros(npts)
        edge_le_hp = np.zeros(npts)
        edge_te_lp = np.zeros(npts)
        edge_te_hp = np.zeros(npts)

        edgecore2lay_shell_lp = np.zeros(npts)
        thick_core_shell_lp = np.zeros(npts)
        unit_mass_core_shell_lp = np.zeros(npts)
        edgecore2lay_shell_hp = np.zeros(npts)
        thick_core_shell_hp = np.zeros(npts)
        unit_mass_core_shell_hp = np.zeros(npts)

        width_sc_start_lp = 0.0
        sc_start_section_lp = 0.0
        width_sc_end_lp = 0.0
        sc_end_section_lp = 0.0
        width_sc_start_hp = 0.0
        sc_start_section_hp = 0.0
        width_sc_end_hp = 0.0
        sc_end_section_hp = 0.0

        # Distinction between root preform and outer sheel skin
        root_preform_end = np.argmin(abs(self.r - blade_specs["root_preform_length"]))
        matrix_unit_mass = 0.0
        #############################################################################################################################
        # Low pressure (upper) mold
        for i_section in range(npts):

            for i_panel in range(len(self.upperCS[i_section].loc) - 1):
                core_check = 0
                edge1 = np.argmin(abs(self.profile[i_section].x - self.upperCS[i_section].loc[i_panel]))
                edge2 = np.argmin(abs(self.profile[i_section].x - self.upperCS[i_section].loc[i_panel + 1]))
                arc_length = np.zeros(len(self.profile[i_section].x))

                for i_point in range(edge1, edge2):
                    arc_length[i_point] = (
                        self.chord[i_section]
                        * (
                            (self.profile[i_section].x[i_point + 1] - self.profile[i_section].x[i_point]) ** 2
                            + (self.profile[i_section].yu[i_point + 1] - self.profile[i_section].yu[i_point]) ** 2
                        )
                        ** 0.5
                    )

                width_panel = sum(arc_length)
                edge_lpskin_wo_flanges[i_section] = edge_lpskin_wo_flanges[i_section] + width_panel

                if i_section <= root_preform_end:
                    edge_lp_root[i_section] = edge_lp_root[i_section] + width_panel

                for i_mat in range(len(self.upperCS[i_section].n_plies[i_panel])):
                    mat_id = int(self.upperCS[i_section].mat_idx[i_panel][i_mat])

                    # total_ply_edge[mat_id, i_section] = total_ply_edge[mat_id,i_section] + width_panel * self.upperCS[i_section].n_plies[i_panel][i_mat]  # [m]
                    unit_mass_tot[i_section] = (
                        unit_mass_tot[i_section]
                        + width_panel * self.upperCS[i_section].t[i_panel][i_mat] * density[mat_id]
                    )  # [kg/m]
                    unit_mass_mat[mat_id, i_section] = (
                        unit_mass_mat[mat_id, i_section]
                        + width_panel * self.upperCS[i_section].t[i_panel][i_mat] * density[mat_id]
                    )  # [kg/m]

                    if (
                        mat_id == sc_mat_id - 1 and 0 < i_panel < len(self.upperCS[i_section].loc) - 2
                    ):  # Exclude LE and TE regions, as for some blades (e.g. DTU10MW) they have the same UD as in the spar caps
                        width_sc_lp[i_section] = width_sc_lp[i_section] + width_panel
                        edge_fabric2lay_sc_lp[i_section] = (
                            edge_fabric2lay_sc_lp[i_section]
                            + width_panel * self.upperCS[i_section].n_plies[i_panel][i_mat]
                        )  # [m]
                        n_plies_sc_lp[i_section] = self.upperCS[i_section].n_plies[i_panel][i_mat]  # [-]

                    # Compute number of plies at blade root
                    if mat_id == skin_mat_id - 1:
                        if i_section == 0:
                            n_plies_root_lp[i_panel] = (
                                n_plies_root_lp[i_panel] + self.upperCS[i_section].n_plies[i_panel][i_mat]
                            )  # [-]
                        # Compute ply area
                        if i_section <= root_preform_end:
                            edge_fabric2lay_shell_lp[i_section] = edge_fabric2lay_shell_lp[i_section] + 0.5 * (
                                width_panel * self.upperCS[i_section].n_plies[i_panel][i_mat]
                            )  # [m]
                            edge_fabric2lay_root_preform_lp[i_section] = edge_fabric2lay_root_preform_lp[
                                i_section
                            ] + 0.5 * (
                                width_panel * self.upperCS[i_section].n_plies[i_panel][i_mat]
                            )  # [m]
                        else:
                            edge_fabric2lay_shell_lp[i_section] = (
                                edge_fabric2lay_shell_lp[i_section]
                                + width_panel * self.upperCS[i_section].n_plies[i_panel][i_mat]
                            )  # [m]

                    # Compute fabric length for the leading edge reinforcement
                    if mat_id == le_reinf_mat_id - 1 and i_panel == 0:  # first panel
                        n_plies_le_lp[i_section] = self.upperCS[i_section].n_plies[i_panel][i_mat]  # [-]
                        edge_le_lp[i_section] = n_plies_le_lp[i_section] * width_panel  # [m]
                    if mat_id == le_reinf_mat_id - 1 and i_panel == 1 and self.options["show_warnings"]:  # second panel
                        print(
                            "WARNING: the leading edge reinforcement on the suction side of section "
                            + str(i_section)
                            + " is defined in more than the last panel along the chord. This may not be not realistic."
                        )

                    # Compute fabric length for the trailing edge reinforcement
                    if mat_id == te_reinf_mat_id - 1 and i_panel == len(self.upperCS[i_section].loc) - 2:  # last panel
                        n_plies_te_lp[i_section] = self.upperCS[i_section].n_plies[i_panel][i_mat]  # [-]
                        edge_te_lp[i_section] = n_plies_te_lp[i_section] * width_panel  # [m]
                    if (
                        mat_id == te_reinf_mat_id - 1
                        and i_panel == len(self.upperCS[i_section].loc) - 3
                        and self.options["show_warnings"]
                    ):  # one before last panel
                        print(
                            "WARNING: the trailing edge reinforcement on the suction side of section "
                            + str(i_section)
                            + " is defined in more than the last panel along the chord. This may not be not realistic."
                        )

                    # Compute area with sandwich core
                    if core_mat_id[mat_id] == 1:
                        if core_check == 0:
                            edgecore2lay_shell_lp[i_section] = edgecore2lay_shell_lp[i_section] + width_panel  # [m]
                            thick_core_shell_lp[i_section] = (
                                thick_core_shell_lp[i_section] + width_panel * self.upperCS[i_section].t[i_panel][i_mat]
                            )  # [m2]
                            unit_mass_core_shell_lp[i_section] = (
                                unit_mass_core_shell_lp[i_section]
                                + width_panel * self.upperCS[i_section].t[i_panel][i_mat] * density[mat_id]
                            )  # [kg/m]
                            core_check = 1
                        else:
                            if self.options["show_warnings"]:
                                print(
                                    "WARNING: the blade has multiple layers of sandwich core defined in each panel. This is not supported."
                                )

                if i_panel > 0 and i_section == 0:
                    if n_plies_root_lp[i_panel] != n_plies_root_lp[i_panel - 1] and self.options["show_warnings"]:
                        print(
                            "WARNING: the blade shows ply drops at the root (eta = 0) on the suction side in the chordwise direction. This is not supported."
                        )

            if width_sc_start_lp == 0:
                width_sc_start_lp = width_sc_lp[i_section]
                sc_start_section_lp = i_section
            if width_sc_lp[i_section] != 0:
                width_sc_end_lp = width_sc_lp[i_section]
                sc_end_section_lp = i_section

        # Mold dimensions
        blade_specs["LE_length"] = blade_specs["blade_length"]
        blade_specs["TE_length"] = blade_specs["blade_length"]
        blade_specs["skin_perimeter_wo_root"] = 2.0 * blade_specs["blade_length"]
        blade_specs["skin_perimeter_w_root"] = blade_specs["skin_perimeter_wo_root"] + np.pi * blade_specs["root_D"]
        # Flanges extend to 70% of blade span at full width and they do taper down towards the tip
        blade_specs["flange_area_LETE"] = (
            blade_specs["skin_perimeter_wo_root"]
            * blade_specs["flange_span_reduce_LETE"]
            / 100
            * blade_specs["flange_width_inboard_LETE"]
            + blade_specs["skin_perimeter_wo_root"]
            * (1 - blade_specs["flange_span_reduce_LETE"] / 100)
            * (blade_specs["flange_width_inboard_LETE"] - blade_specs["flange_width_tip_LETE"])
            / 2
        )
        blade_specs["area_lpskin_wo_flanges"] = np.trapz(edge_lpskin_wo_flanges, self.r)
        blade_specs["area_lpskin_w_flanges"] = blade_specs["area_lpskin_wo_flanges"] + blade_specs["flange_area_LETE"]

        # Shell
        blade_specs["fabric2lay_shell_lp"] = np.trapz(edge_fabric2lay_shell_lp, self.r)
        blade_specs["volume_shell_lp"] = blade_specs["fabric2lay_shell_lp"] * t_layer[skin_mat_id - 1]
        blade_specs["mass_shell_lp"] = blade_specs["volume_shell_lp"] * density[skin_mat_id - 1]

        # Root preform
        blade_specs["area_lp_root"] = np.trapz(edge_lp_root, self.r)
        blade_specs["volume_root_preform_lp"] = (
            np.trapz(edge_fabric2lay_root_preform_lp, self.r) * t_layer[skin_mat_id - 1]
        )
        blade_specs["mass_root_preform_lp"] = blade_specs["volume_root_preform_lp"] * density[skin_mat_id - 1]
        blade_specs["n_plies_root_lp"] = n_plies_root_lp[0]

        # Spar cap
        blade_specs["length_sc_lp"] = self.r[sc_end_section_lp] - self.r[sc_start_section_lp]  # [m]
        blade_specs["width_sc_start_lp"] = width_sc_start_lp  # [m]
        blade_specs["width_sc_end_lp"] = width_sc_end_lp  # [m]
        blade_specs["area_sc_lp"] = blade_specs["width_sc_start_lp"] * blade_specs["length_sc_lp"]  # [m2]
        blade_specs["fabric2lay_sc_lp"] = np.trapz(n_plies_sc_lp, self.r)  # [m]
        blade_specs["volume2lay_sc_lp"] = np.trapz(edge_fabric2lay_sc_lp, self.r) * t_layer[sc_mat_id - 1]  # [m3]
        blade_specs["mass_sc_lp"] = blade_specs["volume2lay_sc_lp"] * density[sc_mat_id - 1]  # [kg]
        if width_sc_start_lp != width_sc_end_lp and self.options["show_warnings"]:
            print(
                "WARNING: the spar cap on the low pressure side is not straight. This is currently not supported by the code. Straight spar cap is assumed."
            )

        # LE reinforcement
        blade_specs["fabric2lay_le_reinf_lp"] = np.trapz(n_plies_le_lp, self.r)
        if le_reinf_mat_id > -1:
            blade_specs["volume_le_reinf_lp"] = np.trapz(edge_le_lp, self.r) * t_layer[le_reinf_mat_id - 1]
        else:
            blade_specs["volume_le_reinf_lp"] = 0.0
        blade_specs["mass_le_reinf_lp"] = blade_specs["volume_le_reinf_lp"] * density[le_reinf_mat_id - 1]

        # TE reinforcement
        blade_specs["fabric2lay_te_reinf_lp"] = np.trapz(n_plies_te_lp, self.r)
        if te_reinf_mat_id > -1:
            blade_specs["volume_te_reinf_lp"] = np.trapz(edge_te_lp, self.r) * t_layer[te_reinf_mat_id - 1]
        else:
            blade_specs["volume_te_reinf_lp"] = 0.0
        blade_specs["mass_te_reinf_lp"] = blade_specs["volume_te_reinf_lp"] * density[te_reinf_mat_id - 1]

        # Core
        blade_specs["areacore2lay_shell_lp"] = np.trapz(edgecore2lay_shell_lp, self.r)
        blade_specs["volume_core_shell_lp"] = np.trapz(thick_core_shell_lp, self.r)
        blade_specs["mass_core_shell_lp"] = np.trapz(unit_mass_core_shell_lp, self.r)

        #############################################################################################################################
        # High pressure (lower) mold
        for i_section in range(npts):

            for i_panel in range(len(self.lowerCS[i_section].loc) - 1):
                core_check = 0
                edge1 = np.argmin(abs(self.profile[i_section].x - self.lowerCS[i_section].loc[i_panel]))
                edge2 = np.argmin(abs(self.profile[i_section].x - self.lowerCS[i_section].loc[i_panel + 1]))
                arc_length = np.zeros(len(self.profile[i_section].x))

                for i_point in range(edge1, edge2):
                    arc_length[i_point] = (
                        self.chord[i_section]
                        * (
                            (self.profile[i_section].x[i_point + 1] - self.profile[i_section].x[i_point]) ** 2
                            + (self.profile[i_section].yl[i_point + 1] - self.profile[i_section].yl[i_point]) ** 2
                        )
                        ** 0.5
                    )

                width_panel = sum(arc_length)
                edge_hpskin_wo_flanges[i_section] = edge_hpskin_wo_flanges[i_section] + width_panel

                if i_section <= root_preform_end:
                    edge_hp_root[i_section] = edge_hp_root[i_section] + width_panel

                for i_mat in range(len(self.lowerCS[i_section].n_plies[i_panel])):
                    mat_id = int(self.lowerCS[i_section].mat_idx[i_panel][i_mat])
                    # total_ply_edge[mat_id, i_section] = total_ply_edge[mat_id, i_section] + width_panel * self.lowerCS[i_section].n_plies[i_panel][i_mat]            # [m]
                    unit_mass_tot[i_section] = (
                        unit_mass_tot[i_section]
                        + width_panel * self.lowerCS[i_section].t[i_panel][i_mat] * density[mat_id]
                    )  # [kg/m]
                    unit_mass_mat[mat_id, i_section] = (
                        unit_mass_mat[mat_id, i_section]
                        + width_panel * self.lowerCS[i_section].t[i_panel][i_mat] * density[mat_id]
                    )  # [kg/m]

                    if (
                        mat_id == sc_mat_id - 1 and 0 < i_panel < len(self.lowerCS[i_section].loc) - 2
                    ):  # Exclude LE and TE regions, as for some blades (e.g. DTU10MW) they have the same UD as in the spar caps
                        width_sc_hp[i_section] = width_sc_hp[i_section] + width_panel
                        edge_fabric2lay_sc_hp[i_section] = (
                            edge_fabric2lay_sc_hp[i_section]
                            + width_panel * self.lowerCS[i_section].n_plies[i_panel][i_mat]
                        )  # [m]
                        n_plies_sc_hp[i_section] = self.lowerCS[i_section].n_plies[i_panel][i_mat]  # [-]

                    # Compute number of plies at blade root
                    if mat_id == skin_mat_id - 1:
                        if i_section == 0:
                            n_plies_root_hp[i_panel] = (
                                n_plies_root_hp[i_panel] + self.lowerCS[i_section].n_plies[i_panel][i_mat]
                            )  # [-]
                        # Compute ply area
                        if i_section <= root_preform_end:
                            edge_fabric2lay_shell_hp[i_section] = edge_fabric2lay_shell_hp[i_section] + 0.5 * (
                                width_panel * self.lowerCS[i_section].n_plies[i_panel][i_mat]
                            )  # [m]
                            edge_fabric2lay_root_preform_hp[i_section] = edge_fabric2lay_root_preform_hp[
                                i_section
                            ] + 0.5 * (
                                width_panel * self.lowerCS[i_section].n_plies[i_panel][i_mat]
                            )  # [m]
                        else:
                            edge_fabric2lay_shell_hp[i_section] = (
                                edge_fabric2lay_shell_hp[i_section]
                                + width_panel * self.lowerCS[i_section].n_plies[i_panel][i_mat]
                            )  # [m]

                    # Compute fabric length for the leading edge reinforcement
                    if mat_id == le_reinf_mat_id - 1 and i_panel == 0:  # first panel
                        n_plies_le_hp[i_section] = self.lowerCS[i_section].n_plies[i_panel][i_mat]  # [-]
                        edge_le_hp[i_section] = n_plies_le_hp[i_section] * width_panel  # [m]
                    if mat_id == le_reinf_mat_id - 1 and i_panel == 1 and self.options["show_warnings"]:  # second panel
                        print(
                            "WARNING: the leading edge reinforcement on the pressure side of section "
                            + str(i_section)
                            + " is defined in more than the last panel along the chord. This may not be not realistic."
                        )

                    # Compute fabric length for the trailing edge reinforcement
                    if mat_id == te_reinf_mat_id - 1 and i_panel == len(self.lowerCS[i_section].loc) - 2:  # last panel
                        n_plies_te_hp[i_section] = self.lowerCS[i_section].n_plies[i_panel][i_mat]  # [-]
                        edge_te_hp[i_section] = n_plies_te_hp[i_section] * width_panel  # [m]
                    if (
                        mat_id == te_reinf_mat_id - 1
                        and i_panel == len(self.lowerCS[i_section].loc) - 3
                        and self.options["show_warnings"]
                    ):  # one before last panel
                        print(
                            "WARNING: the trailing edge reinforcement on the pressure side of section "
                            + str(i_section)
                            + " is defined in more than the last panel along the chord. This may not be not realistic."
                        )

                    # Compute area with sandwich core
                    if core_mat_id[mat_id] == 1:
                        if core_check == 0:
                            edgecore2lay_shell_hp[i_section] = edgecore2lay_shell_hp[i_section] + width_panel  # [m]
                            thick_core_shell_hp[i_section] = (
                                thick_core_shell_hp[i_section] + width_panel * self.lowerCS[i_section].t[i_panel][i_mat]
                            )  # [m2]
                            unit_mass_core_shell_hp[i_section] = (
                                unit_mass_core_shell_hp[i_section]
                                + width_panel * self.lowerCS[i_section].t[i_panel][i_mat] * density[mat_id]
                            )  # [kg/m]
                            core_check = 1
                        else:
                            if self.options["show_warnings"]:
                                print(
                                    "WARNING: the blade has multiple layers of sandwich core defined in each panel. This is not supported."
                                )

                if i_panel > 0 and i_section == 0:
                    if n_plies_root_hp[i_panel] != n_plies_root_hp[i_panel - 1] and self.options["show_warnings"]:
                        print(
                            "WARNING: the blade shows ply drops at the root (eta = 0) on the pressure side in the chordwise direction. This is not supported."
                        )

            if width_sc_start_hp == 0:
                width_sc_start_hp = width_sc_hp[i_section]
                sc_start_section_hp = i_section
            if width_sc_hp[i_section] != 0:
                width_sc_end_hp = width_sc_hp[i_section]
                sc_end_section_hp = i_section

        # Mold
        blade_specs["area_hpskin_wo_flanges"] = np.trapz(edge_hpskin_wo_flanges, self.r)
        blade_specs["area_hpskin_w_flanges"] = blade_specs["area_hpskin_wo_flanges"] + blade_specs["flange_area_LETE"]

        # Shell
        blade_specs["fabric2lay_shell_hp"] = np.trapz(edge_fabric2lay_shell_hp, self.r)
        blade_specs["volume_shell_hp"] = blade_specs["fabric2lay_shell_hp"] * t_layer[skin_mat_id - 1]
        blade_specs["mass_shell_hp"] = blade_specs["volume_shell_hp"] * density[skin_mat_id - 1]

        # Root preform
        blade_specs["area_hp_root"] = np.trapz(edge_hp_root, self.r)
        blade_specs["volume_root_preform_hp"] = (
            np.trapz(edge_fabric2lay_root_preform_hp, self.r) * t_layer[skin_mat_id - 1]
        )
        blade_specs["mass_root_preform_hp"] = blade_specs["volume_root_preform_hp"] * density[skin_mat_id - 1]
        blade_specs["n_plies_root_hp"] = n_plies_root_hp[0]

        # Spar cap
        blade_specs["length_sc_hp"] = self.r[sc_end_section_hp] - self.r[sc_start_section_hp]  # [m]
        blade_specs["width_sc_start_hp"] = width_sc_start_hp  # [m]
        blade_specs["width_sc_end_hp"] = width_sc_end_hp  # [m]
        blade_specs["area_sc_hp"] = blade_specs["width_sc_start_hp"] * blade_specs["length_sc_hp"]  # [m2]
        blade_specs["fabric2lay_sc_hp"] = np.trapz(n_plies_sc_hp, self.r)  # [m]
        blade_specs["volume2lay_sc_hp"] = np.trapz(edge_fabric2lay_sc_hp, self.r) * t_layer[sc_mat_id - 1]  # [m3]
        blade_specs["mass_sc_hp"] = blade_specs["volume2lay_sc_hp"] * density[sc_mat_id - 1]  # [kg]
        if width_sc_start_hp != width_sc_end_hp and self.options["show_warnings"]:
            print(
                "WARNING: the spar cap on the high pressure side is not straight. This is currently not supported by the code. Straight spar cap is assumed."
            )

        # LE reinforcement
        blade_specs["fabric2lay_le_reinf_hp"] = np.trapz(n_plies_le_hp, self.r)
        if le_reinf_mat_id > -1:
            blade_specs["volume_le_reinf_hp"] = np.trapz(edge_le_hp, self.r) * t_layer[le_reinf_mat_id - 1]
        else:
            blade_specs["volume_le_reinf_hp"] = 0.0
        blade_specs["mass_le_reinf_hp"] = blade_specs["volume_le_reinf_hp"] * density[le_reinf_mat_id - 1]

        # TE reinforcement
        blade_specs["fabric2lay_te_reinf_hp"] = np.trapz(n_plies_te_hp, self.r)
        if te_reinf_mat_id > -1:
            blade_specs["volume_te_reinf_hp"] = np.trapz(edge_te_hp, self.r) * t_layer[te_reinf_mat_id - 1]
        else:
            blade_specs["volume_te_reinf_hp"] = 0.0
        blade_specs["mass_te_reinf_hp"] = blade_specs["volume_te_reinf_hp"] * density[te_reinf_mat_id - 1]

        # Core
        blade_specs["areacore2lay_shell_hp"] = np.trapz(edgecore2lay_shell_hp, self.r)
        blade_specs["volume_core_shell_hp"] = np.trapz(thick_core_shell_hp, self.r)
        blade_specs["mass_core_shell_hp"] = np.trapz(unit_mass_core_shell_hp, self.r)

        #############################################################################################################################
        # Shear webs
        area_webs = np.zeros(n_webs)
        height_webs_start = np.zeros(n_webs)
        height_webs_end = np.zeros(n_webs)
        webs_start_section = np.zeros(n_webs)
        webs_end_section = np.zeros(n_webs)
        web_height = np.zeros([n_webs, npts])
        edgecore2lay_webs = np.zeros([n_webs, npts])
        thick_core_webs = np.zeros([n_webs, npts])
        unit_mass_core_webs = np.zeros([n_webs, npts])
        fabric2lay_webs = np.zeros([n_webs, npts])
        volumeskin2lay_webs = np.zeros([n_webs, npts])

        for i_section in range(npts):
            for i_web in range(len(self.websCS[i_section].n_plies)):
                index_x = np.argmin(abs(self.profile[i_section].x - self.websCS[i_section].loc[i_web]))
                web_height[i_web, i_section] = self.chord[i_section] * (
                    self.profile[i_section].yu[index_x] - self.profile[i_section].yl[index_x]
                )

                if height_webs_start[i_web] == 0:
                    height_webs_start[i_web] = web_height[i_web, i_section]
                    webs_start_section[i_web] = i_section
                if web_height[i_web, i_section] != 0:
                    height_webs_end[i_web] = web_height[i_web, i_section]
                    webs_end_section[i_web] = i_section

                for i_mat in range(len(self.websCS[i_section].n_plies[i_web])):
                    mat_id = int(self.websCS[i_section].mat_idx[i_web][i_mat])

                    unit_mass_tot[i_section] = (
                        unit_mass_tot[i_section]
                        + web_height[i_web, i_section] * self.websCS[i_section].t[i_web][i_mat] * density[mat_id]
                    )  # [kg/m]
                    unit_mass_mat[mat_id, i_section] = (
                        unit_mass_mat[mat_id, i_section]
                        + web_height[i_web, i_section] * self.websCS[i_section].t[i_web][i_mat] * density[mat_id]
                    )  # [kg/m]

                    # Compute area with sandwich core
                    if core_mat_id[mat_id] == 1:
                        edgecore2lay_webs[i_web, i_section] = (
                            edgecore2lay_webs[i_web, i_section] + web_height[i_web, i_section]
                        )  # [m]
                        thick_core_webs[i_web, i_section] = (
                            thick_core_webs[i_web, i_section]
                            + web_height[i_web, i_section] * self.websCS[i_section].t[i_web][i_mat]
                        )  # [m2]
                        unit_mass_core_webs[i_web, i_section] = (
                            unit_mass_core_webs[i_web, i_section]
                            + web_height[i_web, i_section] * self.websCS[i_section].t[i_web][i_mat] * density[mat_id]
                        )  # [kg/m]

                    # Compute area with sandwich skin
                    if mat_id == skinwebs_mat_id - 1:
                        fabric2lay_webs[i_web, i_section] = (
                            fabric2lay_webs[i_web, i_section]
                            + web_height[i_web, i_section] * self.websCS[i_section].n_plies[i_web][i_mat]
                        )  # [m]
                        volumeskin2lay_webs[i_web, i_section] = (
                            volumeskin2lay_webs[i_web, i_section]
                            + web_height[i_web, i_section]
                            * self.websCS[i_section].n_plies[i_web][i_mat]
                            * t_layer[mat_id]
                        )  # [m2]

        #############################################################################################################################
        # Summary
        blade_specs["height_webs_start"] = height_webs_start
        blade_specs["height_webs_end"] = height_webs_end
        blade_specs["length_webs"] = np.zeros(n_webs)
        blade_specs["volume_core_webs"] = np.zeros(n_webs)
        blade_specs["mass_core_webs"] = np.zeros(n_webs)
        blade_specs["area_webs_wo_flanges"] = np.zeros(n_webs)
        blade_specs["area_webs_w_core"] = np.zeros(n_webs)
        blade_specs["fabric2lay_webs"] = np.zeros(n_webs)
        blade_specs["volumeskin2lay_webs"] = np.zeros(n_webs)
        blade_specs["area_webs_w_flanges"] = np.zeros(n_webs)
        blade_specs["mass_webs"] = np.zeros(n_webs)

        for i_web in range(n_webs):
            blade_specs["length_webs"][i_web] = (
                self.r[int(webs_end_section[i_web])] - self.r[int(webs_start_section[i_web])]
            )
            blade_specs["volume_core_webs"][i_web] = np.trapz(thick_core_webs[i_web, :], self.r)
            blade_specs["mass_core_webs"][i_web] = np.trapz(unit_mass_core_webs[i_web, :], self.r)
            blade_specs["area_webs_wo_flanges"][i_web] = np.trapz(web_height[i_web, :], self.r)
            blade_specs["area_webs_w_core"][i_web] = np.trapz(edgecore2lay_webs[i_web, :], self.r)
            blade_specs["fabric2lay_webs"][i_web] = np.trapz(fabric2lay_webs[i_web, :], self.r)
            blade_specs["volumeskin2lay_webs"][i_web] = np.trapz(volumeskin2lay_webs[i_web, :], self.r)
            blade_specs["mass_webs"][i_web] = blade_specs["volumeskin2lay_webs"][i_web] * density[skinwebs_mat_id - 1]
            blade_specs["area_webs_w_flanges"][i_web] = (
                blade_specs["area_webs_wo_flanges"][i_web]
                + 2 * blade_specs["length_webs"][i_web] * blade_specs["flange_width_webs_SW"]
            )

        mass_per_comp = np.trapz(unit_mass_mat, self.r)

        blade_specs["blade_mass"] = np.trapz(unit_mass_tot, self.r)

        blade_specs["matrix_total_mass_wo_waste"] = 0.0

        for name in mat_names:
            mat_dictionary[name]["total_mass_wo_waste"] = (
                mass_per_comp[mat_dictionary[name]["id"] - 1] * mat_dictionary[name]["fwf"] / 100.0
            )
            mat_dictionary[name]["total_mass_w_waste"] = mat_dictionary[name]["total_mass_wo_waste"] * (
                1 + mat_dictionary[name]["waste"] / 100.0
            )

            blade_specs["matrix_total_mass_wo_waste"] = blade_specs["matrix_total_mass_wo_waste"] + mat_dictionary[
                name
            ]["total_mass_wo_waste"] / (mat_dictionary[name]["fwf"] / 100.0) * (1 - mat_dictionary[name]["fwf"] / 100.0)

            mat_dictionary[name]["total_cost_wo_waste"] = (
                mat_dictionary[name]["total_mass_wo_waste"] * mat_dictionary[name]["unit_cost"]
            )
            mat_dictionary[name]["total_cost_w_waste"] = (
                mat_dictionary[name]["total_mass_w_waste"] * mat_dictionary[name]["unit_cost"]
            )

            if core_mat_id[mat_dictionary[name]["id"] - 1] != 0:
                mat_dictionary[name]["total_ply_area_wo_waste"] = (
                    blade_specs["areacore2lay_shell_lp"]
                    + blade_specs["areacore2lay_shell_hp"]
                    + sum(blade_specs["area_webs_w_core"])
                )
                mat_dictionary[name]["total_ply_area_w_waste"] = mat_dictionary[name]["total_ply_area_wo_waste"] * (
                    1.0 + mat_dictionary[name]["waste"] / 100.0
                )

                mat_dictionary[name]["total_volume_wo_waste"] = (
                    blade_specs["volume_core_shell_lp"]
                    + blade_specs["volume_core_shell_hp"]
                    + sum(blade_specs["volume_core_webs"])
                )
                mat_dictionary[name]["total_volume_w_waste"] = mat_dictionary[name]["total_volume_wo_waste"] * (
                    1.0 + mat_dictionary[name]["waste"] / 100.0
                )
            elif "ply_t" in mat_dictionary[name]:
                if mat_dictionary[name]["ply_t"] != 0.0:
                    mat_dictionary[name]["total_volume_wo_waste"] = (
                        mass_per_comp[mat_dictionary[name]["id"] - 1]
                        / mat_dictionary[name]["density"]
                        * mat_dictionary[name]["fvf"]
                    )
                    mat_dictionary[name]["total_volume_w_waste"] = mat_dictionary[name]["total_volume_wo_waste"] * (
                        1 + mat_dictionary[name]["waste"] / 100.0
                    )

                    mat_dictionary[name]["total_ply_area_wo_waste"] = (
                        mass_per_comp[mat_dictionary[name]["id"] - 1]
                        / mat_dictionary[name]["density"]
                        / mat_dictionary[name]["ply_t"]
                    )
                    mat_dictionary[name]["total_ply_area_w_waste"] = mat_dictionary[name]["total_ply_area_wo_waste"] * (
                        1 + mat_dictionary[name]["waste"] / 100.0
                    )
                else:
                    mat_dictionary[name]["total_volume_wo_waste"] = 0.0
                    mat_dictionary[name]["total_volume_w_waste"] = 0.0
                    mat_dictionary[name]["total_ply_area_wo_waste"] = 0.0
                    mat_dictionary[name]["total_ply_area_w_waste"] = 0.0
            else:
                mat_dictionary[name]["total_volume_wo_waste"] = 0.0
                mat_dictionary[name]["total_volume_w_waste"] = 0.0
                mat_dictionary[name]["total_ply_area_wo_waste"] = 0.0
                mat_dictionary[name]["total_ply_area_w_waste"] = 0.0

            if self.options["verbosity"]:
                print(name)
                print(
                    "surface no waste  %.2f m2  \t \t ---  \t \t volume no waste   %.2f m3"
                    % (mat_dictionary[name]["total_ply_area_wo_waste"], mat_dictionary[name]["total_volume_wo_waste"])
                )
                print(
                    "mass no waste   %.2f kg  \t \t ---  \t \t mass with waste %.2f kg"
                    % (mat_dictionary[name]["total_mass_wo_waste"], mat_dictionary[name]["total_mass_w_waste"])
                )
                print(
                    "cost no waste   %.2f $   \t \t ---  \t \t cost with waste   %.2f \n"
                    % (mat_dictionary[name]["total_cost_wo_waste"], mat_dictionary[name]["total_cost_w_waste"])
                )

        return blade_specs, mat_dictionary

    def compute_matrix_bonding(self, blade_specs, mat_dictionary):

        # Resin and hardener
        matrix = {}
        if mat_dictionary["resin"]["unit_cost"] == 0.0:
            print("WARNING: The resin cost is not defined in the input yaml.")
        matrix["resin_unit_cost"] = mat_dictionary["resin"]["unit_cost"]  # $/kg
        matrix["hardener_unit_cost"] = mat_dictionary["resin"]["unit_cost"]  # $/kg
        matrix["mix_ratio"] = 0.3  # Mix ratio by mass
        # Bonding
        bonding = {}
        bonding["flange_adhesive_squeezed"] = 20  # [%] Extra width of the adhesive once squeezed
        bonding["line_thick_LETE"] = 0.006  # [m] Thickness of adhesive line along LE and TE
        bonding["line_thick_SW"] = 0.008  # [m] Thickness of adhesive line along webs
        # Adhesive material properties
        bonding["adhesive_mix_ratio_mass"] = 0.185  # Adhesive (Plexus) Mix ratio by mass
        bonding["adhesive_mix_ratio_volume"] = 0.1  # Adhesive (Plexus) Mix ratio by volume
        bonding["PartA_unit_cost"] = 9.00  # [$/kg] Unit cost - 49.90 $/ga
        bonding["PartB_unit_cost"] = 9.00  # [$/kg] Unit cost - 49.90 $/ga
        bonding["PartA_density"] = 928.7  # [kg/m3] 7.75 lbs/gal
        bonding["PartB_density"] = 1713.52  # [kg/m3] 14.30 lbs/gal

        if self.options["verbosity"]:
            print("\n################################\nBOM - Resin, hardener and adhesive:")

        matrix["resin_total_mass"] = blade_specs["matrix_total_mass_wo_waste"] / (1 + matrix["mix_ratio"])
        matrix["hardener_total_mass"] = blade_specs["matrix_total_mass_wo_waste"] / (1 + (1 / matrix["mix_ratio"]))
        matrix["resin_total_cost"] = matrix["resin_total_mass"] * matrix["resin_unit_cost"]
        matrix["hardener_total_cost"] = matrix["hardener_total_mass"] * matrix["hardener_unit_cost"]

        if self.options["verbosity"]:
            print(
                "Resin    mass %.2f kg\t \t --- \t \t cost %.2f $"
                % (matrix["resin_total_mass"], matrix["resin_total_cost"])
            )
            print(
                "Hardener mass %.2f kg\t \t --- \t \t cost %.2f $"
                % (matrix["hardener_total_mass"], matrix["hardener_total_cost"])
            )

        bonding_lines_vol = np.zeros(1 + blade_specs["n_webs"])
        # Volume of the leading and trailing edge bonding line
        bonding_lines_vol[0] = (
            bonding["line_thick_LETE"]
            * blade_specs["flange_area_LETE"]
            * (1 + bonding["flange_adhesive_squeezed"] / 100.0)
        )

        for i in range(blade_specs["n_webs"]):
            bonding_lines_vol[i + 1] = (
                2
                * bonding["line_thick_SW"]
                * blade_specs["length_webs"][i]
                * blade_specs["flange_width_webs_SW"]
                * (1 + bonding["flange_adhesive_squeezed"] / 100.0)
            )

        bonding["adhesive_total_volume"] = sum(bonding_lines_vol)
        bonding["adhesive_density"] = (
            bonding["PartA_density"] + (bonding["PartB_density"] + bonding["adhesive_mix_ratio_volume"])
        ) / (1 + bonding["adhesive_mix_ratio_volume"])
        bonding["adhesive_total_mass"] = bonding["adhesive_total_volume"] * bonding["adhesive_density"]
        bonding["PartA_total_mass"] = bonding["adhesive_total_mass"] / (1 + bonding["adhesive_mix_ratio_mass"])
        bonding["PartB_total_mass"] = bonding["adhesive_total_mass"] / (1 + (1 / bonding["adhesive_mix_ratio_mass"]))
        bonding["PartA_total_volume"] = bonding["adhesive_total_volume"] / (1 + bonding["adhesive_mix_ratio_volume"])
        bonding["PartB_total_volume"] = bonding["adhesive_total_volume"] / (
            1 + (1 / bonding["adhesive_mix_ratio_volume"])
        )
        bonding["PartA_total_cost"] = bonding["PartA_total_mass"] * bonding["PartA_unit_cost"]
        bonding["PartB_total_cost"] = bonding["PartB_total_mass"] * bonding["PartB_unit_cost"]

        return matrix, bonding

    def compute_metallic_parts(self, blade_specs):

        # Hub connection and lightning protection
        metallic_parts = {}
        metallic_parts["t_bolt_unit_cost"] = 25.0  # Cost of one t-bolt [$]
        metallic_parts["t_bolt_unit_mass"] = 2.5  # Mass of one t-bolt [kg]
        metallic_parts["t_bolt_spacing"] = 0.15  # Spacing of t-bolts [m]
        metallic_parts["barrel_nut_unit_cost"] = 12.0  # Cost of one barrel nut [$]
        metallic_parts["barrel_nut_unit_mass"] = 1.9  # Mass of one barrel nut [kg]
        metallic_parts[
            "LPS_unit_mass"
        ] = 1.00  # [kg/m] - Linear scaling based on the weight of 150 lbs for the 61.5 m NREL 5MW blade
        metallic_parts[
            "LPS_unit_cost"
        ] = 40.00  # [$/m]  - Linear scaling based on the cost of 2500$ for the 61.5 m NREL 5MW blade

        # Number of root bolts is scaled linearly with the root circumference preserving spacing between bolts[-]
        if self.options["discrete"]:
            metallic_parts["n_bolts"] = round(np.pi * blade_specs["root_D"] / metallic_parts["t_bolt_spacing"])
        else:
            metallic_parts["n_bolts"] = np.pi * blade_specs["root_D"] / metallic_parts["t_bolt_spacing"]

        # Hub connection and lightning protection system
        if self.options["verbosity"]:
            print("\n###############################\nBOM - Hub connection and lightning protection system:")
        metallic_parts["bolts_cost"] = metallic_parts["n_bolts"] * metallic_parts["t_bolt_unit_cost"]
        metallic_parts["nuts_cost"] = metallic_parts["n_bolts"] * metallic_parts["barrel_nut_unit_cost"]
        if self.options["verbosity"]:
            print(
                "T-bolts     cost %.2f $ \t mass %.2f kg"
                % (metallic_parts["bolts_cost"], metallic_parts["n_bolts"] * metallic_parts["t_bolt_unit_mass"])
            )
            print(
                "Barrel nuts cost %.2f $ \t mass %.2f kg"
                % (metallic_parts["nuts_cost"], metallic_parts["n_bolts"] * metallic_parts["barrel_nut_unit_mass"])
            )
        mid_span_station = np.argmin(abs(self.eta - 0.5))
        metallic_parts["LPS_mass"] = metallic_parts["LPS_unit_mass"] * (
            blade_specs["blade_length"] + self.chord[mid_span_station]
        )

        metallic_parts["LPS_cost"] = metallic_parts["LPS_unit_cost"] * (
            blade_specs["blade_length"] + self.chord[mid_span_station]
        )
        if self.options["verbosity"]:
            print(
                "Lightning PS mass %.2f kg\t \t --- \t \t cost %.2f $"
                % (metallic_parts["LPS_mass"], metallic_parts["LPS_cost"])
            )

        metallic_parts["tot_mass"] = metallic_parts["LPS_mass"] + metallic_parts["n_bolts"] * (
            metallic_parts["t_bolt_unit_mass"] + metallic_parts["barrel_nut_unit_mass"]
        )

        return metallic_parts

    def compute_consumables(self, blade_specs):

        # Consumables
        if self.options["verbosity"]:
            print("\n################################\nBOM - Consumables:")
        consumables = {}
        # # LE Erosion Tape
        # consumables['LE_tape']                               = {}
        # consumables['LE_tape']['unit_length']                = 250. # [m] Roll length
        # consumables['LE_tape']['unit_cost']                  = 576. # [$/roll]
        # consumables['LE_tape']['waste']                      = 5.   # [%]
        # consumables['LE_tape']['units_per_blade']            = blade_specs['LE_length'] / consumables['LE_tape']['unit_length'] # Rolls per blade
        # consumables['LE_tape']['total_cost_wo_waste']        = consumables['LE_tape']['units_per_blade'] * consumables['LE_tape']['unit_cost']
        # consumables['LE_tape']['total_cost_w_waste']         = consumables['LE_tape']['total_cost_wo_waste'] * (1 + consumables['LE_tape']['waste']/100)
        # if self.options['verbosity']:
        # print('LE erosion tape cost %.2f $\t \t --- \t \t cost with waste %.2f $' % (consumables['LE_tape']['total_cost_wo_waste'] , consumables['LE_tape']['total_cost_w_waste']))
        # Peel Ply
        consumables["peel_ply"] = {}
        consumables["peel_ply"]["unit_cost"] = 1.94  # [$/m2] 0.18 $/sqft
        consumables["peel_ply"]["waste"] = 15.0  # [%]
        consumables["peel_ply"]["total_cost_wo_waste"] = (
            sum(blade_specs["area_webs_w_flanges"])
            + blade_specs["area_lpskin_w_flanges"]
            + blade_specs["area_hpskin_w_flanges"]
            + blade_specs["area_sc_lp"]
            + blade_specs["area_sc_hp"]
            + blade_specs["area_lp_root"]
            + blade_specs["area_hp_root"]
        ) * consumables["peel_ply"]["unit_cost"]
        consumables["peel_ply"]["total_cost_w_waste"] = consumables["peel_ply"]["total_cost_wo_waste"] * (
            1 + consumables["peel_ply"]["waste"] / 100
        )
        if self.options["verbosity"]:
            print(
                "Peel ply cost %.2f $\t \t \t --- \t \t cost with waste %.2f $"
                % (consumables["peel_ply"]["total_cost_wo_waste"], consumables["peel_ply"]["total_cost_w_waste"])
            )
        # Non-Sanding Peel Ply
        consumables["ns_peel_ply"] = {}
        consumables["ns_peel_ply"]["unit_cost"] = 1.67  # [$/m2] 0.15 $/sqft
        consumables["ns_peel_ply"]["waste"] = 10.0  # [%]
        consumables["ns_peel_ply"]["unit_width"] = 0.127  # [m] Roll width
        consumables["ns_peel_ply"]["total_cost_wo_waste"] = (
            consumables["ns_peel_ply"]["unit_width"]
            * 2
            * (blade_specs["TE_length"] + blade_specs["LE_length"] + sum(blade_specs["length_webs"]))
            * consumables["ns_peel_ply"]["unit_cost"]
        )
        consumables["ns_peel_ply"]["total_cost_w_waste"] = consumables["ns_peel_ply"]["total_cost_wo_waste"] * (
            1 + consumables["ns_peel_ply"]["waste"] / 100
        )
        if self.options["verbosity"]:
            print(
                "Non-sand peel ply cost %.2f $\t \t --- \t \t cost with waste %.2f $"
                % (consumables["ns_peel_ply"]["total_cost_wo_waste"], consumables["ns_peel_ply"]["total_cost_w_waste"])
            )
        # Chopped Strand
        consumables["chopped_strand"] = {}
        consumables["chopped_strand"]["unit_cost"] = 2.16  # [$/kg] 0.98 $/lbs
        consumables["chopped_strand"]["mass_length"] = 0.037  # [kg/m] 0.025 lb/ft
        consumables["chopped_strand"]["waste"] = 5.0  # [%]
        consumables["chopped_strand"]["total_cost_wo_waste"] = (
            consumables["chopped_strand"]["mass_length"]
            * blade_specs["blade_length"]
            * consumables["chopped_strand"]["unit_cost"]
        )
        consumables["chopped_strand"]["total_cost_w_waste"] = consumables["chopped_strand"]["total_cost_wo_waste"] * (
            1 + consumables["chopped_strand"]["waste"] / 100
        )
        if self.options["verbosity"]:
            print(
                "Chopped strand cost %.2f $\t \t --- \t \t cost with waste %.2f $"
                % (
                    consumables["chopped_strand"]["total_cost_wo_waste"],
                    consumables["chopped_strand"]["total_cost_w_waste"],
                )
            )
        # 3M77 Adhesive, Bulk
        consumables["adhesive_bulk"] = {}
        consumables["adhesive_bulk"]["unit_cost"] = 10566.9  # [$/m3] 40 $/ga
        consumables["adhesive_bulk"]["volume_area"] = 3.06e-5  # [m3/m2] 0.00075 ga/sf
        consumables["adhesive_bulk"]["waste"] = 5.0  # [%]
        consumables["adhesive_bulk"]["total_cost_wo_waste"] = (
            consumables["adhesive_bulk"]["volume_area"]
            * (
                sum(blade_specs["area_webs_w_flanges"])
                + blade_specs["area_lpskin_w_flanges"]
                + blade_specs["area_hpskin_w_flanges"]
                + blade_specs["area_sc_lp"]
                + blade_specs["area_sc_hp"]
                + blade_specs["area_lp_root"]
                + blade_specs["area_hp_root"]
            )
            * consumables["adhesive_bulk"]["unit_cost"]
        )
        consumables["adhesive_bulk"]["total_cost_w_waste"] = consumables["adhesive_bulk"]["total_cost_wo_waste"] * (
            1 + consumables["adhesive_bulk"]["waste"] / 100
        )
        if self.options["verbosity"]:
            print(
                "Adhesive, bulk cost %.2f $\t \t --- \t \t cost with waste %.2f $"
                % (
                    consumables["adhesive_bulk"]["total_cost_wo_waste"],
                    consumables["adhesive_bulk"]["total_cost_w_waste"],
                )
            )
        # 3M77 Adhesive, Cans
        consumables["adhesive_cans"] = {}
        consumables["adhesive_cans"]["unit_cost"] = 6.65  # [$]
        consumables["adhesive_cans"]["waste"] = 5.0  # [%]
        consumables["adhesive_cans"]["units_area"] = 0.022  # [each/m2] 0.002 each/sf
        consumables["adhesive_cans"]["units_blade"] = consumables["adhesive_cans"]["units_area"] * (
            sum(blade_specs["area_webs_w_flanges"])
            + blade_specs["area_lpskin_w_flanges"]
            + blade_specs["area_hpskin_w_flanges"]
            + blade_specs["area_sc_lp"]
            + blade_specs["area_sc_hp"]
            + blade_specs["area_lp_root"]
            + blade_specs["area_hp_root"]
        )
        consumables["adhesive_cans"]["total_cost_wo_waste"] = (
            consumables["adhesive_cans"]["units_blade"] * consumables["adhesive_cans"]["unit_cost"]
        )
        consumables["adhesive_cans"]["total_cost_w_waste"] = consumables["adhesive_cans"]["total_cost_wo_waste"] * (
            1 + consumables["adhesive_cans"]["waste"] / 100
        )
        if self.options["verbosity"]:
            print(
                "Adhesive, cans cost %.2f $\t \t --- \t \t cost with waste %.2f $"
                % (
                    consumables["adhesive_cans"]["total_cost_wo_waste"],
                    consumables["adhesive_cans"]["total_cost_w_waste"],
                )
            )
        # Mold Release
        consumables["release_agent"] = {}
        consumables["release_agent"]["unit_cost"] = 15691.82  # [$/m3] - 59.40 $/gal
        consumables["release_agent"]["waste"] = 5.0  # [%]
        consumables["release_agent"]["volume_area"] = 2.57e-5  # [m3/m2] 0.00063 ga/sf
        consumables["release_agent"]["total_cost_wo_waste"] = (
            consumables["release_agent"]["volume_area"]
            * (
                sum(blade_specs["area_webs_w_flanges"])
                + blade_specs["area_lpskin_w_flanges"]
                + blade_specs["area_hpskin_w_flanges"]
                + blade_specs["area_sc_lp"]
                + blade_specs["area_sc_hp"]
                + blade_specs["area_lp_root"]
                + blade_specs["area_hp_root"]
            )
            * consumables["release_agent"]["unit_cost"]
        )
        consumables["release_agent"]["total_cost_w_waste"] = consumables["release_agent"]["total_cost_wo_waste"] * (
            1 + consumables["release_agent"]["waste"] / 100
        )
        if self.options["verbosity"]:
            print(
                "Mold release agent cost %.2f $ \t --- \t \t cost with waste %.2f $"
                % (
                    consumables["release_agent"]["total_cost_wo_waste"],
                    consumables["release_agent"]["total_cost_w_waste"],
                )
            )
        # Flow Medium
        consumables["flow_medium"] = {}
        consumables["flow_medium"]["unit_cost"] = 0.646  # [$/m2] 0.06 $/sqft
        consumables["flow_medium"]["waste"] = 15.0  # [%]
        consumables["flow_medium"]["coverage"] = 70.0  # [%]
        consumables["flow_medium"]["total_cost_wo_waste"] = (
            (
                sum(blade_specs["area_webs_w_flanges"])
                + blade_specs["area_lpskin_w_flanges"]
                + blade_specs["area_hpskin_w_flanges"]
                + blade_specs["area_sc_lp"]
                + blade_specs["area_sc_hp"]
                + blade_specs["area_lp_root"]
                + blade_specs["area_hp_root"]
            )
            * consumables["flow_medium"]["coverage"]
            / 100
            * consumables["flow_medium"]["unit_cost"]
        )
        consumables["flow_medium"]["total_cost_w_waste"] = consumables["flow_medium"]["total_cost_wo_waste"] * (
            1 + consumables["flow_medium"]["waste"] / 100
        )
        if self.options["verbosity"]:
            print(
                "Flow medium cost %.2f $\t \t --- \t \t cost with waste %.2f $"
                % (consumables["flow_medium"]["total_cost_wo_waste"], consumables["flow_medium"]["total_cost_w_waste"])
            )
        # tubing - 3/8"
        consumables["tubing3/8"] = {}
        consumables["tubing3/8"]["unit_cost"] = 0.23  # [$/m] 0.07 $/ft
        consumables["tubing3/8"]["waste"] = 10.0  # [%]
        consumables["tubing3/8"]["length_per_length_blade"] = 5  # [m/m]
        consumables["tubing3/8"]["length"] = (
            consumables["tubing3/8"]["length_per_length_blade"] * blade_specs["blade_length"]
        )
        consumables["tubing3/8"]["total_cost_wo_waste"] = (
            consumables["tubing3/8"]["length"] * consumables["tubing3/8"]["unit_cost"]
        )
        consumables["tubing3/8"]["total_cost_w_waste"] = consumables["tubing3/8"]["total_cost_wo_waste"] * (
            1 + consumables["tubing3/8"]["waste"] / 100
        )
        if self.options["verbosity"]:
            print(
                'Tubing 3/8" cost %.2f $\t \t --- \t \t cost with waste %.2f $'
                % (consumables["tubing3/8"]["total_cost_wo_waste"], consumables["tubing3/8"]["total_cost_w_waste"])
            )
        # tubing - 1/2"
        consumables["tubing1/2"] = {}
        consumables["tubing1/2"]["unit_cost"] = 0.23  # [$/m] 0.07 $/ft
        consumables["tubing1/2"]["waste"] = 10.0  # [%]
        consumables["tubing1/2"]["length_per_length_blade"] = 5  # [m/m]
        consumables["tubing1/2"]["length"] = (
            consumables["tubing1/2"]["length_per_length_blade"] * blade_specs["blade_length"]
        )
        consumables["tubing1/2"]["total_cost_wo_waste"] = (
            consumables["tubing1/2"]["length"] * consumables["tubing1/2"]["unit_cost"]
        )
        consumables["tubing1/2"]["total_cost_w_waste"] = consumables["tubing1/2"]["total_cost_wo_waste"] * (
            1 + consumables["tubing1/2"]["waste"] / 100
        )
        if self.options["verbosity"]:
            print(
                'Tubing 1/2" cost %.2f $\t \t --- \t \t cost with waste %.2f $'
                % (consumables["tubing1/2"]["total_cost_wo_waste"], consumables["tubing1/2"]["total_cost_w_waste"])
            )
        # tubing - 5/8"
        consumables["tubing5/8"] = {}
        consumables["tubing5/8"]["unit_cost"] = 0.49  # [$/m] 0.15 $/ft
        consumables["tubing5/8"]["waste"] = 10.0  # [%]
        consumables["tubing5/8"]["length_per_length_blade"] = 5  # [m/m]
        consumables["tubing5/8"]["length"] = (
            consumables["tubing5/8"]["length_per_length_blade"] * blade_specs["blade_length"]
        )
        consumables["tubing5/8"]["total_cost_wo_waste"] = (
            consumables["tubing5/8"]["length"] * consumables["tubing5/8"]["unit_cost"]
        )
        consumables["tubing5/8"]["total_cost_w_waste"] = consumables["tubing5/8"]["total_cost_wo_waste"] * (
            1 + consumables["tubing5/8"]["waste"] / 100
        )
        if self.options["verbosity"]:
            print(
                'Tubing 5/8" cost %.2f $\t \t --- \t \t cost with waste %.2f $'
                % (consumables["tubing5/8"]["total_cost_wo_waste"], consumables["tubing5/8"]["total_cost_w_waste"])
            )
        # tubing - 3/4"
        consumables["tubing3/4"] = {}
        consumables["tubing3/4"]["unit_cost"] = 0.62  # [$/m] 0.19 $/ft
        consumables["tubing3/4"]["waste"] = 10.0  # [%]
        consumables["tubing3/4"]["length_per_length_blade"] = 5  # [m/m]
        consumables["tubing3/4"]["length"] = (
            consumables["tubing3/4"]["length_per_length_blade"] * blade_specs["blade_length"]
        )
        consumables["tubing3/4"]["total_cost_wo_waste"] = (
            consumables["tubing3/4"]["length"] * consumables["tubing3/4"]["unit_cost"]
        )
        consumables["tubing3/4"]["total_cost_w_waste"] = consumables["tubing3/4"]["total_cost_wo_waste"] * (
            1 + consumables["tubing3/4"]["waste"] / 100
        )
        if self.options["verbosity"]:
            print(
                'Tubing 3/4" cost %.2f $\t \t --- \t \t cost with waste %.2f $'
                % (consumables["tubing3/4"]["total_cost_wo_waste"], consumables["tubing3/4"]["total_cost_w_waste"])
            )
        # tubing - 7/8"
        consumables["tubing7/8"] = {}
        consumables["tubing7/8"]["unit_cost"] = 0.49  # [$/m] 0.15 $/ft
        consumables["tubing7/8"]["waste"] = 10.0  # [%]
        consumables["tubing7/8"]["length_per_length_blade"] = 5  # [m/m]
        consumables["tubing7/8"]["length"] = (
            consumables["tubing7/8"]["length_per_length_blade"] * blade_specs["blade_length"]
        )
        consumables["tubing7/8"]["total_cost_wo_waste"] = (
            consumables["tubing7/8"]["length"] * consumables["tubing7/8"]["unit_cost"]
        )
        consumables["tubing7/8"]["total_cost_w_waste"] = consumables["tubing7/8"]["total_cost_wo_waste"] * (
            1 + consumables["tubing7/8"]["waste"] / 100
        )
        if self.options["verbosity"]:
            print(
                'Tubing 7/8" cost %.2f $\t \t --- \t \t cost with waste %.2f $'
                % (consumables["tubing7/8"]["total_cost_wo_waste"], consumables["tubing7/8"]["total_cost_w_waste"])
            )
        # Silicon flange tape
        consumables["tacky_tape"] = {}
        consumables["tacky_tape"]["unit_length"] = 3.5  # [m/roll]
        consumables["tacky_tape"]["unit_cost"] = 21.11  # [$/roll]
        consumables["tacky_tape"]["waste"] = 5.0  # [%]
        consumables["tacky_tape"]["units_per_blade"] = (10.0 * blade_specs["blade_length"]) / consumables["tacky_tape"][
            "unit_length"
        ]  # [-]
        consumables["tacky_tape"]["total_cost_wo_waste"] = (
            consumables["tacky_tape"]["units_per_blade"] * consumables["tacky_tape"]["unit_cost"]
        )
        consumables["tacky_tape"]["total_cost_w_waste"] = consumables["tacky_tape"]["total_cost_wo_waste"] * (
            1 + consumables["tacky_tape"]["waste"] / 100
        )
        if self.options["verbosity"]:
            print(
                "Tacky tape cost %.2f $\t \t --- \t \t cost with waste %.2f $"
                % (consumables["tacky_tape"]["total_cost_wo_waste"], consumables["tacky_tape"]["total_cost_w_waste"])
            )
        # 2" masking tape
        consumables["masking_tape"] = {}
        consumables["masking_tape"]["unit_cost"] = 5.50  # [$/roll]
        consumables["masking_tape"]["waste"] = 10.0  # [%]
        consumables["masking_tape"]["roll_per_length"] = 0.328  # [roll/m]
        consumables["masking_tape"]["units_per_blade"] = (
            blade_specs["blade_length"] * consumables["masking_tape"]["roll_per_length"]
        )  # [-]
        consumables["masking_tape"]["total_cost_wo_waste"] = (
            consumables["masking_tape"]["units_per_blade"] * consumables["masking_tape"]["unit_cost"]
        )
        consumables["masking_tape"]["total_cost_w_waste"] = consumables["masking_tape"]["total_cost_wo_waste"] * (
            1 + consumables["masking_tape"]["waste"] / 100
        )
        if self.options["verbosity"]:
            print(
                "Masking tape cost %.2f $\t \t --- \t \t cost with waste %.2f $"
                % (
                    consumables["masking_tape"]["total_cost_wo_waste"],
                    consumables["masking_tape"]["total_cost_w_waste"],
                )
            )
        # Chop Fiber
        consumables["chop_fiber"] = {}
        consumables["chop_fiber"]["unit_cost"] = 6.19  # [$/kg] 2.81 $/lbs
        consumables["chop_fiber"]["mass_area"] = 9.76e-3  # [kg/m2] 0.002 lb/sf
        consumables["chop_fiber"]["waste"] = 10.0  # [%]
        consumables["chop_fiber"]["total_cost_wo_waste"] = (
            consumables["chop_fiber"]["mass_area"]
            * (blade_specs["area_lpskin_wo_flanges"] + blade_specs["area_hpskin_wo_flanges"])
            * consumables["chop_fiber"]["unit_cost"]
        )
        consumables["chop_fiber"]["total_cost_w_waste"] = consumables["chop_fiber"]["total_cost_wo_waste"] * (
            1 + consumables["chop_fiber"]["waste"] / 100
        )
        if self.options["verbosity"]:
            print(
                "Chopped fiber cost %.2f $\t \t --- \t \t cost with waste %.2f $"
                % (consumables["chop_fiber"]["total_cost_wo_waste"], consumables["chop_fiber"]["total_cost_w_waste"])
            )
        # White Lightning
        consumables["white_lightning"] = {}
        consumables["white_lightning"]["unit_cost"] = 3006.278  # [$/m3] - 11.38 $/gal
        consumables["white_lightning"]["waste"] = 10.0  # [%]
        consumables["white_lightning"]["volume_area"] = 2.04e-5  # [m3/m2] 0.0005 ga/sf
        consumables["white_lightning"]["total_cost_wo_waste"] = (
            consumables["white_lightning"]["volume_area"]
            * (blade_specs["area_lpskin_wo_flanges"] + blade_specs["area_hpskin_wo_flanges"])
            * consumables["white_lightning"]["unit_cost"]
        )
        consumables["white_lightning"]["total_cost_w_waste"] = consumables["white_lightning"]["total_cost_wo_waste"] * (
            1 + consumables["white_lightning"]["waste"] / 100
        )
        if self.options["verbosity"]:
            print(
                "White lightning cost %.2f $ \t \t --- \t \t cost with waste %.2f $"
                % (
                    consumables["white_lightning"]["total_cost_wo_waste"],
                    consumables["white_lightning"]["total_cost_w_waste"],
                )
            )
        # Hardener
        consumables["hardener"] = {}
        consumables["hardener"]["unit_cost"] = 1.65  # [$/tube]
        consumables["hardener"]["waste"] = 10.0  # [%]
        consumables["hardener"]["units_area"] = 0.012  # [each/m2] 0.0011 tube/sf
        consumables["hardener"]["units_blade"] = consumables["hardener"]["units_area"] * (
            blade_specs["area_lpskin_wo_flanges"] + blade_specs["area_hpskin_wo_flanges"]
        )
        consumables["hardener"]["total_cost_wo_waste"] = (
            consumables["hardener"]["units_blade"] * consumables["hardener"]["unit_cost"]
        )
        consumables["hardener"]["total_cost_w_waste"] = consumables["hardener"]["total_cost_wo_waste"] * (
            1 + consumables["hardener"]["waste"] / 100
        )
        if self.options["verbosity"]:
            print(
                "Hardener tubes %.2f $\t \t \t --- \t \t cost with waste %.2f $"
                % (consumables["hardener"]["total_cost_wo_waste"], consumables["hardener"]["total_cost_w_waste"])
            )
        # Putty
        consumables["putty"] = {}
        consumables["putty"]["unit_cost"] = 6.00  # [$/kg]
        consumables["putty"]["mass_area"] = 0.0244  # [kg/m2]
        consumables["putty"]["waste"] = 10.0  # [%]
        consumables["putty"]["total_cost_wo_waste"] = (
            consumables["putty"]["mass_area"]
            * (blade_specs["area_lpskin_wo_flanges"] + blade_specs["area_hpskin_wo_flanges"])
            * consumables["putty"]["unit_cost"]
        )
        consumables["putty"]["total_cost_w_waste"] = consumables["putty"]["total_cost_wo_waste"] * (
            1 + consumables["putty"]["waste"] / 100
        )
        if self.options["verbosity"]:
            print(
                "Putty cost %.2f $\t \t \t --- \t \t cost with waste %.2f $"
                % (consumables["putty"]["total_cost_wo_waste"], consumables["putty"]["total_cost_w_waste"])
            )
        # Putty Catalyst
        consumables["catalyst"] = {}
        consumables["catalyst"]["unit_cost"] = 7.89  # [$/kg]  3.58 $/lbs
        consumables["catalyst"]["mass_area"] = 4.88e-3  # [kg/m2] 0.001 lb/sf
        consumables["catalyst"]["waste"] = 10.0  # [%]
        consumables["catalyst"]["total_cost_wo_waste"] = (
            consumables["catalyst"]["mass_area"]
            * (blade_specs["area_lpskin_wo_flanges"] + blade_specs["area_hpskin_wo_flanges"])
            * consumables["catalyst"]["unit_cost"]
        )
        consumables["catalyst"]["total_cost_w_waste"] = consumables["catalyst"]["total_cost_wo_waste"] * (
            1 + consumables["catalyst"]["waste"] / 100
        )
        if self.options["verbosity"]:
            print(
                "Catalyst cost %.2f $\t \t \t --- \t \t cost with waste %.2f $"
                % (consumables["catalyst"]["total_cost_wo_waste"], consumables["catalyst"]["total_cost_w_waste"])
            )

        return consumables

    def compute_bom(self, blade_specs, mat_dictionary, matrix, bonding, metallic_parts, consumables):

        # Composites, core and coating
        if self.options["verbosity"]:
            print("#################################\nBOM - Composite fabrics, sandwich core and coating:")
        total_mat_cost_wo_waste = 0.0
        total_mat_cost_w_waste = 0.0

        if self.options["tex_table"]:
            tex_table_file = open("tex_tables.txt", "w")
            tex_table_file.write("\\begin{table}[htpb]\n")
            tex_table_file.write("\\caption{Total composite, core and coating costs of the %s blade.}\n" % self.name)
            tex_table_file.write("\\label{table:%s_1}\n" % self.name)
            tex_table_file.write("\\centering\n")
            tex_table_file.write("\\begin{tabular}{l c}\n")
            tex_table_file.write("\\toprule\n")
            tex_table_file.write("Material & Cost with waste [\\$] \\\\ \n")
            tex_table_file.write("\\midrule\n")

        mat_names = mat_dictionary.keys()
        for name in mat_names:
            total_mat_cost_wo_waste = total_mat_cost_wo_waste + mat_dictionary[name]["total_cost_wo_waste"]
            total_mat_cost_w_waste = total_mat_cost_w_waste + mat_dictionary[name]["total_cost_w_waste"]

            if self.options["tex_table"]:
                tex_table_file.write("%s & %.2f \\\\ \n" % (name, mat_dictionary[name]["total_cost_w_waste"]))

        if self.options["tex_table"]:
            tex_table_file.write("\\textbf{Total} & \\textbf{%.2f} \\\\ \n" % total_mat_cost_w_waste)
            tex_table_file.write("\\bottomrule\n")
            tex_table_file.write("\\end{tabular}\n")
            tex_table_file.write("\\end{table}\n")
            tex_table_file.close()
        if self.options["verbosity"]:
            print("\n TOTAL COMPOSITE, CORE AND COATING COSTS")
            print(
                "Cost without waste %.2f $\t \t --- \t \t cost with waste %.2f $"
                % (total_mat_cost_wo_waste, total_mat_cost_w_waste)
            )

        blade_specs["composite_cost"] = total_mat_cost_w_waste

        # Resin, hardener and bonding
        if self.options["verbosity"]:
            print(
                "Adhesive pA mass %.2f kg\t \t --- \t \t cost %.2f $"
                % (bonding["PartA_total_mass"], bonding["PartA_total_cost"])
            )
            print(
                "Adhesive pB mass %.2f kg\t \t --- \t \t cost %.2f $"
                % (bonding["PartB_total_mass"], bonding["PartB_total_cost"])
            )
            print("\n TOTAL RESIN, HARDENER AND BONDING COSTS")
        total_resin_hard_bond_cost = (
            matrix["resin_total_cost"]
            + matrix["hardener_total_cost"]
            + bonding["PartA_total_cost"]
            + bonding["PartB_total_cost"]
        )
        if self.options["verbosity"]:
            print("Cost %.2f $" % (total_resin_hard_bond_cost))

        if self.options["tex_table"]:
            tex_table_file = open("tex_tables.txt", "a")
            tex_table_file.write("\n\n\n\\begin{table}[htpb]\n")
            tex_table_file.write("\\caption{Total resin, hardener and bonding costs of the %s blade.}\n" % self.name)
            tex_table_file.write("\\label{table:%s_2}\n" % self.name)
            tex_table_file.write("\\centering\n")
            tex_table_file.write("\\begin{tabular}{l c}\n")
            tex_table_file.write("\\toprule\n")
            tex_table_file.write("Material & Cost with waste [\\$] \\\\ \n")
            tex_table_file.write("\\midrule\n")
            tex_table_file.write("Resin & %.2f \\\\ \n" % matrix["resin_total_cost"])
            tex_table_file.write("Hardener & %.2f \\\\ \n" % matrix["hardener_total_cost"])
            tex_table_file.write("Adhesive Part A & %.2f \\\\ \n" % bonding["PartA_total_cost"])
            tex_table_file.write("Adhesive Part B & %.2f \\\\ \n" % bonding["PartB_total_cost"])
            tex_table_file.write("\\textbf{Total} & \\textbf{%.2f} \\\\ \n" % total_resin_hard_bond_cost)
            tex_table_file.write("\\bottomrule\n")
            tex_table_file.write("\\end{tabular}\n")
            tex_table_file.write("\\end{table}\n")
            tex_table_file.close()

        # Metallic parts
        total_metallic_parts_cost = (
            metallic_parts["bolts_cost"] + metallic_parts["nuts_cost"] + metallic_parts["LPS_cost"]
        )
        if self.options["verbosity"]:
            print("\n TOTAL METALLIC PARTS COSTS")
            print("Cost %.2f $" % (total_metallic_parts_cost))

        if self.options["tex_table"]:
            tex_table_file = open("tex_tables.txt", "a")
            tex_table_file.write("\n\n\n\\begin{table}[htpb]\n")
            tex_table_file.write("\\caption{Total metallic parts costs of the %s blade.}\n" % self.name)
            tex_table_file.write("\\label{table:%s_3}\n" % self.name)
            tex_table_file.write("\\centering\n")
            tex_table_file.write("\\begin{tabular}{l c}\n")
            tex_table_file.write("\\toprule\n")
            tex_table_file.write("Material & Cost [\\$] \\\\ \n")
            tex_table_file.write("\\midrule\n")
            tex_table_file.write("Bolts & %.2f \\\\ \n" % metallic_parts["bolts_cost"])
            tex_table_file.write("Barrel nuts & %.2f \\\\ \n" % metallic_parts["nuts_cost"])
            tex_table_file.write("LPS & %.2f \\\\ \n" % metallic_parts["LPS_cost"])
            tex_table_file.write("\\textbf{Total} & \\textbf{%.2f} \\\\ \n" % total_metallic_parts_cost)
            tex_table_file.write("\\bottomrule\n")
            tex_table_file.write("\\end{tabular}\n")
            tex_table_file.write("\\end{table}\n")
            tex_table_file.close()

        # Consumables
        name_consumables = consumables.keys()
        total_consumable_cost_wo_waste = 0.0
        total_consumable_cost_w_waste = 0.0
        consumable_cost_w_waste = []
        for name in name_consumables:
            total_consumable_cost_wo_waste = total_consumable_cost_wo_waste + consumables[name]["total_cost_wo_waste"]
            total_consumable_cost_w_waste = total_consumable_cost_w_waste + consumables[name]["total_cost_w_waste"]
            consumable_cost_w_waste.append(consumables[name]["total_cost_w_waste"])

        if self.options["verbosity"]:
            print("\n TOTAL CONSUMABLE COSTS")
            print(
                "Cost without waste %.2f $\t \t --- \t \t cost with waste %.2f $"
                % (total_consumable_cost_wo_waste, total_consumable_cost_w_waste)
            )

        total_blade_mat_cost_w_waste = (
            total_mat_cost_w_waste
            + total_resin_hard_bond_cost
            + total_metallic_parts_cost
            + total_consumable_cost_w_waste
        )
        blade_mass = blade_specs["blade_mass"]
        blade_mass_with_metallic = blade_mass + metallic_parts["tot_mass"]

        if self.options["verbosity"]:
            print("\n TOTAL BLADE MASS")
            print(
                "Mass without waste %.2f kg\t \t --- \t \t mass with metallic parts %.2f kg"
                % (blade_mass, blade_mass_with_metallic)
            )

        if self.options["tex_table"]:
            tex_table_file = open("tex_tables.txt", "a")
            tex_table_file.write("\n\n\n\\begin{table}[htpb]\n")
            tex_table_file.write("\\caption{BoM of the %s blade.}\n" % self.name)
            tex_table_file.write("\\label{table:%s_4}\n" % self.name)
            tex_table_file.write("\\centering\n")
            tex_table_file.write("\\begin{tabular}{l c}\n")
            tex_table_file.write("\\toprule\n")
            tex_table_file.write("  & Cost with waste [\\$]\\\\ \n")
            tex_table_file.write("\\midrule\n")
            tex_table_file.write("Composite, core and coating & %.2f \\\\ \n" % (total_mat_cost_w_waste))
            tex_table_file.write("Resin, hardener and bonding & %.2f \\\\ \n" % (total_resin_hard_bond_cost))
            tex_table_file.write("Bolts and LPS & %.2f \\\\ \n" % (total_metallic_parts_cost))
            tex_table_file.write("Consumables & %.2f \\\\ \n" % (total_consumable_cost_w_waste))
            tex_table_file.write("\\textbf{Total} & \\textbf{%.2f} \\\\ \n" % (total_blade_mat_cost_w_waste))
            tex_table_file.write("\\bottomrule\n")
            tex_table_file.write("\\end{tabular}\n")
            tex_table_file.write("\\end{table}\n")
            tex_table_file.close()

        # Plotting
        if self.options["generate_plots"]:
            if "dir_out" in self.options.keys():
                dir_out = os.path.abspath(self.options["dir_out"])
            else:
                dir_out = os.path.abspath("Plots")
            if not os.path.exists(dir_out):
                os.makedirs(dir_out)

            fig1, ax1 = plt.subplots()
            patches, texts, = ax1.pie(
                consumable_cost_w_waste,
                explode=np.zeros(len(consumable_cost_w_waste)),
                labels=name_consumables,
                shadow=True,
                startangle=90,
            )
            ax1.axis("equal")  # Equal aspect ratio ensures that pie is drawn as a circle.
            for i in range(len(texts)):
                texts[i].set_fontsize(6)
            fig1.savefig(os.path.join(dir_out, "Consumables_" + self.name + ".png"))

            sizes = (
                total_mat_cost_w_waste,
                total_resin_hard_bond_cost,
                total_metallic_parts_cost,
                total_consumable_cost_w_waste,
            )
            labels = "Fabrics, core and coating", "Resin, hardener and bonding", "Bolts and LPS", "Consumables"
            fig1, ax1 = plt.subplots()
            patches, texts = ax1.pie(sizes, explode=np.zeros(len(sizes)), labels=labels, shadow=True, startangle=0)
            ax1.axis("equal")  # Equal aspect ratio ensures that pie is drawn as a circle.
            for i in range(len(texts)):
                texts[i].set_fontsize(10)
            fig1.savefig(os.path.join(dir_out, "BOM_" + self.name + ".png"))

        return total_blade_mat_cost_w_waste, blade_mass


class blade_labor_ct(object):
    def __init__(self, blade_specs, mat_dictionary, metallic_parts):

        # # Blade input parameters
        # # Material inputs
        self.materials = mat_dictionary
        # Root preform low pressure side
        self.root_parameters_lp = {}
        self.root_parameters_lp["blade_length"] = blade_specs["blade_length"]  # Length of the blade [m]
        self.root_parameters_lp["length"] = blade_specs["root_preform_length"]  # Root PF length [m]
        self.root_parameters_lp["root_D"] = blade_specs["root_D"]  # Root PF diameter [m]
        self.root_parameters_lp["half_circum"] = 0.5 * np.pi * blade_specs["root_D"]  # 1/2 root circumference [m]
        self.root_parameters_lp["area"] = (
            self.root_parameters_lp["half_circum"] * self.root_parameters_lp["length"]
        )  # Root PF area [m2]
        self.root_parameters_lp["fabric2lay"] = round(blade_specs["n_plies_root_lp"] / 2)  # Number of root plies [-]
        self.root_parameters_lp["ply_volume"] = blade_specs["volume_root_preform_lp"]  # Ply volume [m3]
        # Root preform high pressure side
        self.root_parameters_hp = {}
        self.root_parameters_hp["blade_length"] = blade_specs["blade_length"]  # Length of the blade [m]
        self.root_parameters_hp["length"] = self.root_parameters_lp[
            "length"
        ]  # Root PF length [m], currently assumed as 1% of BL
        self.root_parameters_hp["root_D"] = self.root_parameters_lp["root_D"]  # Root PF diameter [m]
        self.root_parameters_hp["half_circum"] = self.root_parameters_lp["half_circum"]  # 1/2 root circumference [m]
        self.root_parameters_hp["area"] = self.root_parameters_lp["area"]  # Root PF area [m2]
        self.root_parameters_hp["fabric2lay"] = round(blade_specs["n_plies_root_hp"] / 2)  # Number of root plies [-]
        self.root_parameters_hp["ply_volume"] = blade_specs["volume_root_preform_hp"]  # Ply volume [m3]
        # Shear webs
        self.n_webs = blade_specs["n_webs"]
        self.sw_parameters = {}
        self.sw_parameters["blade_length"] = blade_specs["blade_length"]  # Length of the blade [m]
        self.sw_parameters["length"] = blade_specs["length_webs"]  # Length of the shear webs [m]
        self.sw_parameters["height1"] = blade_specs[
            "height_webs_start"
        ]  # Heigth of the shear webs towards blade root [m]
        self.sw_parameters["height2"] = blade_specs["height_webs_end"]  # Heigth of the shear webs towards blade tip [m]
        self.sw_parameters["core_area"] = blade_specs[
            "area_webs_w_core"
        ]  # Area of the shear webs with sandwich core [m2]
        self.sw_parameters["area"] = blade_specs["area_webs_w_flanges"]  # Shear webs area [m2]
        self.sw_parameters["fabric2lay"] = blade_specs["fabric2lay_webs"]  # Total ply area [m2]
        self.sw_parameters["ply_volume"] = blade_specs["volumeskin2lay_webs"]  # Ply volume [m3]
        # Spar cap low pressure side
        self.lp_sc_parameters = {}
        self.lp_sc_parameters["blade_length"] = blade_specs["blade_length"]  # Length of the blade [m]
        self.lp_sc_parameters["length"] = blade_specs["length_sc_lp"]  # Length of the spar caps [m]
        self.lp_sc_parameters["width"] = blade_specs["width_sc_start_lp"]  # Width of the spar caps [m]
        self.lp_sc_parameters["area"] = (
            blade_specs["length_sc_lp"] * blade_specs["width_sc_start_lp"]
        )  # Spar caps area [m2]
        self.lp_sc_parameters["area_wflanges"] = (
            self.lp_sc_parameters["area"] * 1.5
        )  # Spar caps area including flanges [m2] Assume the sides and the flanges of a spar cap mold equal about 1.5 times the area of the spar cap (for tool prep purposes)
        self.lp_sc_parameters["fabric2lay"] = blade_specs["fabric2lay_sc_lp"]  # Total ply length [m]
        self.lp_sc_parameters["ply_volume"] = blade_specs["volume2lay_sc_lp"]  # Ply volume [m3]
        # Spar caps high pressure side
        self.hp_sc_parameters = {}
        self.hp_sc_parameters["blade_length"] = blade_specs["blade_length"]  # Length of the blade [m]
        self.hp_sc_parameters["length"] = blade_specs["length_sc_hp"]  # Length of the spar caps [m]
        self.hp_sc_parameters["width"] = blade_specs["width_sc_start_hp"]  # Width of the spar caps [m]
        self.hp_sc_parameters["area"] = (
            blade_specs["length_sc_hp"] * blade_specs["width_sc_start_hp"]
        )  # Spar caps area [m2]
        self.hp_sc_parameters["area_wflanges"] = (
            self.hp_sc_parameters["area"] * 1.5
        )  # Spar caps area including flanges [m2] Assume the sides and the flanges of a spar cap mold equal about 1.5 times the area of the spar cap (for tool prep purposes)
        self.hp_sc_parameters["fabric2lay"] = blade_specs["fabric2lay_sc_hp"]  # Total ply length [m]
        self.hp_sc_parameters["ply_volume"] = blade_specs["volume2lay_sc_hp"]  # Ply volume [m3]
        # Low pressure skin
        self.lp_skin_parameters = {}
        self.lp_skin_parameters["blade_length"] = blade_specs["blade_length"]  # Length of the blade [m]
        self.lp_skin_parameters["length"] = blade_specs["blade_length"]  # Length of the skin mold [m]
        self.lp_skin_parameters["area"] = blade_specs[
            "area_lpskin_wo_flanges"
        ]  # Skin area on the low pressure side [m2]
        self.lp_skin_parameters["area_wflanges"] = blade_specs[
            "area_lpskin_w_flanges"
        ]  # Skin area including flanges [m2]
        self.lp_skin_parameters["fabric2lay"] = (
            0.5 * blade_specs["fabric2lay_shell_lp"]
        )  # Total ply area, outer layers [m2]. Assumed to be 50% of the total layers
        self.lp_skin_parameters["fabric2lay_inner"] = (
            0.5 * blade_specs["fabric2lay_shell_lp"]
        )  # Total ply area, inner layers [m2]. Assumed to be 50% of the total layers
        self.lp_skin_parameters["core_area"] = blade_specs[
            "areacore2lay_shell_lp"
        ]  # Area of the outer shell with sandwich core [m2]
        self.lp_skin_parameters["n_root_plies"] = self.root_parameters_lp["fabric2lay"]  # Number of root plies [-]
        self.lp_skin_parameters["total_TE"] = blade_specs["fabric2lay_te_reinf_lp"]  # Total TE reinforcement layer [m]
        self.lp_skin_parameters["total_LE"] = blade_specs["fabric2lay_le_reinf_lp"]  # Total LE reinforcement layer [m]
        self.lp_skin_parameters["perimeter_noroot"] = blade_specs[
            "skin_perimeter_wo_root"
        ]  # Perimeter of the skin area excluding blade root [m]
        self.lp_skin_parameters["perimeter"] = blade_specs["skin_perimeter_w_root"]  # Perimeter of the skin area [m]
        self.lp_skin_parameters["sc_length"] = blade_specs["length_sc_lp"]  # Length of the spar cap [m]
        self.lp_skin_parameters["root_sect_length"] = blade_specs["root_preform_length"]  # Root section length [m]
        self.lp_skin_parameters["root_half_circumf"] = self.root_parameters_lp[
            "half_circum"
        ]  # Root half circumference [m]
        # High pressure skin
        self.hp_skin_parameters = {}
        self.hp_skin_parameters["blade_length"] = blade_specs["blade_length"]  # Length of the blade [m]
        self.hp_skin_parameters["length"] = blade_specs["blade_length"]  # Length of the skin mold [m]
        self.hp_skin_parameters["area"] = blade_specs["area_hpskin_wo_flanges"]  # Skin area [m2]
        self.hp_skin_parameters["area_wflanges"] = blade_specs[
            "area_hpskin_w_flanges"
        ]  # Skin area including flanges [m2]
        self.hp_skin_parameters["fabric2lay"] = (
            0.5 * blade_specs["fabric2lay_shell_hp"]
        )  # Total ply area, outer layers [m2]. Assumed to be 50% of the total layers
        self.hp_skin_parameters["fabric2lay_inner"] = (
            0.5 * blade_specs["fabric2lay_shell_hp"]
        )  # Total ply area, inner layers [m2]. Assumed to be 50% of the total layers
        self.hp_skin_parameters["core_area"] = blade_specs[
            "areacore2lay_shell_hp"
        ]  # Area of the outer shell with sandwich core [m2]
        self.hp_skin_parameters["n_root_plies"] = self.root_parameters_hp["fabric2lay"]  # Number of root plies [-]
        self.hp_skin_parameters["total_TE"] = blade_specs["fabric2lay_te_reinf_hp"]  # Total TE reinforcement layer [m]
        self.hp_skin_parameters["total_LE"] = blade_specs["fabric2lay_le_reinf_hp"]  # Total LE reinforcement layer [m]
        self.hp_skin_parameters["perimeter_noroot"] = blade_specs[
            "skin_perimeter_wo_root"
        ]  # Perimeter of the skin area excluding blade root [m]
        self.hp_skin_parameters["perimeter"] = blade_specs["skin_perimeter_w_root"]  # Perimeter of the skin area [m]
        self.hp_skin_parameters["sc_length"] = blade_specs["length_sc_hp"]  # Length of the spar cap [m]
        self.hp_skin_parameters["root_sect_length"] = blade_specs["root_preform_length"]  # Root section length [m]
        self.hp_skin_parameters["root_half_circumf"] = self.root_parameters_hp[
            "half_circum"
        ]  # Root half circumference [m]
        # Assembly
        self.assembly = {}
        self.assembly["sw_length"] = self.sw_parameters["length"]  # Length of the shear webs [m]
        self.assembly["perimeter_noroot"] = blade_specs[
            "skin_perimeter_wo_root"
        ]  # Perimeter of the skin area without root [m]
        self.assembly["length"] = blade_specs["blade_length"]  # Length of the blade [m]
        self.assembly["n_webs"] = blade_specs["n_webs"]  # Number of webs [-]
        # Demold
        self.demold = {}
        self.demold["length"] = blade_specs["blade_length"]  # Length of the blade [m]
        # Trim
        self.trim = {}
        self.trim["perimeter_noroot"] = blade_specs["skin_perimeter_wo_root"]  # Length of the blade [m]
        # Overlay
        self.overlay = {}
        self.overlay["length"] = blade_specs["blade_length"]  # Length of the blade [m]
        # Post curing
        self.post_cure = {}
        self.post_cure["length"] = blade_specs["blade_length"]  # Length of the blade [m]
        # Cut and drill
        self.cut_drill = {}
        self.cut_drill["length"] = blade_specs["blade_length"]  # Length of the blade [m]
        self.cut_drill["root_D"] = blade_specs["root_D"]  # Diameter of blade root [m]
        self.cut_drill["root_perim"] = self.cut_drill["root_D"] * np.pi  # Perimeter of the root [m]
        self.cut_drill["n_bolts"] = metallic_parts["n_bolts"]  # Number of root bolts [-]
        # Root installation
        self.root_install = {}
        self.root_install["length"] = blade_specs["blade_length"]  # Length of the blade [m]
        self.root_install["root_perim"] = self.cut_drill["root_D"] * np.pi  # Perimeter of the root [m]
        self.root_install["n_bolts"] = self.cut_drill["n_bolts"]  # Number of root bolts
        # Surface preparation
        self.surface_prep = {}
        self.surface_prep["area"] = (
            blade_specs["area_lpskin_wo_flanges"] + blade_specs["area_hpskin_wo_flanges"]
        )  # Outer blade surface area [m2]
        # Paint
        self.paint = {}
        self.paint["area"] = (
            blade_specs["area_lpskin_wo_flanges"] + blade_specs["area_hpskin_wo_flanges"]
        )  # Outer blade surface area [m2]
        # Surface finishing
        self.surface_finish = {}
        self.surface_finish["area"] = (
            blade_specs["area_lpskin_wo_flanges"] + blade_specs["area_hpskin_wo_flanges"]
        )  # Outer blade surface area [m2]
        # Weight and balance
        self.weight_balance = {}
        self.weight_balance["length"] = blade_specs["blade_length"]  # Length of the blade [m]
        # Inspection
        self.inspection = {}
        self.inspection["length"] = blade_specs["blade_length"]  # Length of the blade [m]
        self.inspection["area"] = (
            blade_specs["area_lpskin_wo_flanges"] + blade_specs["area_hpskin_wo_flanges"]
        )  # Outer blade surface area [m2]
        # Shipping preparation
        self.shipping_prep = {}
        self.shipping_prep["length"] = blade_specs["blade_length"]  # Length of the blade [m]
        self.shipping_prep["n_bolts"] = self.cut_drill["n_bolts"]  # Number of root bolts

    def execute_blade_labor_ct(self):

        # Run all manufacturing steps to estimate labor and cycle time
        if self.options["verbosity"]:
            verbosity = 1
        else:
            verbosity = 0

        n_operations = 20 + self.n_webs
        labor = np.zeros(n_operations)  # [hr]
        skin_mold_gating_ct = np.zeros(n_operations)  # [hr]
        non_gating_ct = np.zeros(n_operations)  # [hr]
        operation = [[] for i in range(int(n_operations))]

        if verbosity:
            print("\n#################################\nLabor hours and cycle times")
        operation[0] = "Material cutting"
        material_cutting = material_cutting_labor(self.materials)
        material_cutting.material_cutting_steps()
        labor[0], non_gating_ct[0] = compute_total_labor_ct(material_cutting, operation[0], verbosity)

        operation[1] = "Root preform lp"
        root_lp = root_preform_labor(self.root_parameters_lp)
        root_lp.manufacturing_steps()
        labor[1], non_gating_ct[1] = compute_total_labor_ct(root_lp, operation[1], verbosity)

        operation[2] = "Root preform hp"
        root_hp = root_preform_labor(self.root_parameters_hp)
        root_hp.manufacturing_steps()
        labor[2], non_gating_ct[2] = compute_total_labor_ct(root_hp, operation[2], verbosity)

        for i_web in range(self.n_webs):
            operation[3 + i_web] = "Infusion shear web number " + str(i_web + 1)
            sw = shearweb_labor(self.sw_parameters, i_web)
            sw.manufacturing_steps(core=True)
            labor[3 + i_web], non_gating_ct[3 + i_web] = compute_total_labor_ct(sw, operation[3 + i_web], verbosity)

        operation[3 + self.n_webs] = "Infusion spar cap lp"
        sc_lp = sparcaps_labor(self.lp_sc_parameters)
        sc_lp.manufacturing_steps()
        labor[3 + self.n_webs], non_gating_ct[3 + self.n_webs] = compute_total_labor_ct(
            sc_lp, operation[3 + self.n_webs], verbosity
        )

        operation[4 + self.n_webs] = "Infusion spar cap hp"
        sc_hp = sparcaps_labor(self.hp_sc_parameters)
        sc_hp.manufacturing_steps()
        labor[4 + self.n_webs], non_gating_ct[4 + self.n_webs] = compute_total_labor_ct(
            sc_hp, operation[4 + self.n_webs], verbosity
        )

        # Gating operations
        operation[8 + self.n_webs] = "Demolding"
        demold = demold_labor(self.demold)
        demold.demold_steps()
        labor[8 + self.n_webs], skin_mold_gating_ct[8 + self.n_webs] = compute_total_labor_ct(
            demold, operation[8 + self.n_webs], verbosity, no_contribution2ct=["move2finishing"]
        )

        # LP skin infusion
        operation[5 + self.n_webs] = "Lp skin"

        def labor_ct_lp_skin(team_size):
            lp_skin = lphp_skin_labor(self.lp_skin_parameters, team_size)
            lp_skin.manufacturing_steps(core=True, Extra_Operations_Skin=True, trim_excess=False)
            labor, ct = compute_total_labor_ct(
                lp_skin,
                operation[5 + self.n_webs],
                verbosity,
                no_contribution2ct=["layup_root_layers", "insert_TE_layers", "vacuum_line", "tack_tape"],
            )

            return labor, ct

        def min_ct_lp_skin(team_size):
            _, ct = labor_ct_lp_skin(team_size)
            return ct - (23.9999 - skin_mold_gating_ct[8 + self.n_webs]) * 0.7

        try:
            team_size = brentq(lambda x: min_ct_lp_skin(x), 0.01, 100.0, xtol=1e-4)
        except:
<<<<<<< HEAD
            team_size = 100.
            #print('WARNING: the blade cost model is used beyond its applicability range. No team can limit the main mold cycle time to 24 hours. 100 workers are assumed at the low-pressure mold, but this is incorrect.')
=======
            team_size = 100.0
            # print('WARNING: the blade cost model is used beyond its applicability range. No team can limit the main mold cycle time to 24 hours. 100 workers are assumed at the low-pressure mold, but this is incorrect.')
>>>>>>> 0163a1b3

        if self.options["discrete"]:
            team_size = round(team_size)
        labor[5 + self.n_webs], skin_mold_gating_ct[5 + self.n_webs] = labor_ct_lp_skin(team_size)

        # HP skin infusion
        operation[6 + self.n_webs] = "Hp skin"

        def labor_ct_hp_skin(team_size):
            hp_skin = lphp_skin_labor(self.hp_skin_parameters, team_size)
            hp_skin.manufacturing_steps(core=True, Extra_Operations_Skin=True, trim_excess=False)
            labor, ct = compute_total_labor_ct(
                hp_skin,
                operation[6 + self.n_webs],
                verbosity,
                no_contribution2ct=["layup_root_layers", "insert_TE_layers", "vacuum_line", "tack_tape"],
            )

            return labor, ct

        def min_ct_hp_skin(team_size):
            _, ct = labor_ct_hp_skin(team_size)

            return ct - (23.9999 - skin_mold_gating_ct[8 + self.n_webs]) * 0.7

        try:
            team_size = brentq(lambda x: min_ct_hp_skin(x), 0.01, 100.0, xtol=1e-4)
        except:
<<<<<<< HEAD
            team_size = 100.
            #print('WARNING: the blade cost model is used beyond its applicability range. No team can limit the main mold cycle time to 24 hours. 100 workers are assumed at the high-pressure mold, but this is incorrect.')
=======
            team_size = 100.0
            # print('WARNING: the blade cost model is used beyond its applicability range. No team can limit the main mold cycle time to 24 hours. 100 workers are assumed at the high-pressure mold, but this is incorrect.')
>>>>>>> 0163a1b3

        if self.options["discrete"]:
            team_size = round(team_size)
        labor[6 + self.n_webs], non_gating_ct[6 + self.n_webs] = labor_ct_hp_skin(team_size)

        # Assembly
        operation[7 + self.n_webs] = "Assembly"

        def labor_ct_assembly(team_size):
            assembly = assembly_labor(self.assembly, team_size)
            assembly.assembly_steps()
            labor, ct = compute_total_labor_ct(
                assembly,
                operation[7 + self.n_webs],
                verbosity,
                no_contribution2ct=["remove_nonsand_prep_hp", "insert_sw", "fillet_sw_low", "shear_clips"],
            )

            return labor, ct

        def min_ct_assembly(team_size):
            _, ct = labor_ct_assembly(team_size)

            return ct - (23.9999 - skin_mold_gating_ct[5 + self.n_webs] - skin_mold_gating_ct[8 + self.n_webs])

        try:
            team_size = brentq(lambda x: min_ct_assembly(x), 0.01, 100.0, xtol=1e-4)
        except:
<<<<<<< HEAD
            team_size = 100.
            #print('WARNING: the blade cost model is used beyond its applicability range. No team can limit the assembly cycle time to 24 hours. 100 workers are assumed at the assembly line, but this is incorrect.')
        if self.options['discrete']:
=======
            team_size = 100.0
            # print('WARNING: the blade cost model is used beyond its applicability range. No team can limit the assembly cycle time to 24 hours. 100 workers are assumed at the assembly line, but this is incorrect.')
        if self.options["discrete"]:
>>>>>>> 0163a1b3
            team_size = round(team_size)
        labor[7 + self.n_webs], skin_mold_gating_ct[7 + self.n_webs] = labor_ct_assembly(team_size)

        operation[9 + self.n_webs] = "Trim"
        trim = trim_labor(self.trim)
        trim.trim_steps()
        labor[9 + self.n_webs], non_gating_ct[9 + self.n_webs] = compute_total_labor_ct(
            trim, operation[9 + self.n_webs], verbosity
        )

        operation[10 + self.n_webs] = "Overlay"
        overlay = overlay_labor(self.overlay)
        overlay.overlay_steps()
        labor[10 + self.n_webs], non_gating_ct[10 + self.n_webs] = compute_total_labor_ct(
            overlay, operation[10 + self.n_webs], verbosity
        )

        operation[11 + self.n_webs] = "Post cure"
        post_cure = post_cure_labor(self.post_cure)
        post_cure.post_cure_steps()
        labor[11 + self.n_webs], non_gating_ct[11 + self.n_webs] = compute_total_labor_ct(
            post_cure, operation[11 + self.n_webs], verbosity
        )

        operation[12 + self.n_webs] = "Root cut and drill"
        cut_drill = cut_drill_labor(self.cut_drill)
        cut_drill.cut_drill_steps()
        labor[12 + self.n_webs], non_gating_ct[12 + self.n_webs] = compute_total_labor_ct(
            cut_drill, operation[12 + self.n_webs], verbosity
        )

        operation[13 + self.n_webs] = "Root hardware installation"
        root_install = root_install_labor(self.root_install)
        root_install.root_install_steps()
        labor[13 + self.n_webs], non_gating_ct[13 + self.n_webs] = compute_total_labor_ct(
            root_install, operation[13 + self.n_webs], verbosity
        )

        operation[14 + self.n_webs] = "Surface preparation"
        surface_prep = surface_prep_labor(self.surface_prep)
        surface_prep.surface_prep_steps()
        labor[14 + self.n_webs], non_gating_ct[14 + self.n_webs] = compute_total_labor_ct(
            surface_prep, operation[14 + self.n_webs], verbosity
        )

        operation[15 + self.n_webs] = "Painting"
        paint = paint_labor(self.paint)
        paint.paint_steps()
        labor[15 + self.n_webs], non_gating_ct[15 + self.n_webs] = compute_total_labor_ct(
            paint, operation[15 + self.n_webs], verbosity
        )

        operation[16 + self.n_webs] = "Surface finishing"
        surface_finish = surface_finish_labor(self.surface_finish)
        surface_finish.surface_finish_steps()
        labor[16 + self.n_webs], non_gating_ct[16 + self.n_webs] = compute_total_labor_ct(
            surface_finish, operation[16 + self.n_webs], verbosity
        )

        operation[17 + self.n_webs] = "Weight balance"
        weight_balance = weight_balance_labor(self.weight_balance)
        weight_balance.weight_balance_steps()
        labor[17 + self.n_webs], non_gating_ct[17 + self.n_webs] = compute_total_labor_ct(
            weight_balance, operation[17 + self.n_webs], verbosity
        )

        operation[18 + self.n_webs] = "Final inspection"
        inspection = inspection_labor(self.inspection)
        inspection.inspection_steps()
        labor[18 + self.n_webs], non_gating_ct[18 + self.n_webs] = compute_total_labor_ct(
            inspection, operation[18 + self.n_webs], verbosity
        )

        operation[19 + self.n_webs] = "Shipping preparation"
        shipping_prep = shipping_prep_labor(self.shipping_prep)
        shipping_prep.shipping_prep_steps()
        labor[19 + self.n_webs], non_gating_ct[19 + self.n_webs] = compute_total_labor_ct(
            shipping_prep, operation[19 + self.n_webs], verbosity
        )

        total_labor = sum(labor)
        total_skin_mold_gating_ct = sum(skin_mold_gating_ct)
        total_non_gating_ct = sum(non_gating_ct)

        if self.options["tex_table"]:
            tex_table_file = open("tex_tables.txt", "a")
            tex_table_file.write("\n\n\n\\begin{table}[htpb]\n")
            tex_table_file.write("\\caption{Labor and CT of the %s blade.}\n" % self.name)
            tex_table_file.write("\\label{table:%s_5}\n" % self.name)
            tex_table_file.write("\\centering\n")
            tex_table_file.write("\\begin{tabular}{l c c c}\n")
            tex_table_file.write("\\toprule\n")
            tex_table_file.write("Operation & Labor [hr] & Skin Mold Gating CT [hr] & Non-Gating CT [hr]\\\\ \n")
            tex_table_file.write("\\midrule\n")
            for i_operation in range(len(operation)):
                tex_table_file.write(
                    "%s & %.2f & %.2f & %.2f \\\\ \n"
                    % (
                        operation[i_operation],
                        labor[i_operation],
                        skin_mold_gating_ct[i_operation],
                        non_gating_ct[i_operation],
                    )
                )
            tex_table_file.write(
                "\\textbf{Total} & \\textbf{%.2f} & \\textbf{%.2f} & \\textbf{%.2f} \\\\ \n"
                % (total_labor, total_skin_mold_gating_ct, total_non_gating_ct)
            )
            tex_table_file.write("\\bottomrule\n")
            tex_table_file.write("\\end{tabular}\n")
            tex_table_file.write("\\end{table}\n")
            tex_table_file.close()

        if self.options["generate_plots"]:
            if "dir_out" in self.options.keys():
                dir_out = os.path.abspath(self.options["dir_out"])
            else:
                dir_out = os.path.abspath("Plots")
            if not os.path.exists(dir_out):
                os.makedirs(dir_out)

            # Plotting
            fig1, ax1 = plt.subplots()
            (
                patches,
                texts,
            ) = ax1.pie(labor, explode=np.zeros(len(labor)), labels=operation, shadow=True, startangle=0)
            ax1.axis("equal")  # Equal aspect ratio ensures that pie is drawn as a circle.
            for i in range(len(texts)):
                texts[i].set_fontsize(8)
            fig1.savefig(os.path.join(dir_out, "Labor_" + self.name + ".png"))

            fig2, ax2 = plt.subplots()
            patches, texts, autotexts = ax2.pie(
                [
                    skin_mold_gating_ct[5 + self.n_webs],
                    skin_mold_gating_ct[7 + self.n_webs],
                    skin_mold_gating_ct[8 + self.n_webs],
                ],
                explode=np.zeros(3),
                labels=[operation[5 + self.n_webs], operation[7 + self.n_webs], operation[8 + self.n_webs]],
                autopct="%1.1f%%",
                shadow=True,
                startangle=0,
                textprops={"fontsize": 10},
            )
            ax2.axis("equal")  # Equal aspect ratio ensures that pie is drawn as a circle.
            for i in range(len(texts)):
                texts[i].set_fontsize(10)
            fig2.savefig(os.path.join(dir_out, "Skin_mold_gating_ct_" + self.name + ".png"))

            fig3, ax3 = plt.subplots()
            (patches, texts,) = ax3.pie(
                non_gating_ct, explode=np.zeros(len(non_gating_ct)), labels=operation, shadow=True, startangle=0
            )
            ax3.axis("equal")  # Equal aspect ratio ensures that pie is drawn as a circle.
            for i in range(len(texts)):
                texts[i].set_fontsize(8)
            fig3.savefig(os.path.join(dir_out, "Non_gating_ct_" + self.name + ".png"))

        return operation, labor, skin_mold_gating_ct, non_gating_ct


class material_cutting_process(object):
    def material_cutting_steps(self):

        self.load_roll["labor_per_mat"] = []
        self.load_roll["ct_per_mat"] = []
        self.cutting["labor_per_mat"] = []
        self.cutting["ct_per_mat"] = []
        self.kitting["labor_per_mat"] = []
        self.kitting["ct_per_mat"] = []
        self.clean_up["labor_per_mat"] = []
        self.clean_up["ct_per_mat"] = []

        self.load_roll["labor"] = []
        self.load_roll["ct"] = []
        self.cutting["labor"] = []
        self.cutting["ct"] = []
        self.kitting["labor"] = []
        self.kitting["ct"] = []
        self.clean_up["labor"] = []
        self.clean_up["ct"] = []

        mat_names = self.materials.keys()

        for name in mat_names:
            try:
                _ = self.materials[name]["cut@station"]
            except:
                continue

            if self.materials[name]["cut@station"] == "Y":
                # Number of rolls
                self.materials[name]["n_rolls"] = (
                    self.materials[name]["total_mass_w_waste"] / self.materials[name]["roll_mass"]
                )
                # Loading and Machine Prep
                self.load_roll["labor_per_mat"].append(
                    self.load_roll["unit_time"] * self.materials[name]["n_rolls"] * self.load_roll["n_pers"]
                )
                self.load_roll["ct_per_mat"].append(self.load_roll["unit_time"] * self.materials[name]["n_rolls"])
                # Cutting
                cutting_labor = (
                    self.materials[name]["total_ply_area_w_waste"]
                    / self.cutting["machine_rate"]
                    * self.cutting["n_pers"]
                )
                cutting_ct = self.materials[name]["total_ply_area_w_waste"] / self.cutting["machine_rate"]
                self.cutting["labor_per_mat"].append(cutting_labor)
                self.cutting["ct_per_mat"].append(cutting_ct)
                # Kitting
                self.kitting["labor_per_mat"].append(cutting_ct * self.kitting["n_pers"])
                self.kitting["ct_per_mat"].append(0)
                # Clean-up
                cleaning_labor = (
                    self.materials[name]["total_ply_area_w_waste"] - self.materials[name]["total_ply_area_wo_waste"]
                ) / self.clean_up["clean_rate"]
                self.clean_up["labor_per_mat"].append(cleaning_labor)
                self.clean_up["ct_per_mat"].append(cleaning_labor / self.clean_up["n_pers"])

            else:
                self.load_roll["labor_per_mat"].append(0)
                self.load_roll["ct_per_mat"].append(0)
                self.cutting["labor_per_mat"].append(0)
                self.cutting["ct_per_mat"].append(0)
                self.kitting["labor_per_mat"].append(0)
                self.kitting["ct_per_mat"].append(0)
                self.clean_up["labor_per_mat"].append(0)
                self.clean_up["ct_per_mat"].append(0)

        # Loading and Machine Prep
        self.load_roll["labor"] = sum(self.load_roll["labor_per_mat"])
        self.load_roll["ct"] = sum(self.load_roll["ct_per_mat"])
        # Cutting
        self.cutting["labor"] = sum(self.cutting["labor_per_mat"])
        self.cutting["ct"] = sum(self.cutting["ct_per_mat"])
        # Kitting
        self.kitting["labor"] = sum(self.kitting["labor_per_mat"])
        self.kitting["ct"] = sum(self.kitting["ct_per_mat"])
        # Clean-up
        self.clean_up["labor"] = sum(self.clean_up["labor_per_mat"])
        self.clean_up["ct"] = sum(self.clean_up["ct_per_mat"])

        # Remove materials from self
        del self.materials


class material_cutting_labor(material_cutting_process):
    def __init__(self, material_parameters, process={}):

        # # Material cutting - process parameters
        self.load_roll = {}
        self.cutting = {}
        self.kitting = {}
        self.clean_up = {}
        self.materials = {}

        # Load roll
        self.load_roll["n_pers"] = 2.0  # Number of personnel involved in the operation
        self.load_roll["unit_time"] = 15.0 / 60.0  # Unit time - 15 minutes [hr]
        # Cutting
        self.cutting["n_pers"] = 2.0  # Number of personnel involved in the operation
        self.cutting["machine_rate"] = 833.0 * 0.9144 ** 2  # Machine rate - 833 [yd2/hr]
        # Kitting
        self.kitting["n_pers"] = 2.0  # Number of personnel involved in the operation
        # Clean up
        self.clean_up["n_pers"] = 2.0  # Number of personnel involved in the operation
        self.clean_up["clean_rate"] = 720.0 * 0.9144 ** 2.0  # Clean rate - 720 [yd2/hr]

        self.materials = material_parameters

        for var in process.keys():
            setattr(self, var, process[var])


class infusion_process(object):
    def manufacturing_steps(self, core=False, Extra_Operations_Skin=False, trim_excess=True):
        # Preparation of the tools
        self.tool_prep["labor"], self.tool_prep["ct"] = compute_labor_ct(
            self.tool_prep["n_pers"],
            self.tool_prep["area"],
            self.tool_prep["ri_appl_rate"] * self.tool_prep["n_pulls"],
            0,
            0,
        )

        # Lay-up of the composite fabric
        self.lay_up["labor"], self.lay_up["ct"] = compute_labor_ct(
            self.lay_up["n_pers"], self.lay_up["fabric2lay"], self.lay_up["rate"], 0, 0
        )

        # Extra operations
        if Extra_Operations_Skin:
            #  Insert the preformed root in the mold
            self.insert_root["labor"], self.insert_root["ct"] = compute_labor_ct(
                self.insert_root["n_pers"], 0, 1, self.insert_root["time"], 1
            )

            #  Insert the spar caps in the mold
            if self.insert_sc["sc_length"] <= 30.0:
                self.insert_sc["labor"] = self.insert_sc["time"] * self.insert_sc["n_pers"]
            else:
                self.insert_sc["labor"] = (
                    self.insert_sc["time"] + (self.insert_sc["sc_length"] - 30.0) * self.insert_sc["rate"]
                ) * self.insert_sc["n_pers"]
            self.insert_sc["ct"] = self.insert_sc["labor"] / self.insert_sc["n_pers"]

            #  Insert the root layers in the mold
            self.layup_root_layers["labor"], self.layup_root_layers["ct"] = compute_labor_ct(
                self.layup_root_layers["n_pers"],
                self.layup_root_layers["n_plies"],
                self.layup_root_layers["rate"],
                0,
                0,
            )

            #  Insert the trailing edge reinforcement layers in the mold
            self.insert_TE_layers["labor"], self.insert_TE_layers["ct"] = compute_labor_ct(
                self.insert_TE_layers["n_pers"], self.insert_TE_layers["length"], self.insert_TE_layers["rate"], 0, 0
            )

            #  Insert the leading edge reinforcement layers in the mold
            self.insert_LE_layers["labor"], self.insert_LE_layers["ct"] = compute_labor_ct(
                self.insert_LE_layers["n_pers"], self.insert_LE_layers["length"], self.insert_LE_layers["rate"], 0, 0
            )

            #  Insert the inner layers in the mold
            self.insert_inner_layers["labor"], self.insert_inner_layers["ct"] = compute_labor_ct(
                self.insert_inner_layers["n_pers"],
                self.insert_inner_layers["fabric2lay"],
                self.insert_inner_layers["rate"],
                0,
                0,
            )

        # Core placement
        if core:
            self.core_placement["labor"], self.core_placement["ct"] = compute_labor_ct(
                self.core_placement["n_pers"], self.core_placement["area"], self.core_placement["rate"], 0, 0
            )
        else:
            self.core_placement["labor"] = 0.0
            self.core_placement["ct"] = 0.0

        # Application of the peel-ply
        self.peel_ply["labor"], self.peel_ply["ct"] = compute_labor_ct(
            self.peel_ply["n_pers"], self.peel_ply["area"], self.peel_ply["rate"], 0, 0
        )

        # Application of the flow medium
        self.fm_app["labor"], self.fm_app["ct"] = compute_labor_ct(
            self.fm_app["n_pers"], self.peel_ply["area"] * self.fm_app["coverage"], self.fm_app["rate"], 0, 0
        )

        # Application of the feed lines
        self.feed["labor"], self.feed["ct"] = compute_labor_ct(
            self.feed["n_pers"], self.feed["length"], self.feed["rate"], 0, 0
        )

        # Application of vacuum lines
        self.vacuum_line["labor"], self.vacuum_line["ct"] = compute_labor_ct(
            self.vacuum_line["n_pers"], self.vacuum_line["length"], self.vacuum_line["rate"], 0, 0
        )

        # Application of the tack-tape
        self.tack_tape["labor"], self.tack_tape["ct"] = compute_labor_ct(
            self.tack_tape["n_pers"], self.tack_tape["length"], self.tack_tape["rate"], 0, 0
        )

        # Application of the vacuum bag
        self.vacuum_bag["labor"], self.vacuum_bag["ct"] = compute_labor_ct(
            self.vacuum_bag["n_pers"], self.peel_ply["area"], self.vacuum_bag["rate"], 0, 0
        )

        # Pull of full vacuuum
        self.vacuum_pull["labor"], self.vacuum_pull["ct"] = compute_labor_ct(
            self.vacuum_pull["n_pers"], self.peel_ply["area"], self.vacuum_pull["rate"], 0, 1
        )

        # Check of vacuum leaks
        self.leak_chk["labor"], self.leak_chk["ct"] = compute_labor_ct(
            self.leak_chk["n_pers"], self.tack_tape["length"], self.leak_chk["rate"], 0, 0
        )

        # Actual infusion
        self.infusion["labor"], self.infusion["ct"] = compute_labor_ct(
            self.infusion["n_pers"], 0, 1, self.infusion["time"], 1
        )

        # Curing
        self.cure["labor"], self.cure["ct"] = compute_labor_ct(self.cure["n_pers"], 0, 1, self.cure["time"], 1)

        # Debagging operations
        self.debag["labor"], self.debag["ct"] = compute_labor_ct(
            self.debag["n_pers"], self.debag["area"], self.debag["rate"], 0, 0
        )

        # Demolding operations
        self.demold["labor"], self.demold["ct"] = compute_labor_ct(self.demold["n_pers"], 0, 1, self.demold["time"], 0)

        if trim_excess:
            #  Trim (cut) of the excess fiberglass off of the root preform edges
            self.insert_prep_trim["labor"], self.insert_prep_trim["ct"] = compute_labor_ct(
                self.insert_prep_trim["n_pers"], self.insert_prep_trim["length"], self.insert_prep_trim["rate"], 0, 0
            )
        else:
            self.insert_prep_trim["labor"] = 0.0
            self.insert_prep_trim["ct"] = 0.0


class root_preform_labor(infusion_process):
    def __init__(self, component_parameters, process={}):

        # Manufacturing process labor input data for a root preform
        self.tool_prep = {}
        self.lay_up = {}
        self.core_placement = {}
        self.peel_ply = {}
        self.fm_app = {}
        self.feed = {}
        self.vacuum_line = {}
        self.tack_tape = {}
        self.vacuum_bag = {}
        self.vacuum_pull = {}
        self.leak_chk = {}
        self.infusion = {}
        self.cure = {}
        self.debag = {}
        self.demold = {}
        self.insert_prep_trim = {}

        # Tool preparation
        self.tool_prep["n_pers"] = 2.0  # Number of personnel involved in the operation
        self.tool_prep["n_pulls"] = 5.0  # Number of pulls [-]
        self.tool_prep["ri_appl_rate"] = 12.0  # "Rls appl rate per pn [m2/hr/man]
        self.tool_prep["area"] = component_parameters["area"]  # Area to be prepared
        # Lay-up
        self.lay_up["n_pers"] = 2.0  # Number of personnel involved in the operation
        self.lay_up["fabric2lay"] = component_parameters["fabric2lay"]
        self.lay_up["rate"] = 8.0  # Rate to lay composite [m2/hr/man]
        # Infusion preparation
        # Application of the peel ply
        self.peel_ply["n_pers"] = 2.0  # Number of personnel involved in the operation
        self.peel_ply["area"] = component_parameters["area"]  # Area where to apply peel-ply
        self.peel_ply["rate"] = 20.0  # Peel-ply application rate [m2/hr/man]
        # Application of the flow medium
        self.fm_app["n_pers"] = 2.0  # Number of personnel involved in the operation
        self.fm_app["rate"] = 10.0  # Flow-medium application rate [m2/hr/man]
        self.fm_app["coverage"] = 0.85  # Flow-medium coverage [% dec]
        # Installation feeding line
        self.feed["n_pers"] = 2.0  # Number of personnel involved in the operation
        self.feed["spacing"] = 0.5  # Spanwise spacing of the radial feed lines [m]
        self.feed["length"] = (
            component_parameters["length"]
            + component_parameters["half_circum"] * component_parameters["length"] / self.feed["spacing"]
        )
        self.feed["rate"] = 7.5  # Feed application rate [m/hr/man]
        # Vacuum line application
        self.vacuum_line["n_pers"] = 1.0  # Number of personnel involved in the operation
        self.vacuum_line["rate"] = 20.0  # Vacuum line application rate [m/hr/man]
        self.vacuum_line["length"] = 2.0 * component_parameters["length"]  # Vacuum line length [m]
        # Application tack tape
        self.tack_tape["n_pers"] = 1.0  # Number of personnel involved in the operation
        self.tack_tape["length"] = (
            2.0 * component_parameters["length"] + 2.0 * component_parameters["half_circum"]
        )  # Tack tape length [m]
        self.tack_tape["rate"] = 90.0  # Tack tape application rate [m/hr/man]
        # Application vacuum bag
        self.vacuum_bag["n_pers"] = 2.0  # Number of personnel involved in the operation
        self.vacuum_bag["rate"] = 7.5  # Vacuum bag application rate [m2/hr/man]
        # Pull full vacuum
        self.vacuum_pull["n_pers"] = 2.0  # Number of personnel involved in the operation
        self.vacuum_pull["rate"] = 45.0  # Vacuum pull rate [m2/hr/man]
        # Check for leackages
        self.leak_chk["n_pers"] = 2  # Number of personnel involved in the operation
        self.leak_chk["rate"] = 30.0  # Leak_chk rate [m/hr/man]
        # Infusion
        self.infusion["n_pers"] = 1.0  # Number of personnel involved in the operation
        p0 = 15.0  # p0 of the polynomial fit
        p1 = 1.0  # p1 of the polynomial fit
        p2 = 0.0  # p2 of the polynomial fit
        p3 = 0.0  # p3 of the polynomial fit
        self.infusion["time"] = (
            p0
            + p1 * component_parameters["blade_length"]
            + p2 * component_parameters["blade_length"] ** 2
            + p3 * component_parameters["blade_length"] ** 3
        ) / 60.0  # Infusion time [hr]
        # Cure
        self.cure["n_pers"] = 1.0  # Number of personnel involved in the operation
        self.cure["time"] = 2.0  # Curing time [hr]
        # Debag
        self.debag["n_pers"] = 2.0  # Number of personnel involved in the operation
        self.debag["area"] = component_parameters["area"]  # Area to be debagged
        self.debag["rate"] = 20.0  # Debag rate [m2/hr/man]
        # Demold
        self.demold["n_pers"] = 2.0  # Number of personnel involved in the operation
        self.demold["time"] = 0.5  # Demold time [hr]
        # Insertion preparation and trim
        self.insert_prep_trim["n_pers"] = 2.0  # Number of personnel involved in the operation
        self.insert_prep_trim["length"] = 2.0 * component_parameters["length"]
        self.insert_prep_trim["rate"] = 6.0  # Trim rate [m/hr/man]

        for var in process.keys():
            setattr(self, var, process[var])


class shearweb_labor(infusion_process):
    def __init__(self, component_parameters, i_web, process={}):

        # Manufacturing process labor input data for shear webs
        self.tool_prep = {}
        self.lay_up = {}
        self.core_placement = {}
        self.peel_ply = {}
        self.fm_app = {}
        self.feed = {}
        self.vacuum_line = {}
        self.tack_tape = {}
        self.vacuum_bag = {}
        self.vacuum_pull = {}
        self.leak_chk = {}
        self.infusion = {}
        self.cure = {}
        self.debag = {}
        self.demold = {}
        self.insert_prep_trim = {}

        # Tool preparation
        self.tool_prep["n_pers"] = 10.0  # Number of personnel involved in the operation
        self.tool_prep["n_pulls"] = 5.0  # Number of pulls [-]
        self.tool_prep["ri_appl_rate"] = 12.0  # "Rls appl rate per pn [m2/hr/man]
        self.tool_prep["area"] = component_parameters["area"][i_web]  # Area to be prepared
        # Lay-up
        self.lay_up["n_pers"] = 10.0  # Number of personnel involved in the operation
        self.lay_up["fabric2lay"] = component_parameters["fabric2lay"][i_web]
        self.lay_up["rate"] = 24.0  # Rate to lay composite [m2/hr/man]
        # Core
        self.core_placement["area"] = component_parameters["core_area"][i_web]  # Area with sandwich core
        self.core_placement[
            "n_pers"
        ] = 10.0  # Number of personnel involved in the operation - Ignored if the core_area is set to 0
        self.core_placement["rate"] = 12.0  # Rate of core lay [m2/hr/man] - Ignored if the core_area is set to 0
        # Infusion preparation
        # Application of the peel ply
        self.peel_ply["n_pers"] = 10.0  # Number of personnel involved in the operation
        self.peel_ply["area"] = component_parameters["area"][i_web]  # Area where to apply peel-ply
        self.peel_ply["area"] = component_parameters["area"][i_web]
        self.peel_ply["rate"] = 20.0  # Peel-ply application rate [m2/hr/man]
        # Application of the flow medium
        self.fm_app["n_pers"] = 10.0  # Number of personnel involved in the operation
        self.fm_app["rate"] = 10.0  # Flow-medium application rate [m2/hr/man]
        self.fm_app["coverage"] = 0.85  # Flow-medium coverage [% dec]
        # Installation feeding line
        self.feed["n_pers"] = 10.0  # Number of personnel involved in the operation
        self.feed["length"] = component_parameters["length"][i_web]
        self.feed["rate"] = 7.5  # Feed application rate [m/hr/man]
        # Vacuum line application
        self.vacuum_line["n_pers"] = 5.0  # Number of personnel involved in the operation
        self.vacuum_line["rate"] = 20.0  # Vacuum line application rate [m/hr/man]
        self.vacuum_line["length"] = 2.0 * component_parameters["length"][i_web]  # Vacuum line length [m]
        # Application tack tape
        self.tack_tape["n_pers"] = 5.0  # Number of personnel involved in the operation
        self.tack_tape["length"] = (
            2.0 * component_parameters["length"][i_web]
            + component_parameters["height1"][i_web]
            + component_parameters["height2"][i_web]
        )  # Tack tape length [m]
        self.tack_tape["rate"] = 90.0  # Tack tape application rate [m/hr/man]
        # Application vacuum bag
        self.vacuum_bag["n_pers"] = 10.0  # Number of personnel involved in the operation
        self.vacuum_bag["rate"] = 7.5  # Vacuum bag application rate [m2/hr/man]
        # Pull full vacuum
        self.vacuum_pull["n_pers"] = 10.0  # Number of personnel involved in the operation
        self.vacuum_pull["rate"] = 45.0  # Vacuum pull rate [m2/hr/man]
        # Check for leackages
        self.leak_chk["n_pers"] = 10.0  # Number of personnel involved in the operation
        self.leak_chk["rate"] = 30.0  # Leak_chk rate [m/hr/man]
        # Infusion
        self.infusion["n_pers"] = 1.0  # Number of personnel involved in the operation
        p0 = 11.983  # p0 of the polynomial fit
        p1 = 0.3784  # p1 of the polynomial fit
        p2 = 0.0  # p2 of the polynomial fit
        p3 = 0.0  # p3 of the polynomial fit
        self.infusion["time"] = (
            p0
            + p1 * component_parameters["blade_length"]
            + p2 * component_parameters["blade_length"] ** 2
            + p3 * component_parameters["blade_length"] ** 3
        ) / 60.0  # Infusion time [hr]
        # Cure
        self.cure["n_pers"] = 1.0  # Number of personnel involved in the operation
        self.cure["time"] = 2.0  # Curing time [hr]
        # Debag
        self.debag["n_pers"] = 10.0  # Number of personnel involved in the operation
        self.debag["area"] = component_parameters["area"][i_web]  # Area to be debagged
        self.debag["rate"] = 20.0  # Debag rate [m2/hr/man]
        # Demold
        self.demold["n_pers"] = 10.0  # Number of personnel involved in the operation
        self.demold["time"] = 0.5  # Demold time [hr]
        # Insertion preparation and trim
        self.insert_prep_trim["n_pers"] = 10.0  # Number of personnel involved in the operation
        self.insert_prep_trim["length"] = component_parameters["length"][i_web]
        self.insert_prep_trim["rate"] = 30.0  # Trim rate [m/hr/man]

        for var in process.keys():
            setattr(self, var, process[var])


class sparcaps_labor(infusion_process):
    def __init__(self, component_parameters, process={}):

        # Manufacturing process labor input data for the spar caps
        self.tool_prep = {}
        self.lay_up = {}
        self.core_placement = {}
        self.peel_ply = {}
        self.fm_app = {}
        self.feed = {}
        self.vacuum_line = {}
        self.tack_tape = {}
        self.vacuum_bag = {}
        self.vacuum_pull = {}
        self.leak_chk = {}
        self.infusion = {}
        self.cure = {}
        self.debag = {}
        self.demold = {}
        self.insert_prep_trim = {}

        # Tool preparation
        self.tool_prep["n_pers"] = 10.0  # Number of personnel involved in the operation
        self.tool_prep["n_pulls"] = 5.0  # Number of pulls [-]
        self.tool_prep["ri_appl_rate"] = 12.0  # "Rls appl rate per pn [m2/hr/man]
        self.tool_prep["area"] = component_parameters["area_wflanges"]  # Area to be prepared
        # Lay-up
        self.lay_up["n_pers"] = 10.0  # Number of personnel involved in the operation
        self.lay_up["fabric2lay"] = component_parameters["fabric2lay"]
        self.lay_up["rate"] = 110.0  # Rate to lay composite [m/hr/man]
        # Infusion preparation
        # Application of the peel ply
        self.peel_ply["n_pers"] = 10.0  # Number of personnel involved in the operation
        self.peel_ply["area"] = component_parameters["area"]  # Area where to apply peel-ply
        self.peel_ply["rate"] = 20.0  # Peel-ply application rate [m2/hr/man]
        # Application of the flow medium
        self.fm_app["n_pers"] = 10.0  # Number of personnel involved in the operation
        self.fm_app["rate"] = 10.0  # Flow-medium application rate [m2/hr/man]
        self.fm_app["coverage"] = 0.85  # Flow-medium coverage [% dec]
        # Installation feeding line
        self.feed["n_pers"] = 10.0  # Number of personnel involved in the operation
        self.feed["length"] = component_parameters["length"]
        self.feed["rate"] = 7.5  # Feed application rate [m/hr/man]
        # Vacuum line application
        self.vacuum_line["n_pers"] = 5.0  # Number of personnel involved in the operation
        self.vacuum_line["rate"] = 20.0  # Vacuum line application rate [m/hr/man]
        self.vacuum_line["length"] = component_parameters["length"]  # Vacuum line length [m]
        # Application tack tape
        self.tack_tape["n_pers"] = 5.0  # Number of personnel involved in the operation
        self.tack_tape["length"] = (
            2.0 * component_parameters["length"] + 2.0 * component_parameters["width"]
        )  # Tack tape length [m]
        self.tack_tape["rate"] = 90.0  # Tack tape application rate [m/hr/man]
        # Application vacuum bag
        self.vacuum_bag["n_pers"] = 10.0  # Number of personnel involved in the operation
        self.vacuum_bag["rate"] = 7.5  # Vacuum bag application rate [m2/hr/man]
        # Pull full vacuum
        self.vacuum_pull["n_pers"] = 10.0  # Number of personnel involved in the operation
        self.vacuum_pull["rate"] = 45.0  # Vacuum pull rate [m2/hr/man]
        # Check for leackages
        self.leak_chk["n_pers"] = 10.0  # Number of personnel involved in the operation
        self.leak_chk["rate"] = 30.0  # Leak_chk rate [m/hr/man]
        # Infusion
        self.infusion["n_pers"] = 1.0  # Number of personnel involved in the operation
        p0 = 23.992  # p0 of the polynomial fit
        p1 = 0.0037  # p1 of the polynomial fit
        p2 = 0.0089  # p2 of the polynomial fit
        p3 = 0.0  # p3 of the polynomial fit
        self.infusion["time"] = (
            p0
            + p1 * component_parameters["blade_length"]
            + p2 * component_parameters["blade_length"] ** 2
            + p3 * component_parameters["blade_length"] ** 3
        ) / 60.0  # Infusion time [hr]
        # Cure
        self.cure["n_pers"] = 1.0  # Number of personnel involved in the operation
        self.cure["time"] = 2.0  # Curing time [hr]
        # Debag
        self.debag["n_pers"] = 10.0  # Number of personnel involved in the operation
        self.debag["area"] = component_parameters["area"]  # Area to be debagged
        self.debag["rate"] = 20.0  # Debag rate [m2/hr/man]
        # Demold
        self.demold["n_pers"] = 10.0  # Number of personnel involved in the operation
        self.demold["time"] = 0.5  # Demold time [hr]
        # Insertion preparation and trim
        self.insert_prep_trim["n_pers"] = 10.0  # Number of personnel involved in the operation
        self.insert_prep_trim["length"] = component_parameters["length"]
        self.insert_prep_trim["rate"] = 30.0  # Trim rate [m/hr/man]

        for var in process.keys():
            setattr(self, var, process[var])


class lphp_skin_labor(infusion_process):
    def __init__(self, component_parameters, team_size, process={}):

        # Manufacturing process labor input data for the low pressure and high pressure skins
        self.tool_prep = {}
        self.lay_up = {}
        self.insert_root = {}
        self.insert_sc = {}
        self.layup_root_layers = {}
        self.core_placement = {}
        self.insert_TE_layers = {}
        self.insert_LE_layers = {}
        self.insert_inner_layers = {}
        self.peel_ply = {}
        self.fm_app = {}
        self.feed = {}
        self.vacuum_line = {}
        self.tack_tape = {}
        self.vacuum_bag = {}
        self.vacuum_pull = {}
        self.leak_chk = {}
        self.infusion = {}
        self.cure = {}
        self.debag = {}
        self.demold = {}
        self.insert_prep_trim = {}

        # Tool preparation
        self.tool_prep["n_pers"] = team_size  # Number of personnel involved in the operation
        self.tool_prep["n_pulls"] = 5.0  # Number of pulls [-]
        self.tool_prep["ri_appl_rate"] = 12.0  # "Rls appl rate per pn [m2/hr/man]
        self.tool_prep["area"] = component_parameters["area_wflanges"]  # Area to be prepared
        # Lay-up
        self.lay_up["n_pers"] = team_size  # Number of personnel involved in the operation
        self.lay_up["fabric2lay"] = component_parameters["fabric2lay"]
        self.lay_up["rate"] = 30.0  # Rate to lay composite [m/hr/man]
        # Insert the preformed root
        self.insert_root["n_pers"] = 0.25 * team_size  # Number of personnel involved in the operation
        self.insert_root["time"] = 0.25  # Root Preform Insertion Time [hr]
        # Insert the pre-fabricated spar caps
        self.insert_sc["n_pers"] = 0.25 * team_size  # Number of personnel involved in the operation
        self.insert_sc["sc_length"] = component_parameters["sc_length"]
        self.insert_sc["time"] = 0.25  # Time to insert spar caps shorter than 30 meters [hr]
        self.insert_sc["rate"] = 0.00833  # Addsitional time per meter to insert spar caps longer than 30 meters [hr/m]
        # Layup of the root plies
        self.layup_root_layers["n_pers"] = 0.25 * team_size  # Number of personnel involved in the operation
        self.layup_root_layers["n_plies"] = component_parameters["n_root_plies"]
        self.layup_root_layers["rate"] = 16.0  # Root layup rate
        # Core placement
        self.core_placement["n_pers"] = (
            0.75 * team_size
        )  # Number of personnel involved in the operation - Ignored if the core_area is set to 0
        self.core_placement["area"] = component_parameters["core_area"]  # Area with core [m2]
        self.core_placement["rate"] = 12.0  # Rate of core lay [m2/hr/man] - Ignored if the core_area is set to 0
        # Layup of the trailing edge reinforcement
        self.insert_TE_layers["n_pers"] = 0.25 * team_size  # Number of personnel involved in the operation
        self.insert_TE_layers["length"] = component_parameters[
            "total_TE"
        ]  # Length of the layers of trailing edge reinforcement
        self.insert_TE_layers["rate"] = 96.0  # TE reinforcement layup rate
        # Layup of the leading edge reinforcement
        self.insert_LE_layers["n_pers"] = team_size  # Number of personnel involved in the operation
        self.insert_LE_layers["length"] = component_parameters[
            "total_LE"
        ]  # Length of the layers of leading edge reinforcement
        self.insert_LE_layers["rate"] = 96.0  # LE reinforcement layup rate
        # Layup of the inner layers
        self.insert_inner_layers["n_pers"] = team_size  # Number of personnel involved in the operation
        self.insert_inner_layers["fabric2lay"] = component_parameters["fabric2lay_inner"]
        self.insert_inner_layers["rate"] = 30.0  # Inner layers reinforcement layup rate
        # Infusion preparation
        # Application of the peel ply
        self.peel_ply["n_pers"] = team_size  # Number of personnel involved in the operation
        self.peel_ply["area"] = component_parameters["area"]  # Area where to apply peel-ply
        self.peel_ply["rate"] = 22.5  # Peel-ply application rate [m2/hr/man]
        # Application of the flow medium
        self.fm_app["n_pers"] = team_size  # Number of personnel involved in the operation
        self.fm_app["rate"] = 10.0  # Flow-medium application rate [m2/hr/man]
        self.fm_app["coverage"] = 0.85  # Flow-medium coverage [% dec]
        # Installation feeding line
        self.feed["n_pers"] = team_size  # Number of personnel involved in the operation
        self.feed["spacing"] = 0.5  # Spanwise spacing of the radial feed lines [m]
        self.feed["length"] = (
            2 * component_parameters["root_sect_length"]
            + component_parameters["root_half_circumf"]
            * component_parameters["root_sect_length"]
            / self.feed["spacing"]
            + component_parameters["length"]
            - 2
            + 4 * 0.65 * component_parameters["length"]
        )  # Vacuum line length [m]
        self.feed["rate"] = 10.0  # Feed application rate [m/hr/man]
        # Vacuum line application
        self.vacuum_line["n_pers"] = 0.5 * team_size  # Number of personnel involved in the operation
        self.vacuum_line["rate"] = 20.0  # Vacuum line application rate [m/hr/man]
        self.vacuum_line["length"] = component_parameters["perimeter_noroot"]  # Vacuum line length [m]
        # Application tack tape
        self.tack_tape["n_pers"] = 0.5 * team_size  # Number of personnel involved in the operation
        self.tack_tape["length"] = component_parameters["perimeter"]  # Tack tape length [m]
        self.tack_tape["rate"] = 360.0  # Tack tape application rate [m/hr/man]
        # Application vacuum bag
        self.vacuum_bag["n_pers"] = team_size  # Number of personnel involved in the operation
        self.vacuum_bag["rate"] = 7.5  # Vacuum bag application rate [m2/hr/man]
        # Pull full vacuum
        self.vacuum_pull["n_pers"] = team_size  # Number of personnel involved in the operation
        self.vacuum_pull["rate"] = 360.0  # Vacuum pull rate [m2/hr/man]
        # Check for leackages
        self.leak_chk["n_pers"] = team_size  # Number of personnel involved in the operation
        self.leak_chk["rate"] = 180.0  # Leak_chk rate [m/hr/man]
        # Infusion
        self.infusion["n_pers"] = 3.0  # Number of personnel involved in the operation
        p0 = 15.972  # p0 of the polynomial fit
        p1 = 3.1484  # p1 of the polynomial fit
        p2 = -0.0568  # p2 of the polynomial fit
        p3 = 0.0004  # p3 of the polynomial fit
        self.infusion["time"] = (
            p0
            + p1 * component_parameters["blade_length"]
            + p2 * component_parameters["blade_length"] ** 2
            + p3 * component_parameters["blade_length"] ** 3
        ) / 60.0  # Infusion time [hr]
        # Cure
        self.cure["n_pers"] = 1.0  # Number of personnel involved in the operation
        self.cure["time"] = 3.0  # Curing time [hr]
        # Debag
        self.debag["n_pers"] = team_size  # Number of personnel involved in the operation
        self.debag["area"] = component_parameters["area"]  # Area to be debagged
        self.debag["rate"] = team_size  # Debag rate [m2/hr/man]
        # Demold
        self.demold["n_pers"] = team_size  # Number of personnel involved in the operation
        self.demold["time"] = 0.0  # Demold time [hr]

        for var in process.keys():
            setattr(self, var, process[var])


class assembly_process(object):
    def assembly_steps(self):
        # Remove non-sand / prep (LP)
        self.remove_nonsand_prep_lp["labor"], self.remove_nonsand_prep_lp["ct"] = compute_labor_ct(
            self.remove_nonsand_prep_lp["n_pers"],
            self.remove_nonsand_prep_lp["length"],
            self.remove_nonsand_prep_lp["rate"],
            0,
            0,
        )
        # Remove non-sand / prep (HP)
        self.remove_nonsand_prep_hp["labor"], self.remove_nonsand_prep_hp["ct"] = compute_labor_ct(
            self.remove_nonsand_prep_hp["n_pers"],
            self.remove_nonsand_prep_hp["length"],
            self.remove_nonsand_prep_hp["rate"],
            0,
            0,
        )
        # Insert SWs into fixture
        self.insert_sw["labor"], self.insert_sw["ct"] = compute_labor_ct(
            self.insert_sw["n_pers"], self.insert_sw["length"], 1, 0, 1
        )
        # Dry fit - boundary mark
        self.dry_fit["labor"], self.dry_fit["ct"] = compute_labor_ct(
            self.dry_fit["n_pers"], self.dry_fit["length"], self.dry_fit["rate"], 0, 0
        )
        # Dispense lower adhesive
        self.low_adhesive["labor"], self.low_adhesive["ct"] = compute_labor_ct(
            self.low_adhesive["n_pers"], self.low_adhesive["length"], self.low_adhesive["rate"], 0, 0
        )
        # Bond SWs - lower
        self.bond_sw_low["labor"], self.bond_sw_low["ct"] = compute_labor_ct(
            self.bond_sw_low["n_pers"], 0, 1, self.bond_sw_low["time"], 1
        )
        # Fillet SW bonds
        self.fillet_sw_low["labor"], self.fillet_sw_low["ct"] = compute_labor_ct(
            self.fillet_sw_low["n_pers"], self.fillet_sw_low["length"], self.fillet_sw_low["rate"], 0, 0
        )
        # Cure - lower adhesive
        self.cure_low["labor"] = 0.0
        self.cure_low["ct"] = self.cure_low["time"]
        # Remove fixture
        self.remove_fixture["labor"], self.remove_fixture["ct"] = compute_labor_ct(
            self.remove_fixture["n_pers"], 0, 1, self.remove_fixture["time"], 1
        )
        # Dry fit - upper
        self.dry_fit_up["labor"], self.dry_fit_up["ct"] = compute_labor_ct(
            self.dry_fit_up["n_pers"], self.dry_fit_up["length"], self.dry_fit_up["rate"], 0, 0
        )
        self.dry_fit_up["ct"] = self.dry_fit_up["ct"] + 2 * self.close_mold["time"]
        # (SW height rework)
        self.sw_height_rework["labor"] = 0
        self.sw_height_rework["ct"] = 0
        # Dispense upper/perim adhesive
        self.up_adhesive["labor"], self.up_adhesive["ct"] = compute_labor_ct(
            self.up_adhesive["n_pers"], self.up_adhesive["length"], self.up_adhesive["rate"], 0.0, 0
        )
        # Close mold
        self.close_mold["labor"], self.close_mold["ct"] = compute_labor_ct(
            self.close_mold["n_pers"], 0, 1, self.close_mold["time"], 1
        )
        # Install shear clips
        self.shear_clips["labor"], self.shear_clips["ct"] = compute_labor_ct(
            self.shear_clips["n_pers"], self.shear_clips["length"], self.shear_clips["rate"], 0.0, 0
        )
        # Cure - entire
        self.cure_entire["labor"] = 0.0
        self.cure_entire["ct"] = self.cure_entire["time"]
        # Open mold
        self.open_mold["labor"], self.open_mold["ct"] = compute_labor_ct(
            self.open_mold["n_pers"], 0, 1, self.open_mold["time"], 1
        )


class assembly_labor(assembly_process):
    def __init__(self, blade_parameters, team_size, process={}):
        # # Assembly labor
        self.remove_nonsand_prep_lp = {}
        self.remove_nonsand_prep_hp = {}
        self.insert_sw = {}
        self.dry_fit = {}
        self.low_adhesive = {}
        self.bond_sw_low = {}
        self.fillet_sw_low = {}
        self.cure_low = {}
        self.remove_fixture = {}
        self.dry_fit_up = {}
        self.sw_height_rework = {}
        self.up_adhesive = {}
        self.close_mold = {}
        self.shear_clips = {}
        self.cure_entire = {}
        self.open_mold = {}

        # Remove non-sand / prep (LP)
        self.remove_nonsand_prep_lp["n_pers"] = team_size / 2.0  # Number of personnel involved in the operation
        self.remove_nonsand_prep_lp["length"] = (
            sum(blade_parameters["sw_length"]) + blade_parameters["perimeter_noroot"]
        )  # Length where to remove sand [m]
        self.remove_nonsand_prep_lp["rate"] = 60.0  # Rate of sand removal [m/hr/man]
        # Remove non-sand / prep (HP)
        self.remove_nonsand_prep_hp["n_pers"] = team_size / 2.0  # Number of personnel involved in the operation
        self.remove_nonsand_prep_hp["length"] = self.remove_nonsand_prep_lp["length"]  # Length where to remove sand [m]
        self.remove_nonsand_prep_hp["rate"] = 60.0  # Rate of sand removal [m/hr/man]
        # Insert SWs into fixture
        self.insert_sw["n_pers"] = team_size  # Number of personnel involved in the operation
        self.insert_sw["time"] = 0.25  # Time to install the shear web in the mold for webs shorter than 50 meters [hr]
        self.insert_sw[
            "rate"
        ] = 0.0167  # Extra time per meter to install the shear web in the mold for webs longer than 50 meters [hr/m]
        insert_sw_len = np.zeros(len(blade_parameters["sw_length"]))
        for i_web in range(len(blade_parameters["sw_length"])):  # Loop for all existing webs
            insert_sw_len[i_web] = self.insert_sw["time"] - (
                self.insert_sw["rate"] * (50.0 - blade_parameters["sw_length"][i_web])
            )
        self.insert_sw["length"] = sum(insert_sw_len)
        # Dry fit - boundary mark
        self.dry_fit["n_pers"] = team_size  # Number of personnel involved in the operation
        self.dry_fit["length"] = sum(blade_parameters["sw_length"])  # Length where to dry fit [m]
        self.dry_fit["rate"] = 60.0  # Rate of dry fit [m/hr/man]
        # Dispense lower adhesive
        self.low_adhesive["n_pers"] = team_size  # Number of personnel involved in the operation
        self.low_adhesive["length"] = sum(blade_parameters["sw_length"])  # Length where to dispose adhesive [m]
        self.low_adhesive["rate"] = 60.0  # Rate to dispose adhesive [m/hr/man]
        # Bond SWs - lower
        self.bond_sw_low["n_pers"] = team_size  # Number of personnel involved in the operation
        self.bond_sw_low["time"] = blade_parameters["n_webs"] * 0.25  # Time to bond the shear webs in the mold [hr]
        # Fillet SW bonds
        self.fillet_sw_low["n_pers"] = team_size  # Number of personnel involved in the operation
        self.fillet_sw_low["length"] = 2.0 * sum(blade_parameters["sw_length"])
        self.fillet_sw_low["rate"] = 180.0  # Rate to fillett the webs [fillet/hr/man]
        # Cure - lower adhesive
        self.cure_low["n_pers"] = 0.0  # Number of personnel involved in the operation
        self.cure_low["time"] = 2.0  # Time to cure the adhesive [hr]
        # Remove fixture
        self.remove_fixture["n_pers"] = team_size  # Number of personnel involved in the operation
        self.remove_fixture["time"] = 0.25  # Time to remove the fixture [hr]
        # Dry fit - upper
        self.dry_fit_up["n_pers"] = team_size  # Number of personnel involved in the operation
        self.dry_fit_up["time"] = 0.0833  # Time close or open the mold [hr]
        self.dry_fit_up["rate"] = 15.0  # Dry fit rate of the shear webs [m/hr/man]
        self.dry_fit_up["length"] = sum(blade_parameters["sw_length"])
        # (SW height rework)
        self.sw_height_rework["n_pers"] = 0.0  # Number of personnel involved in the operation
        # Dispense upper/perim adhesive
        self.up_adhesive["n_pers"] = team_size  # Number of personnel involved in the operation
        self.up_adhesive["length"] = sum(blade_parameters["sw_length"]) + blade_parameters["perimeter_noroot"]
        self.up_adhesive["rate"] = 60.0  # Rate to dispose adhesive [m/hr/man]
        # Close mold
        self.close_mold["n_pers"] = team_size  # Number of personnel involved in the operation
        self.close_mold["time"] = self.dry_fit_up["time"]  # Time close or open the mold [hr]
        # Install shear clips
        self.shear_clips["n_pers"] = team_size  # Number of personnel involved in the operation
        self.shear_clips["%vert"] = 50.0  # Vertical Fraction of the shear webs with shear clip coverage [%]
        self.shear_clips["%span"] = 10.0  # Spanwise fraction of the shear webs with shear clip coverage [%]
        self.shear_clips["rate"] = 4.0  # Shear clip lay rate [m/hr/man]
        self.shear_clips["length"] = (
            sum(blade_parameters["sw_length"]) * self.shear_clips["%vert"] * 4.0 / 100.0
            + blade_parameters["length"] * self.shear_clips["%span"] * 2.0 / 100.0
        )  # Length where to install shear clips [m]
        # Cure - entire
        self.cure_entire["n_pers"] = 0.0  # Number of personnel involved in the operation
        self.cure_entire["time"] = 2.0  # Curing time
        # Open mold
        self.open_mold["n_pers"] = 1.0  # Number of personnel involved in the operation
        self.open_mold["time"] = 0.0833  # Time close or open the mold [hr]

        for var in process.keys():
            setattr(self, var, process[var])


class demold_process(object):
    def demold_steps(self):

        # Cool-down period
        self.cool_down["ct"] = self.cool_down["time"]
        self.cool_down["labor"] = self.cool_down["ct"] * self.cool_down["n_pers"]
        # Placement of lift straps
        if self.lift_straps["length"] <= 40.0:
            self.lift_straps["ct"] = self.lift_straps["time"]
        else:
            self.lift_straps["ct"] = (
                self.lift_straps["time"] + (self.lift_straps["length"] - 40.0) * self.lift_straps["rate"]
            )
        self.lift_straps["labor"] = self.lift_straps["ct"] * self.lift_straps["n_pers"]
        # Transfer to blade cart
        if self.transfer2cart["length"] <= 60.0:
            self.transfer2cart["ct"] = self.transfer2cart["time"]
        else:
            self.transfer2cart["ct"] = (
                self.transfer2cart["time"] + (self.transfer2cart["length"] - 60.0) * self.transfer2cart["rate"]
            )
        self.transfer2cart["labor"] = self.transfer2cart["ct"] * self.transfer2cart["n_pers"]
        # Move blade to finishing area
        if self.move2finishing["length"] <= 60.0:
            self.move2finishing["ct"] = self.move2finishing["time"]
        else:
            self.move2finishing["ct"] = (
                self.move2finishing["time"] + (self.move2finishing["length"] - 60.0) * self.move2finishing["rate"]
            )
        self.move2finishing["labor"] = self.move2finishing["ct"] * self.move2finishing["n_pers"]


class demold_labor(demold_process):
    def __init__(self, blade_parameters, process={}):
        # # Demold labor
        self.cool_down = {}
        self.lift_straps = {}
        self.transfer2cart = {}
        self.move2finishing = {}

        # Cool-down period
        self.cool_down["n_pers"] = 0.0  # Number of personnel involved in the operation
        self.cool_down["time"] = 1.0  # Time to cool down [hr]
        # Placement of lift straps
        self.lift_straps["n_pers"] = 4.0  # Number of personnel involved in the operation
        self.lift_straps["length"] = blade_parameters["length"]  # Length of the blade [m]
        self.lift_straps["rate"] = 0.0083  # Premium lift straps for blades longer than 40 m [hr/m]
        self.lift_straps["time"] = 0.5  # Strap baseline [hr]
        # Transfer to blade cart
        self.transfer2cart["n_pers"] = 4.0  # Number of personnel involved in the operation
        self.transfer2cart["time"] = 0.25  # Time to move blade to the cart [hr]
        self.transfer2cart["length"] = blade_parameters["length"]  # Length of the blade [m]
        self.transfer2cart["rate"] = 0.0167  # Extra time per meter length needed to move blades longer than 60 m [hr/m]
        # Remove non-sand / prep (LP)
        self.move2finishing["n_pers"] = 4.0  # Number of personnel involved in the operation
        self.move2finishing["time"] = 0.1667  # Time to move blade to the cart [hr]
        self.move2finishing["length"] = blade_parameters["length"]  # Length of the blade [m]
        self.move2finishing[
            "rate"
        ] = 0.0056  # Extra time per meter length needed to move blades longer than 60 m [hr/m]

        for var in process.keys():
            setattr(self, var, process[var])


class trim_process(object):
    def trim_steps(self):

        # Move blade into trim booth
        self.move2trim["ct"] = self.move2trim["time"]
        self.move2trim["labor"] = self.move2trim["ct"] * self.move2trim["n_pers"]
        # Trim blade
        self.trim["labor"], self.trim["ct"] = compute_labor_ct(
            self.trim["n_pers"], self.trim["length"], self.trim["rate"], 0, 0
        )
        # Move blade out of trim booth
        self.move_out["ct"] = self.move_out["time"]
        self.move_out["labor"] = self.move_out["ct"] * self.move_out["n_pers"]


class trim_labor(trim_process):
    def __init__(self, blade_parameters, process={}):
        # # trim labor
        self.move2trim = {}
        self.trim = {}
        self.move_out = {}

        # Move blade into trim booth
        self.move2trim["n_pers"] = 3.0  # Number of personnel involved in the operation
        self.move2trim["time"] = 0.5  # Time to move the blade to the trim booth [hr]
        # Trim blade
        self.trim["n_pers"] = 6.0  # Number of personnel involved in the operation
        self.trim["length"] = blade_parameters["perimeter_noroot"]  # Length of the blade [m]
        self.trim["rate"] = 10.0  # Trim rate [m/hr/man]
        # Move blade out of trim booth
        self.move_out["n_pers"] = 3.0  # Number of personnel involved in the operation
        self.move_out["time"] = 0.5  # Time to move blade to out of the trim booth [hr]

        for var in process.keys():
            setattr(self, var, process[var])


class overlay_process(object):
    def overlay_steps(self):

        # Move blade to station
        self.move2station["ct"] = self.move2station["time"]
        self.move2station["labor"] = self.move2station["ct"] * self.move2station["n_pers"]
        # Rotate blade 90
        if self.rotate90deg["length"] <= 40.0:
            self.rotate90deg["ct"] = self.rotate90deg["time"]
        else:
            self.rotate90deg["ct"] = (
                self.rotate90deg["time"] + (self.rotate90deg["length"] - 40.0) * self.rotate90deg["rate"]
            )
        self.rotate90deg["labor"] = self.rotate90deg["ct"] * self.rotate90deg["n_pers"]
        # Place staging
        self.place_staging["ct"] = self.place_staging["time"]
        self.place_staging["labor"] = self.place_staging["ct"] * self.place_staging["n_pers"]
        # Repair over/under-bite
        self.repair["ct"] = 0.0
        self.repair["labor"] = 0.0
        # Install overlay
        self.inst_overlay["labor"] = self.inst_overlay["length"] / self.inst_overlay["rate"]
        self.inst_overlay["ct"] = self.inst_overlay["labor"] / self.inst_overlay["n_pers"]
        # Vacuum bag overlay
        self.vacuum_bag["ct"] = self.vacuum_bag["length"] / self.vacuum_bag["rate"]
        self.vacuum_bag["labor"] = self.vacuum_bag["ct"] * self.vacuum_bag["n_pers"]
        # Cure of overlay
        self.cure["ct"] = self.cure["time"]
        self.cure["labor"] = self.cure["ct"] * self.cure["n_pers"]
        # Remove vacuum bag
        self.remove_bag["ct"] = self.remove_bag["length"] / self.remove_bag["rate"]
        self.remove_bag["labor"] = self.remove_bag["ct"] * self.remove_bag["n_pers"]


class overlay_labor(overlay_process):
    def __init__(self, blade_parameters, process={}):
        # # Overlay labor
        self.move2station = {}
        self.rotate90deg = {}
        self.place_staging = {}
        self.repair = {}
        self.inst_overlay = {}
        self.vacuum_bag = {}
        self.cure = {}
        self.remove_bag = {}

        coverage = 20.0  # [%] Percentage of overlay coverage
        OL_ply = coverage / 100.0 * blade_parameters["length"]  # Longest available overlay ply [m]
        avg_taper = 0.5  # [m] Average taper on ends
        totalOL = 2.0 * (
            OL_ply
            + (OL_ply - (2.0 * avg_taper))
            + (OL_ply - (4.0 * avg_taper))
            + (OL_ply - (6.0 * avg_taper))
            + (OL_ply - (8.0 * avg_taper))
            + (OL_ply - (10.0 * avg_taper))
            + (OL_ply - (12.0 * avg_taper))
            + (OL_ply - (14.0 * avg_taper))
        )

        # Move blade to station
        self.move2station["n_pers"] = 3.0  # Number of personnel involved in the operation
        self.move2station["time"] = 0.5  # Time to move the blade to the overlay station [hr]
        # Rotate blade 90
        self.rotate90deg["n_pers"] = 3.0  # Number of personnel involved in the operation
        self.rotate90deg["length"] = blade_parameters["length"]  # Blade length [m]
        self.rotate90deg["time"] = 0.5  # Fixed time to rotate a blade shorter than 40 m [hr]
        self.rotate90deg["rate"] = 0.0083  # Extra time per meter length needed to rotate blades longer than 40 m [hr/m]
        # Place staging
        self.place_staging["n_pers"] = 6.0  # Number of personnel involved in the operation
        self.place_staging["time"] = 0.25  # Time for place staging [hr]
        # Repair over/under-bite
        self.repair["n_pers"] = 0.0  # Number of personnel involved in the operation
        # Install overlay
        self.inst_overlay["n_pers"] = 12.0  # Number of personnel involved in the operation
        self.inst_overlay["length"] = totalOL  # Length of overlay ply [m]
        self.inst_overlay["rate"] = 4.0  # Rate to install overlay [m/hr/man]
        # Vacuum bag overlay
        self.vacuum_bag["n_pers"] = 6.0  # Number of personnel involved in the operation
        self.vacuum_bag["rate"] = 30.0  # Rate to place vacuum bag [m/hr]
        self.vacuum_bag["length"] = 2 * OL_ply  # 2x longest overlay ply [m]
        # Cure of overlay
        self.cure["n_pers"] = 6.0  # Number of personnel involved in the operation
        self.cure["time"] = 1.0  # Curing time [hr]
        # Remove vacuum bag
        self.remove_bag["n_pers"] = 3.0  # Number of personnel involved in the operation
        self.remove_bag["rate"] = 60.0  # Rate to remove vacuum bag [m/hr]
        self.remove_bag["length"] = OL_ply  # 2x longest overlay ply [m]

        for var in process.keys():
            setattr(self, var, process[var])


class post_cure_process(object):
    def post_cure_steps(self):

        # Place blade in oven carts
        if self.move2cart["length"] <= 40.0:
            self.move2cart["ct"] = self.move2cart["time"]
        else:
            self.move2cart["ct"] = self.move2cart["time"] + (self.move2cart["length"] - 40.0) * self.move2cart["rate"]
        self.move2cart["labor"] = self.move2cart["ct"] * self.move2cart["n_pers"]
        # Move blade into oven
        self.move2oven["ct"] = self.move2oven["time"]
        self.move2oven["labor"] = self.move2oven["ct"] * self.move2oven["n_pers"]
        # Post cure dwell
        self.post_cure["ct"] = self.post_cure["time"]
        self.post_cure["labor"] = self.post_cure["ct"] * self.post_cure["n_pers"]
        # Move blade out of oven
        self.move_out["ct"] = self.move_out["time"]
        self.move_out["labor"] = self.move_out["ct"] * self.move_out["n_pers"]
        # Cool-down dwell
        self.cool_down["ct"] = self.cool_down["time"]
        self.cool_down["labor"] = self.cool_down["ct"] * self.cool_down["n_pers"]


class post_cure_labor(post_cure_process):
    def __init__(self, blade_parameters, process={}):
        # # Post_cure labor
        self.move2cart = {}
        self.move2oven = {}
        self.post_cure = {}
        self.move_out = {}
        self.cool_down = {}

        # Place blade in oven carts
        self.move2cart["n_pers"] = 3.0  # Number of personnel involved in the operation
        self.move2cart["length"] = blade_parameters["length"]  # Blade length [m]
        self.move2cart["time"] = 0.25  # Fixed time to move a blade shorter than 40 m [hr]
        self.move2cart["rate"] = 0.0042  # Extra time per meter length needed to move blades longer than 40 m [hr/m]
        # Move blade into oven
        self.move2oven["n_pers"] = 2.0  # Number of personnel involved in the operation
        self.move2oven["time"] = 0.1667  # Time to move blade into the oven [hr]
        # Post cure dwell
        self.post_cure["n_pers"] = 0.0  # Number of personnel involved in the operation
        self.post_cure["time"] = 8.0  # Time of post-curing [hr]
        # Move blade out of oven
        self.move_out["n_pers"] = 2.0  # Number of personnel involved in the operation
        self.move_out["time"] = 0.1667  # Time to move blade out of the oven [hr]
        # Cool-down dwell
        self.cool_down["n_pers"] = 0.0  # Number of personnel involved in the operation
        self.cool_down["time"] = 1.0  # Time needed to cool the blade down [hr]

        for var in process.keys():
            setattr(self, var, process[var])


class cut_drill_process(object):
    def cut_drill_steps(self):

        # Move blade / place in saddles
        if self.move2saddles["length"] <= 40.0:
            self.move2saddles["ct"] = self.move2saddles["time"]
        else:
            self.move2saddles["ct"] = (
                self.move2saddles["time"] + (self.move2saddles["length"] - 40.0) * self.move2saddles["rate"]
            )
        self.move2saddles["labor"] = self.move2saddles["ct"] * self.move2saddles["n_pers"]
        # Check level / point of reference
        self.checklevel["ct"] = self.checklevel["time"]
        self.checklevel["labor"] = self.checklevel["ct"] * self.checklevel["n_pers"]
        # Machine trim blade root
        self.trim_root["ct"] = self.trim_root["root_perim"] / self.trim_root["rate"]
        self.trim_root["labor"] = self.trim_root["ct"] * self.trim_root["n_pers"]
        # Clear trim excess
        self.clear_excess["ct"] = self.clear_excess["time"]
        self.clear_excess["labor"] = self.clear_excess["ct"] * self.clear_excess["n_pers"]
        # Machine cut axial and radial holes
        self.cut_holes["ct"] = self.cut_holes["n_bolts"] * self.cut_holes["time_per_hole"]
        self.cut_holes["labor"] = self.cut_holes["ct"] * self.cut_holes["n_pers"]
        # Clear drill excess
        self.clear_excess2["ct"] = self.clear_excess2["time"]
        self.clear_excess2["labor"] = self.clear_excess2["ct"] * self.clear_excess2["n_pers"]


class cut_drill_labor(cut_drill_process):
    def __init__(self, blade_parameters, process={}):
        # # Cut_drill labor
        self.move2saddles = {}
        self.checklevel = {}
        self.trim_root = {}
        self.clear_excess = {}
        self.cut_holes = {}
        self.clear_excess2 = {}

        # Move blade / place in saddles
        self.move2saddles["n_pers"] = 3.0  # Number of personnel involved in the operation
        self.move2saddles["length"] = blade_parameters["length"]  # Blade length [m]
        self.move2saddles["time"] = 0.1667  # Fixed time to move a blade shorter than 40 m [hr]
        self.move2saddles["rate"] = 0.0083  # Extra time per meter length needed to move blades longer than 40 m [hr/m]
        # Check level / point of reference
        self.checklevel["n_pers"] = 2.0  # Number of personnel involved in the operation
        self.checklevel["time"] = 0.333  # Time to check the level and the point of reference [hr]
        # Machine trim blade root
        self.trim_root["n_pers"] = 2.0  # Number of personnel involved in the operation
        self.trim_root["root_perim"] = blade_parameters["root_perim"]  # Blade root perimeter [m]
        self.trim_root["rate"] = 6.0  # Root cutting rate [m/hr]
        # Clear trim excess
        self.clear_excess["n_pers"] = 2.0  # Number of personnel involved in the operation
        self.clear_excess["time"] = 0.25  # Time to clear trim excess [hr]
        # Machine cut axial and radial holes
        self.cut_holes["n_pers"] = 2.0  # Number of personnel involved in the operation
        self.cut_holes["n_bolts"] = blade_parameters["n_bolts"]  # Number of root bolts [-]
        self.cut_holes["time_per_hole"] = 0.0333  # Time per hole [hr]
        # Clear drill excess
        self.clear_excess2["n_pers"] = 2.0  # Number of personnel involved in the operation
        self.clear_excess2["time"] = 0.25  # Time needed to clear drill excess [hr]

        for var in process.keys():
            setattr(self, var, process[var])


class root_install_process(object):
    def root_install_steps(self):

        # Move blade and place it in carts
        if self.move2cart["length"] <= 40.0:
            self.move2cart["ct"] = self.move2cart["time"]
        else:
            self.move2cart["ct"] = self.move2cart["time"] + (self.move2cart["length"] - 40.0) * self.move2cart["rate"]
        self.move2cart["labor"] = self.move2cart["ct"] * self.move2cart["n_pers"]
        # Install barrel nuts
        self.barrel_nuts["labor"] = self.barrel_nuts["n_bolts"] / self.barrel_nuts["rate"]
        self.barrel_nuts["ct"] = self.barrel_nuts["labor"] / self.barrel_nuts["n_pers"]
        # Apply root band
        self.root_band["ct"] = self.root_band["root_perim"] / self.root_band["rate"]
        self.root_band["labor"] = self.root_band["ct"] * self.root_band["n_pers"]


class root_install_labor(root_install_process):
    def __init__(self, blade_parameters, process={}):
        # # Root_install labor
        self.move2cart = {}
        self.barrel_nuts = {}
        self.root_band = {}

        # Move blade and place it in carts
        self.move2cart["n_pers"] = 3.0  # Number of personnel involved in the operation
        self.move2cart["length"] = blade_parameters["length"]  # Blade length [m]
        self.move2cart["time"] = 0.1667  # Fixed time to move a blade shorter than 40 m [hr]
        self.move2cart["rate"] = 0.0083  # Extra time per meter length needed to move blades longer than 40 m [hr/m]
        # Install barrel nuts
        self.barrel_nuts["n_pers"] = 2.0  # Number of personnel involved in the operation
        self.barrel_nuts["n_bolts"] = blade_parameters["n_bolts"]  # Number of root bolts [-]
        self.barrel_nuts["rate"] = 24.0  # Nut install rate [#/hr]
        # Apply root band
        self.root_band["n_pers"] = 2.0  # Number of personnel involved in the operation
        self.root_band["root_perim"] = blade_parameters["root_perim"]  # Blade root perimeter [m]
        self.root_band["rate"] = 6.0  # Apply root band rate [m/hr]

        for var in process.keys():
            setattr(self, var, process[var])


class surface_prep_process(object):
    def surface_prep_steps(self):

        # Move blade carts to surface preparation area
        self.move2area["ct"] = self.move2area["time"]
        self.move2area["labor"] = self.move2area["ct"] * self.move2area["n_pers"]
        # Perform surface preparation
        self.surface_prep["labor"] = self.surface_prep["area"] / self.surface_prep["rate"]
        self.surface_prep["ct"] = self.surface_prep["labor"] / self.surface_prep["n_pers"]


class surface_prep_labor(surface_prep_process):
    def __init__(self, blade_parameters, process={}):
        # # Surface preparation labor
        self.move2area = {}
        self.surface_prep = {}

        # Move blade carts to surface preparation area
        self.move2area["n_pers"] = 2.0  # Number of personnel involved in the operation
        self.move2area["time"] = 0.1667  # Fixed time to move the blade [hr]
        # Perform surface preparation
        self.surface_prep["n_pers"] = 8.0  # Number of personnel involved in the operation
        self.surface_prep["area"] = blade_parameters["area"]  # Total blade outer area [m2]
        self.surface_prep["rate"] = 6.0  # Surface preparation rate [m2/hr]

        for var in process.keys():
            setattr(self, var, process[var])


class paint_process(object):
    def paint_steps(self):

        # Move blade carts to painting area
        self.move2area["ct"] = self.move2area["time"]
        self.move2area["labor"] = self.move2area["ct"] * self.move2area["n_pers"]
        # Apply primer
        self.primer["ct"] = self.primer["area"] / self.primer["rate"]
        self.primer["labor"] = self.primer["ct"] * self.primer["n_pers"]
        # Cure / tackify
        self.cure["ct"] = self.cure["time"]
        self.cure["labor"] = self.cure["ct"] * self.cure["n_pers"]
        # Apply top coat
        self.top_coat["ct"] = self.top_coat["area"] / self.top_coat["rate"]
        self.top_coat["labor"] = self.top_coat["ct"] * self.top_coat["n_pers"]
        # Cure
        self.cure2["ct"] = self.cure2["time"]
        self.cure2["labor"] = self.cure2["ct"] * self.cure2["n_pers"]


class paint_labor(paint_process):
    def __init__(self, blade_parameters, process={}):
        # # Painting labor
        self.move2area = {}
        self.primer = {}
        self.cure = {}
        self.top_coat = {}
        self.cure2 = {}

        # Move blade carts to painting area
        self.move2area["n_pers"] = 2.0  # Number of personnel involved in the operation
        self.move2area["time"] = 0.1667  # Fixed time to move the blade [hr]
        # Apply primer
        self.primer["n_pers"] = 4.0  # Number of personnel involved in the operation
        self.primer["area"] = blade_parameters["area"]  # Total blade outer area [m2]
        self.primer["rate"] = 480.0  # Rate of application  of the primer  - spray rate [m2/hr]
        # Cure / tackify
        self.cure["n_pers"] = 4.0  # Number of personnel involved in the operation
        self.cure["time"] = 1.0  # Fixed time to cure / tackify the primer dwell
        # Apply top coat
        self.top_coat["n_pers"] = 4.0  # Number of personnel involved in the operation
        self.top_coat["area"] = blade_parameters["area"]  # Total blade outer area [m2]
        self.top_coat["rate"] = 480.0  # Rate of application  of the top coat - spray rate [m2/hr]
        # Cure
        self.cure2["n_pers"] = 4.0  # Number of personnel involved in the operation
        self.cure2["time"] = 3.0  # Fixed time for the paint to dwell

        for var in process.keys():
            setattr(self, var, process[var])


class surface_finish_process(object):
    def surface_finish_steps(self):

        # Move blade carts to surface finishing area
        self.move2area["ct"] = self.move2area["time"]
        self.move2area["labor"] = self.move2area["ct"] * self.move2area["n_pers"]
        # Perform surface finishing
        self.surface_finish["labor"] = self.surface_finish["area"] / self.surface_finish["rate"]
        self.surface_finish["ct"] = self.surface_finish["labor"] / self.surface_finish["n_pers"]


class surface_finish_labor(surface_finish_process):
    def __init__(self, blade_parameters, process={}):
        # # Surface finishing labor
        self.move2area = {}
        self.surface_finish = {}

        # Move blade carts to surface finishing area
        self.move2area["n_pers"] = 2.0  # Number of personnel involved in the operation
        self.move2area["time"] = 0.1667  # Fixed time to move the blade [hr]
        # Perform surface finishing
        self.surface_finish["n_pers"] = 3.0  # Number of personnel involved in the operation
        self.surface_finish["area"] = blade_parameters["area"]  # Total blade outer area [m2]
        self.surface_finish["rate"] = 30.0  # Surface finishing rate [m2/hr]

        for var in process.keys():
            setattr(self, var, process[var])


class weight_balance_process(object):
    def weight_balance_steps(self):

        # Move blade / place in saddles
        if self.move2saddles["length"] <= 40.0:
            self.move2saddles["ct"] = self.move2saddles["time"]
        else:
            self.move2saddles["ct"] = (
                self.move2saddles["time"] + (self.move2saddles["length"] - 40.0) * self.move2saddles["rate"]
            )
        self.move2saddles["labor"] = self.move2saddles["ct"] * self.move2saddles["n_pers"]
        # Check balance
        self.check_balance["ct"] = self.check_balance["time"]
        self.check_balance["labor"] = self.check_balance["ct"] * self.check_balance["n_pers"]
        # Drill holes into balance boxes
        self.holes_boxes["ct"] = self.holes_boxes["time"]
        self.holes_boxes["labor"] = self.holes_boxes["ct"] * self.holes_boxes["n_pers"]
        # Mix balance box filler
        self.mix_filler["ct"] = self.mix_filler["time"]
        self.mix_filler["labor"] = self.mix_filler["ct"] * self.mix_filler["n_pers"]
        # Pump filler into balance boxes
        self.pump_filler["ct"] = self.pump_filler["time"]
        self.pump_filler["labor"] = self.pump_filler["ct"] * self.pump_filler["n_pers"]
        # Plug balance box holes
        self.plug_holes["ct"] = self.plug_holes["time"]
        self.plug_holes["labor"] = self.plug_holes["ct"] * self.plug_holes["n_pers"]


class weight_balance_labor(weight_balance_process):
    def __init__(self, blade_parameters, process={}):
        # # Weight and balance labor
        self.move2saddles = {}
        self.check_balance = {}
        self.holes_boxes = {}
        self.mix_filler = {}
        self.pump_filler = {}
        self.plug_holes = {}

        # Move blade / place in saddles
        self.move2saddles["n_pers"] = 3.0  # Number of personnel involved in the operation
        self.move2saddles["length"] = blade_parameters["length"]  # Blade length [m]
        self.move2saddles["time"] = 0.1667  # Fixed time to move a blade shorter than 40 m [hr]
        self.move2saddles["rate"] = 0.0083  # Extra time per meter length needed to move blades longer than 40 m [hr/m]
        # Check balance
        self.check_balance["n_pers"] = 2.0  # Number of personnel involved in the operation
        self.check_balance["time"] = 0.25  # Time needed [hr]
        # Drill holes into balance boxes
        self.holes_boxes["n_pers"] = 2.0  # Number of personnel involved in the operation
        self.holes_boxes["time"] = 0.1667  # Time needed [hr]
        # Mix balance box filler
        self.mix_filler["n_pers"] = 2.0  # Number of personnel involved in the operation
        self.mix_filler["time"] = 0.5  # Time needed [hr]
        # Pump filler into balance boxes
        self.pump_filler["n_pers"] = 2.0  # Number of personnel involved in the operation
        self.pump_filler["time"] = 1.0  # Time needed [hr]
        # Plug balance box holes
        self.plug_holes["n_pers"] = 2.0  # Number of personnel involved in the operation
        self.plug_holes["time"] = 0.667  # Time needed [hr]

        for var in process.keys():
            setattr(self, var, process[var])


class inspection_process(object):
    def inspection_steps(self):

        # Move blade and place it in shipping saddles
        if self.move2saddles["length"] <= 40.0:
            self.move2saddles["ct"] = self.move2saddles["time"]
        else:
            self.move2saddles["ct"] = (
                self.move2saddles["time"] + (self.move2saddles["length"] - 40.0) * self.move2saddles["rate"]
            )
        self.move2saddles["labor"] = self.move2saddles["ct"] * self.move2saddles["n_pers"]
        # Perform final inspection
        self.inspection["labor"] = self.inspection["area"] / self.inspection["rate"]
        self.inspection["ct"] = self.inspection["labor"] / self.inspection["n_pers"]


class inspection_labor(inspection_process):
    def __init__(self, blade_parameters, process={}):
        # # Final inspection labor
        self.move2saddles = {}
        self.inspection = {}

        # move blade / place in shipping saddles
        self.move2saddles["n_pers"] = 3.0  # Number of personnel involved in the operation
        self.move2saddles["length"] = blade_parameters["length"]  # Blade length [m]
        self.move2saddles["time"] = 0.333  # Fixed time to move a blade shorter than 40 m [hr]
        self.move2saddles["rate"] = 0.0083  # Extra time per meter length needed to move blades longer than 40 m [hr/m]
        # Perform final inspection
        self.inspection["n_pers"] = 2.0  # Number of personnel involved in the operation
        self.inspection["area"] = blade_parameters["area"]  # Total blade outer area [m2]
        self.inspection["rate"] = 360.0  # Surface preparation rate [m2/hr]

        for var in process.keys():
            setattr(self, var, process[var])


class shipping_prep_process(object):
    def shipping_prep_steps(self):

        # Install final root bolts
        self.root_bolts["labor"] = self.root_bolts["n_bolts"] / self.root_bolts["rate"]
        self.root_bolts["ct"] = self.root_bolts["labor"] / self.root_bolts["n_pers"]
        # Install root plate
        self.root_plate["ct"] = self.root_plate["time"]
        self.root_plate["labor"] = self.root_plate["ct"] * self.root_plate["n_pers"]
        # Connect LPS
        self.connectLPS["ct"] = self.connectLPS["time"]
        self.connectLPS["labor"] = self.connectLPS["ct"] * self.connectLPS["n_pers"]
        # Install root cover
        self.root_cover["ct"] = self.root_cover["time"]
        self.root_cover["labor"] = self.root_cover["ct"] * self.root_cover["n_pers"]
        # Install 0 deg pitch plate
        self.pitch_plate["ct"] = self.pitch_plate["time"]
        self.pitch_plate["labor"] = self.pitch_plate["ct"] * self.pitch_plate["n_pers"]
        # Apply blade serial number
        self.serial_num["ct"] = self.serial_num["time"]
        self.serial_num["labor"] = self.serial_num["ct"] * self.serial_num["n_pers"]
        # Remove blade from factory
        if self.remove_blade["length"] <= 50.0:
            self.remove_blade["ct"] = self.remove_blade["time"]
        else:
            self.remove_blade["ct"] = (
                self.remove_blade["time"] + (self.remove_blade["length"] - 50.0) * self.remove_blade["rate"]
            )
        self.remove_blade["labor"] = self.remove_blade["ct"] * self.remove_blade["n_pers"]


class shipping_prep_labor(shipping_prep_process):
    def __init__(self, blade_parameters, process={}):
        # # Shipping preparation labor
        self.root_bolts = {}
        self.root_plate = {}
        self.connectLPS = {}
        self.root_cover = {}
        self.pitch_plate = {}
        self.serial_num = {}
        self.remove_blade = {}

        # Install final root bolts
        self.root_bolts["n_pers"] = 2.0  # Number of personnel involved in the operation
        self.root_bolts["n_bolts"] = blade_parameters["n_bolts"]  # Number of blade root bolts [#]
        self.root_bolts["rate"] = 120.0  # Rate of bolts installation [#/hr]
        # Install root plate
        self.root_plate["n_pers"] = 2.0  # Number of personnel involved in the operation
        self.root_plate["time"] = 0.4  # Fixed time to install the root plate [hr]
        # Connect LPS
        self.connectLPS["n_pers"] = 2.0  # Number of personnel involved in the operation
        self.connectLPS["time"] = 0.5  # Fixed time to connect the LPS [hr]
        # Install root cover
        self.root_cover["n_pers"] = 2.0  # Number of personnel involved in the operation
        self.root_cover["time"] = 0.25  # Fixed time to install the root cover [hr]
        # Install 0 pitch plate
        self.pitch_plate["n_pers"] = 2.0  # Number of personnel involved in the operation
        self.pitch_plate["time"] = 0.1667  # Fixed time to install the 0 deg pitch plate [hr]
        # Apply blade serial number
        self.serial_num["n_pers"] = 2.0  # Number of personnel involved in the operation
        self.serial_num["time"] = 0.333  # Fixed time to apply the blade serial number [hr]
        # Remove blade from factory
        self.remove_blade["n_pers"] = 3.0  # Number of personnel involved in the operation
        self.remove_blade["length"] = blade_parameters["length"]  # Blade length [m]
        self.remove_blade["time"] = 0.5  # Fixed time to move a blade shorter than 40 m [hr]
        self.remove_blade["rate"] = 0.0042  # Extra time per meter length needed to move blades longer than 40 m [hr/m]

        for var in process.keys():
            setattr(self, var, process[var])


def compute_labor_ct(n_workers, action, rate, time, flag):
    if flag:
        labor = n_workers * (action / rate + time)
    else:
        labor = action / rate + time

    ct = labor / n_workers

    return labor, ct


def compute_total_labor_ct(data_struct, name, verbose, no_contribution2ct=[]):

    process = data_struct.__dict__.keys()
    labor_total_per_process = 0.0
    ct_total_per_process = 0.0
    if verbose:
        print("\n----------")
    for var in process:
        data = getattr(data_struct, var)
        labor_total_per_process += data["labor"]
        if verbose:
            print("Activity: " + var)
            print("labor: {:8.2f} hr \t \t --- \t \t ct: {:8.2f} hr".format(float(data["labor"]), float(data["ct"])))
        if var not in no_contribution2ct:
            ct_total_per_process += data["ct"]
    if verbose:
        print("\n" + name + ":")
        print(
            "labor: {:8.2f} hr \t \t --- \t \t ct: {:8.2f} hr".format(
                labor_total_per_process, float(ct_total_per_process)
            )
        )
    return labor_total_per_process, ct_total_per_process


class virtual_factory(object):
    def __init__(self, blade_specs, operation, gating_ct, non_gating_ct, options):

        self.options = options

        # Blade inputs
        self.n_webs = blade_specs["n_webs"]

        # Financial parameters
        self.wage = 20.0  # [$] Wage of an unskilled worker
        self.beni = 30.4  # [%] Benefits on wage and salary
        self.overhead = 30.0  # [%] Labor overhead
        self.crr = 10.0  # [%] Capital recovery rate
        self.wcp = 3.0  # [month] Working capital period - amount of time it takes to turn the net current assets and current liabilities into cash
        self.p_life = 1  # [yr] Length of production run
        self.rejr = 0.25  # [%] Part reject rate per process

        # Productive lives
        self.building_life = 30.0  # [yr] Building recovery life
        self.eq_life = 10.0  # [yr] Equipment recovery life
        self.tool_life = 4.0  # [yr] Productive tool life

        # Factory parameters
        self.n_blades = 1000  # [-] Number of blades that the factory aims at manufacturing

        self.install_cost = 10.0  # [%] Installation costs
        self.price_space = 800.0  # [$/m2] Price of building space
        self.maintenance_cost = 4.0  # [%] Maintenance costs
        self.electr = 0.08  # [$/kWh] Price of electricity
        self.hours = 24.0  # [hr] Working hours per day
        self.days = 250.0  # [day] Working days per year
        self.avg_dt = 20.0  # [%] Average downtime for workers and equipment

        # Compute cumulative rejection rate
        self.cum_rejr = np.zeros(len(operation))  # [%]
        self.cum_rejr[-1] = 1.0 - (1.0 - (self.rejr / 100.0))
        for i_op in range(1, len(operation)):
            self.cum_rejr[-i_op - 1] = 1.0 - (1.0 - (self.rejr / 100)) * (1.0 - self.cum_rejr[-i_op])

        # Calculate the number of sets of lp and hp skin molds needed
        if self.options["discrete"]:
            self.n_set_molds_skins = np.ceil(
                self.n_blades * sum(gating_ct) / (1 - self.cum_rejr[5 + self.n_webs]) / (self.hours * self.days)
            )  # [-] Number of skin mold sets (low and high pressure)
        else:
            self.n_set_molds_skins = (
                self.n_blades * sum(gating_ct) / (1 - self.cum_rejr[5 + self.n_webs]) / (self.hours * self.days)
            )  # [-] Number of skin mold sets (low and high pressure)

        # Number of parallel processes
        self.parallel_proc = np.ones(len(operation))  # [-]

        if self.options["discrete"]:
            for i_op in range(0, len(operation)):
                self.parallel_proc[i_op] = np.ceil(
                    self.n_set_molds_skins * non_gating_ct[i_op] / sum(gating_ct) / (1 - self.cum_rejr[i_op])
                )
            n_molds_root = 2 * self.n_set_molds_skins * non_gating_ct[1] / sum(gating_ct) / (1 - self.cum_rejr[1])
            if n_molds_root < 1:
                self.parallel_proc[2] = 0
            else:
                self.parallel_proc[1] = np.ceil(
                    self.n_set_molds_skins * non_gating_ct[1] / sum(gating_ct) / (1 - self.cum_rejr[1])
                )
                self.parallel_proc[2] = np.ceil(
                    self.n_set_molds_skins * non_gating_ct[2] / sum(gating_ct) / (1 - self.cum_rejr[2])
                )
            for i_web in range(self.n_webs):
                self.parallel_proc[3 + i_web] = np.ceil(
                    2
                    * self.n_set_molds_skins
                    * non_gating_ct[3 + i_web]
                    / sum(gating_ct)
                    / (1 - self.cum_rejr[3 + i_web])
                )
        else:
            for i_op in range(0, len(operation)):
                self.parallel_proc[i_op] = (
                    self.n_set_molds_skins * non_gating_ct[i_op] / sum(gating_ct) / (1 - self.cum_rejr[i_op])
                )
            n_molds_root = 2 * self.n_set_molds_skins * non_gating_ct[1] / sum(gating_ct) / (1 - self.cum_rejr[1])
            if n_molds_root < 1:
                self.parallel_proc[2] = 0
            else:
                self.parallel_proc[1] = (
                    self.n_set_molds_skins * non_gating_ct[1] / sum(gating_ct) / (1 - self.cum_rejr[1])
                )
                self.parallel_proc[2] = (
                    self.n_set_molds_skins * non_gating_ct[2] / sum(gating_ct) / (1 - self.cum_rejr[2])
                )
            for i_web in range(self.n_webs):
                self.parallel_proc[3 + i_web] = (
                    2
                    * self.n_set_molds_skins
                    * non_gating_ct[3 + i_web]
                    / sum(gating_ct)
                    / (1 - self.cum_rejr[3 + i_web])
                )

        self.parallel_proc[5 + self.n_webs] = self.n_set_molds_skins
        self.parallel_proc[6 + self.n_webs] = self.n_set_molds_skins
        self.parallel_proc[7 + self.n_webs] = self.n_set_molds_skins
        self.parallel_proc[8 + self.n_webs] = self.n_set_molds_skins

        # Building space per operation
        delta = 2.0  # [m] Distance between blades
        self.floor_space = np.zeros(len(operation))  # [m2]
        self.floor_space[0] = 3.0 * blade_specs["blade_length"]  # [m2] Material cutting
        self.floor_space[1] = (
            self.parallel_proc[1] * (delta + blade_specs["root_D"]) * (delta + blade_specs["root_preform_length"])
        )  # [m2] Infusion root preform lp
        self.floor_space[2] = (
            self.parallel_proc[2] * (delta + blade_specs["root_D"]) * (delta + blade_specs["root_preform_length"])
        )  # [m2] Infusion root preform hp
        for i_web in range(self.n_webs):
            self.floor_space[3 + i_web] = (
                self.parallel_proc[3 + i_web]
                * (delta + blade_specs["length_webs"][i_web])
                * (delta + blade_specs["height_webs_start"][i_web])
            )  # [m2] Infusion webs
        self.floor_space[3 + self.n_webs] = (
            self.parallel_proc[3 + self.n_webs]
            * (delta + blade_specs["length_sc_lp"])
            * (delta + blade_specs["width_sc_start_lp"])
        )  # [m2] Infusion spar caps
        self.floor_space[4 + self.n_webs] = (
            self.parallel_proc[4 + self.n_webs]
            * (delta + blade_specs["length_sc_hp"])
            * (delta + blade_specs["width_sc_start_hp"])
        )  # [m2] Infusion spar caps
        self.floor_space[5 + self.n_webs] = (
            self.parallel_proc[5 + self.n_webs]
            * (blade_specs["max_chord"] + delta)
            * (blade_specs["blade_length"] + delta)
        )  # [m2] Infusion skin shell lp
        self.floor_space[6 + self.n_webs] = (
            self.parallel_proc[6 + self.n_webs]
            * (blade_specs["max_chord"] + delta)
            * (blade_specs["blade_length"] + delta)
        )  # [m2] Infusion skin shell hp
        self.floor_space[9 + self.n_webs] = (
            self.parallel_proc[9 + self.n_webs]
            * (blade_specs["max_chord"] + delta)
            * (blade_specs["blade_length"] + delta)
        )  # [m2] Trim
        self.floor_space[10 + self.n_webs] = (
            self.parallel_proc[10 + self.n_webs]
            * (blade_specs["root_D"] + delta)
            * (blade_specs["blade_length"] + delta)
        )  # [m2] Overlay
        self.floor_space[11 + self.n_webs] = (
            self.parallel_proc[11 + self.n_webs]
            * (blade_specs["root_D"] + delta)
            * (blade_specs["blade_length"] + delta)
        )  # [m2] Post cure
        self.floor_space[12 + self.n_webs] = (
            self.parallel_proc[12 + self.n_webs]
            * (blade_specs["max_chord"] + delta)
            * (blade_specs["blade_length"] + delta)
        )  # [m2] Root cut and drill
        self.floor_space[13 + self.n_webs] = (
            self.parallel_proc[13 + self.n_webs]
            * (blade_specs["root_D"] + delta)
            * (blade_specs["blade_length"] + delta)
        )  # [m2] Root hardware install
        self.floor_space[14 + self.n_webs] = (
            self.parallel_proc[14 + self.n_webs]
            * (blade_specs["root_D"] + delta)
            * (blade_specs["blade_length"] + delta)
        )  # [m2] Surface preparation
        self.floor_space[15 + self.n_webs] = (
            self.parallel_proc[15 + self.n_webs]
            * (blade_specs["root_D"] + delta)
            * (blade_specs["blade_length"] + delta)
        )  # [m2] Paint
        self.floor_space[16 + self.n_webs] = (
            self.parallel_proc[16 + self.n_webs]
            * (blade_specs["root_D"] + delta)
            * (blade_specs["blade_length"] + delta)
        )  # [m2] Surface inspection and finish
        self.floor_space[17 + self.n_webs] = (
            self.parallel_proc[17 + self.n_webs]
            * (blade_specs["root_D"] + delta)
            * (blade_specs["blade_length"] + delta)
        )  # [m2] Weight and balance
        self.floor_space[18 + self.n_webs] = (
            self.parallel_proc[18 + self.n_webs]
            * (blade_specs["root_D"] + delta)
            * (blade_specs["blade_length"] + delta)
        )  # [m2] Inspection
        self.floor_space[19 + self.n_webs] = (
            self.parallel_proc[19 + self.n_webs]
            * (blade_specs["root_D"] + delta)
            * (blade_specs["blade_length"] + delta)
        )  # [m2] Shipping preparation

        # Average power consumption during each operation
        Cp = 1.01812  # [kJ/kg/K] Kalogiannakis et. al 2003
        Tcure = 70  # [C]
        Tamb = 22  # [C]
        OvenCycle = 7  # [hr]
        EtaOven = 0.5  # [-]

        kJ_per_kg = Cp * (Tcure - Tamb) / (OvenCycle * 3600) / EtaOven

        self.power_consumpt = self.floor_space * 250 / self.hours / self.days  # [kW] 80000 btu / sq ft
        self.power_consumpt[1] = (
            self.power_consumpt[1] + self.parallel_proc[1] * blade_specs["mass_root_preform_lp"] * kJ_per_kg
        )  # [kW] Root preform lp
        self.power_consumpt[2] = (
            self.power_consumpt[2] + self.parallel_proc[2] * blade_specs["mass_root_preform_hp"] * kJ_per_kg
        )  # [kW] Root preform hp
        for i_web in range(self.n_webs):
            self.power_consumpt[3 + i_web] = (
                self.power_consumpt[3 + i_web]
                + self.parallel_proc[3 + i_web] * blade_specs["mass_webs"][i_web] * kJ_per_kg
            )  # [kW] Root preform hp
        self.power_consumpt[3 + self.n_webs] = (
            self.power_consumpt[3 + self.n_webs]
            + self.parallel_proc[3 + self.n_webs] * blade_specs["mass_sc_lp"] * kJ_per_kg
        )  # [kW] Spar cap lp
        self.power_consumpt[4 + self.n_webs] = (
            self.power_consumpt[4 + self.n_webs]
            + self.parallel_proc[4 + self.n_webs] * blade_specs["mass_sc_hp"] * kJ_per_kg
        )  # [kW] Spar cap hp
        self.power_consumpt[5 + self.n_webs] = (
            self.power_consumpt[5 + self.n_webs]
            + self.parallel_proc[5 + self.n_webs] * (blade_specs["mass_shell_lp"]) * kJ_per_kg
        )  # [kW] Shell lp
        self.power_consumpt[6 + self.n_webs] = (
            self.power_consumpt[6 + self.n_webs]
            + self.parallel_proc[6 + self.n_webs] * (blade_specs["mass_shell_hp"]) * kJ_per_kg
        )  # [kW] Shell hp
        self.power_consumpt[11 + self.n_webs] = (
            self.power_consumpt[11 + self.n_webs]
            + self.parallel_proc[11 + self.n_webs] * blade_specs["blade_mass"] * kJ_per_kg
        )  # [kW] Post cure

        # Tooling investment per station per operation (molds)
        self.tooling_investment = np.zeros(len(operation))  # [$]
        price_mold_sqm = 5000.0
        self.tooling_investment[1] = (
            price_mold_sqm * self.parallel_proc[1] * blade_specs["area_lp_root"]
        )  # [$] Mold of the root preform - lp, cost assumed equal to 50000 $ per meter square of surface
        self.tooling_investment[2] = (
            price_mold_sqm * self.parallel_proc[2] * blade_specs["area_hp_root"]
        )  # [$] Mold of the root preform - hp, cost assumed equal to 50000 $ per meter square of surface
        for i_web in range(self.n_webs):
            self.tooling_investment[3 + i_web] = (
                price_mold_sqm * self.parallel_proc[3 + i_web] * blade_specs["area_webs_w_flanges"][i_web]
            )  # [$] Mold of the webs, cost assumed equal to 10800 $ per meter square of surface
        self.tooling_investment[3 + self.n_webs] = (
            price_mold_sqm * self.parallel_proc[3 + self.n_webs] * blade_specs["area_sc_lp"]
        )  # [$] Mold of the low pressure spar cap, cost assumed equal to 10800 $ per meter square of surface
        self.tooling_investment[4 + self.n_webs] = (
            price_mold_sqm * self.parallel_proc[4 + self.n_webs] * blade_specs["area_sc_hp"]
        )  # [$] Mold of the high pressure spar cap, cost assumed equal to 10800 $ per meter square of surface
        self.tooling_investment[5 + self.n_webs] = (
            price_mold_sqm * self.parallel_proc[5 + self.n_webs] * blade_specs["area_lpskin_w_flanges"]
        )  # [$] Mold of the low pressure skin shell, assumed equal to 9400 $ per meter square of surface
        self.tooling_investment[6 + self.n_webs] = (
            price_mold_sqm * self.parallel_proc[6 + self.n_webs] * blade_specs["area_hpskin_w_flanges"]
        )  # [$] Mold of the low pressure skin shell, assumed equal to 9400 $ per meter square of surface

        # Equipment investment per station per operation
        self.equipm_investment = np.zeros(len(operation))  # [$]
        self.equipm_investment[0] = (
            5000.0 * self.parallel_proc[0] * blade_specs["blade_length"]
        )  # [$] Equipment for material cutting is assumed at 5000 $ per meter of blade length
        self.equipm_investment[1] = (
            15000.0 * self.parallel_proc[1] * blade_specs["root_D"]
        )  # [$] Equipment for root preform infusion is assumed at 15000 $ per meter of blade root diameter
        self.equipm_investment[2] = (
            15000.0 * self.parallel_proc[2] * blade_specs["root_D"]
        )  # [$] Equipment for root preform infusion is assumed at 15000 $ per meter of blade root diameter
        for i_web in range(self.n_webs):
            self.equipm_investment[3 + i_web] = (
                1700.0 * self.parallel_proc[3 + i_web] * blade_specs["length_webs"][i_web]
            )  # [$] Equipment for webs infusion is assumed at 1700 $ per meter of web length
        self.equipm_investment[3 + self.n_webs] = (
            1700.0 * self.parallel_proc[3 + self.n_webs] * blade_specs["length_sc_lp"]
        )  # [$] Equipment for spar caps infusion is assumed at 1700 $ per meter of spar cap length
        self.equipm_investment[4 + self.n_webs] = (
            1700.0 * self.parallel_proc[4 + self.n_webs] * blade_specs["length_sc_hp"]
        )  # [$] Equipment for spar caps infusion is assumed at 1700 $ per meter of spar cap length
        self.equipm_investment[5 + self.n_webs] = (
            1600.0 * self.parallel_proc[5 + self.n_webs] * blade_specs["skin_perimeter_wo_root"]
        )  # [$] Equipment for skins infusion is assumed at 1600 $ per meter of skin perimeter
        self.equipm_investment[6 + self.n_webs] = (
            1600.0 * self.parallel_proc[6 + self.n_webs] * blade_specs["skin_perimeter_wo_root"]
        )  # [$] Equipment for skins infusion is assumed at 1600 $ per meter of skin perimeter
        self.equipm_investment[7 + self.n_webs] = (
            6600.0 * self.parallel_proc[7 + self.n_webs] * sum(blade_specs["length_webs"])
        )  # [$] Equipment for assembly is assumed equal to 6600 $ per meter of total webs length
        self.equipm_investment[9 + self.n_webs] = (
            25000.0 * self.parallel_proc[9 + self.n_webs] * blade_specs["blade_length"]
        )  # [$] Equipment for trim booth is assumed at 25000 $ per meter of blade length
        self.equipm_investment[10 + self.n_webs] = (
            250.0 * self.parallel_proc[10 + self.n_webs] * blade_specs["blade_length"]
        )  # [$] Equipment for overlay is assumed at 250 $ per meter of blade length
        self.equipm_investment[11 + self.n_webs] = (
            28500.0 * self.parallel_proc[11 + self.n_webs] * blade_specs["blade_length"]
        )  # [$] Equipment for post-cure is assumed at 28500 $ per meter of blade length
        self.equipm_investment[12 + self.n_webs] = (
            390000.0 * self.parallel_proc[12 + self.n_webs] * blade_specs["root_D"]
        )  # [$] Equipment for root cut and drill is assumed at 390000 $ per meter of root diameter
        self.equipm_investment[13 + self.n_webs] = (
            15500.0 * self.parallel_proc[13 + self.n_webs] * blade_specs["root_D"]
        )  # [$] Equipment for root hardware install is assumed at 15500 $ per meter of root diameter
        self.equipm_investment[14 + self.n_webs] = (
            160.0
            * self.parallel_proc[14 + self.n_webs]
            * (blade_specs["area_lpskin_wo_flanges"] + blade_specs["area_hpskin_wo_flanges"])
        )  # [$] Equipment for surface preparation is assumed at 160 $ per meter square of blade outer surface
        self.equipm_investment[15 + self.n_webs] = (
            57000.0 * self.parallel_proc[15 + self.n_webs] * blade_specs["blade_length"]
        )  # [$] Equipment for paint booth is assumed at 57000 $ per meter of blade length
        self.equipm_investment[16 + self.n_webs] = (
            800.0 * self.parallel_proc[16 + self.n_webs] * blade_specs["blade_length"]
        )  # [$] Equipment for surface inspection and finish is assumed at 800 $ per meter of blade length
        self.equipm_investment[17 + self.n_webs] = (
            200000.0 * self.parallel_proc[17 + self.n_webs]
        )  # [$] Weight and Balance, assumed constant
        self.equipm_investment[18 + self.n_webs] = (
            400.0 * self.parallel_proc[18 + self.n_webs] * blade_specs["blade_length"]
        )  # [$] Equipment for final inspection is assumed at 400 $ per meter of blade length
        self.equipm_investment[19 + self.n_webs] = (
            8000.0 * self.parallel_proc[19 + self.n_webs] * blade_specs["root_D"]
        )  # [$] Equipment for shipping preparation is assumed at 8000 $ per meter of root diameter

    def execute_direct_labor_cost(self, operation, labor_hours):

        if self.options["verbosity"]:
            verbosity = 1
        else:
            verbosity = 0

        direct_labor_cost_per_blade = np.zeros(len(operation))  # [$]
        direct_labor_cost_per_year = np.zeros(len(operation))  # [$]

        if verbosity:
            print("\n#################################\nDirect labor cost")

        for i_op in range(0, len(operation)):
            direct_labor_cost_per_blade[i_op], direct_labor_cost_per_year[i_op] = compute_direct_labor_cost(
                self, labor_hours[i_op], operation[i_op], self.cum_rejr[i_op], verbosity
            )

        total_direct_labor_cost_per_blade = sum(direct_labor_cost_per_blade)
        total_direct_labor_cost_per_year = sum(direct_labor_cost_per_year)

        total_labor_overhead_per_blade = total_direct_labor_cost_per_blade * (self.overhead / 100.0)

        return total_direct_labor_cost_per_blade, total_labor_overhead_per_blade

    def execute_utility_cost(self, operation, ct):

        if self.options["verbosity"]:
            verbosity = 1
        else:
            verbosity = 0

        utility_cost_per_blade = np.zeros(len(operation))  # [$]
        utility_cost_per_year = np.zeros(len(operation))  # [$]

        if verbosity:
            print("\n#################################\nUtility cost")

        for i_op in range(0, len(operation)):
            utility_cost_per_blade[i_op], utility_cost_per_year[i_op] = compute_utility_cost(
                self, ct[i_op], self.power_consumpt[i_op], operation[i_op], self.cum_rejr[i_op], verbosity
            )

        total_utility_cost_per_blade = sum(utility_cost_per_blade)
        total_utility_labor_cost_per_year = sum(utility_cost_per_year)

        return total_utility_cost_per_blade

    def execute_fixed_cost(self, operation, ct, blade_variable_cost_w_overhead):

        if self.options["verbosity"]:
            verbosity = 1
        else:
            verbosity = 0

        building_cost_per_blade = np.zeros(len(operation))  # [$]
        building_cost_per_year = np.zeros(len(operation))  # [$]
        building_annuity = np.zeros(len(operation))  # [$]
        tooling_cost_per_blade = np.zeros(len(operation))  # [$]
        tooling_cost_per_year = np.zeros(len(operation))  # [$]
        tooling_annuity = np.zeros(len(operation))  # [$]
        equipment_cost_per_blade = np.zeros(len(operation))  # [$]
        equipment_cost_per_year = np.zeros(len(operation))  # [$]
        equipment_annuity = np.zeros(len(operation))  # [$]
        maintenance_cost_per_blade = np.zeros(len(operation))  # [$]
        maintenance_cost_per_year = np.zeros(len(operation))  # [$]

        if self.options["verbosity"]:
            print("\n#################################\nFixed cost")

        for i_op in range(0, len(operation)):
            if verbosity:
                print("\nBuilding:")
            building_investment = self.floor_space[i_op] * self.price_space
            investment_bu = building_investment * self.parallel_proc[i_op]
            building_cost_per_blade[i_op], building_cost_per_year[i_op], building_annuity[i_op] = compute_cost_annuity(
                self, operation[i_op], investment_bu, self.building_life, verbosity
            )

            if verbosity:
                print("\nTooling:")
            investment_to = self.tooling_investment[i_op] * self.parallel_proc[i_op]
            tooling_cost_per_blade[i_op], tooling_cost_per_year[i_op], tooling_annuity[i_op] = compute_cost_annuity(
                self, operation[i_op], investment_to, self.tool_life, verbosity
            )

            if verbosity:
                print("\nEquipment:")
            investment_eq = self.equipm_investment[i_op] * self.parallel_proc[i_op]
            (
                equipment_cost_per_blade[i_op],
                equipment_cost_per_year[i_op],
                equipment_annuity[i_op],
            ) = compute_cost_annuity(self, operation[i_op], investment_eq, self.eq_life, verbosity)

            if verbosity:
                print("\nMaintenance:")
            maintenance_cost_per_blade[i_op], maintenance_cost_per_year[i_op] = compute_maintenance_cost(
                self, operation[i_op], investment_eq, investment_to, investment_bu, verbosity
            )

        # Sums across operations
        total_building_labor_cost_per_year = sum(building_cost_per_year)
        total_building_cost_per_blade = sum(building_cost_per_blade)

        total_tooling_labor_cost_per_year = sum(tooling_cost_per_year)
        total_tooling_cost_per_blade = sum(tooling_cost_per_blade)

        total_equipment_labor_cost_per_year = sum(equipment_cost_per_year)
        total_equipment_cost_per_blade = sum(equipment_cost_per_blade)

        total_maintenance_labor_cost_per_year = sum(maintenance_cost_per_year)
        total_maintenance_cost_per_blade = sum(maintenance_cost_per_blade)

        # Annuity
        equipment_annuity_tot = sum(equipment_annuity)
        tooling_annuity_tot = sum(tooling_annuity)
        building_annuity_tot = sum(building_annuity)

        working_annuity = (
            pmt(
                self.crr / 100.0 / 12.0,
                self.wcp,
                -(
                    self.wcp
                    / 12.0
                    * (total_maintenance_labor_cost_per_year + blade_variable_cost_w_overhead * self.n_blades)
                ),
            )
            * 12.0
        )

        annuity_tot_per_year = equipment_annuity_tot + tooling_annuity_tot + building_annuity_tot + working_annuity

        cost_of_capital_per_year = annuity_tot_per_year - (
            blade_variable_cost_w_overhead * self.n_blades
            + total_equipment_labor_cost_per_year
            + total_tooling_labor_cost_per_year
            + total_building_labor_cost_per_year
            + total_maintenance_labor_cost_per_year
        )
        cost_of_capital_per_blade = cost_of_capital_per_year / self.n_blades

        return (
            total_equipment_cost_per_blade,
            total_tooling_cost_per_blade,
            total_building_cost_per_blade,
            total_maintenance_cost_per_blade,
            cost_of_capital_per_blade,
        )


def compute_direct_labor_cost(self, labor_hours, operation, cum_rejr, verbosity):

    cost_per_blade = (
        (self.wage * (1.0 + self.beni / 100.0) * labor_hours) / (1.0 - self.avg_dt / 100.0) / (1.0 - cum_rejr)
    )
    cost_per_year = cost_per_blade * self.n_blades
    if verbosity == 1:
        print("Activity: " + operation)
        print(
            "per blade: {:8.2f} $ \t \t --- \t \t per year: {:8.2f} $".format(
                float(cost_per_blade), float(cost_per_year)
            )
        )

    return cost_per_blade, cost_per_year


def compute_utility_cost(self, ct, power_consumpt, operation, cum_rejr, verbosity):

    cost_per_blade = (self.electr * power_consumpt * ct) / (1.0 - self.avg_dt / 100.0) / (1.0 - cum_rejr)
    cost_per_year = cost_per_blade * self.n_blades

    if verbosity == 1:
        print("Activity: " + operation)
        print(
            "per blade: {:8.2f} $ \t \t --- \t \t per year: {:8.2f} $".format(
                float(cost_per_blade), float(cost_per_year)
            )
        )

    return cost_per_blade, cost_per_year


def compute_cost_annuity(self, operation, investment, life, verbosity):

    cost_per_year = investment / life
    cost_per_blade = cost_per_year / self.n_blades
    annuity = pmt(self.crr / 100.0 / 12.0, life * 12.0, -investment) * 12.0

    if verbosity == 1:
        print("Activity: " + operation)
        print(
            "per blade: {:8.2f} $ \t \t --- \t \t per year: {:8.2f} $ \t \t --- \t \t annuity: {:8.2f} $".format(
                float(cost_per_blade), float(cost_per_year), float(annuity)
            )
        )

    return cost_per_blade, cost_per_year, annuity


def compute_maintenance_cost(self, operation, investment_eq, investment_to, investment_bu, verbosity):
    cost_per_year = self.maintenance_cost / 100.0 * (investment_eq + investment_to + investment_bu)
    cost_per_blade = cost_per_year / self.n_blades

    if verbosity == 1:
        print("Activity: " + operation)
        print(
            "per blade: {:8.2f} $ \t \t --- \t \t per year: {:8.2f} $".format(
                float(cost_per_blade), float(cost_per_year)
            )
        )

    return cost_per_blade, cost_per_year


class blade_cost_model(object):
    def __init__(self, verbosity=False):

        self.options = {}
        self.options["verbosity"] = verbosity
        self.options["tex_table"] = False
        self.options["generate_plots"] = False
        self.options["show_plots"] = False
        self.options["show_warnings"] = False
        self.options["discrete"] = False

    def init_from_refBlade(self, refBlade):
        # Code take from rotor_geometry.py (RotorSE). It computes layup properties, independent of which turbine it is
        # Setup paths
        strucpath = refBlade.getStructPath()
        self.materials = Orthotropic2DMaterial.listFromPreCompFile(os.path.join(strucpath, "materials.inp"))

        npts = refBlade.npts
        self.upperCS = [0] * npts
        self.lowerCS = [0] * npts
        self.websCS = [0] * npts
        self.profile = [0] * npts

        for i in range(npts):
            webLoc = []
            istr = str(i) if refBlade.name == "3_35MW" or refBlade.name == "10MW" else str(i + 1)
            self.upperCS[i], self.lowerCS[i], self.websCS[i] = CompositeSection.initFromPreCompLayupFile(
                os.path.join(strucpath, "layup_" + istr + ".inp"), webLoc, self.materials, readLocW=True
            )
            self.profile[i] = Profile.initFromPreCompFile(os.path.join(strucpath, "shape_" + istr + ".inp"))

        self.name = refBlade.name
        self.bladeLength = refBlade.bladeLength
        # self.eta         = refBlade.r
        self.r = refBlade.r * refBlade.bladeLength
        self.chord = refBlade.chord_ref
        self.le_location = refBlade.le_location

    def init_from_Ontology(self, refBlade):
        self.materials = refBlade["precomp"]["materials"]
        self.upperCS = refBlade["precomp"]["upperCS"]
        self.lowerCS = refBlade["precomp"]["lowerCS"]
        self.websCS = refBlade["precomp"]["websCS"]
        self.profile = refBlade["precomp"]["profile"]

        self.name = refBlade["config"]["name"]
        self.bladeLength = refBlade["pf"]["r"][-1]
        self.r = refBlade["pf"]["r"]
        self.chord = refBlade["pf"]["chord"]
        self.le_location = refBlade["pf"]["p_le"]

    def execute_blade_cost_model(self):

        # print([self.materials, type(self.materials), len(self.materials)])
        # print([self.upperCS, type(self.upperCS), len(self.upperCS)])
        # print([self.lowerCS, type(self.lowerCS), len(self.lowerCS)])
        # print([self.websCS, type(self.websCS), len(self.websCS)])
        # print([self.profile, type(self.profile), len(self.profile)])
        # print([self.name, type(self.name), len(self.name)])
        # print([self.bladeLength, type(self.bladeLength)])
        # print([self.r, type(self.r), len(self.r)])
        # print([self.chord, type(self.chord), len(self.chord)])
        # print([self.le_location, type(self.le_location), len(self.le_location)])

        if self.options["verbosity"] == True:
            print("\n \n#####################################################\n")
            print("Blade Cost Model")
            print("National Renewable Energy Lab - Golden, CO")
            print("Bortolotti P, Dykes K, Murray R, Berry D")
            print("12th October 2018")
            print("\n#####################################################\n\n")
            print("BLADE OF THE TURBINE " + self.name)
            print("\n\n#####################################################")

        t_init = time.time()

        # Bill of Materials
        bom = blade_bom()
        bom.options = self.options
        bom.name = self.name
        bom.bladeLength = self.bladeLength
        # bom.eta                                                        = self.eta
        bom.r = self.r
        bom.chord = self.chord
        bom.le_location = self.le_location
        bom.materials = self.materials
        bom.mat_options = self.mat_options
        bom.upperCS = self.upperCS
        bom.lowerCS = self.lowerCS
        bom.websCS = self.websCS
        bom.profile = self.profile

        blade_specs, mat_dictionary = bom.extract_specs()
        matrix, bonding = bom.compute_matrix_bonding(blade_specs, mat_dictionary)
        metallic_parts = bom.compute_metallic_parts(blade_specs)
        consumables = bom.compute_consumables(blade_specs)
        self.total_blade_mat_cost_w_waste, self.blade_mass = bom.compute_bom(
            blade_specs, mat_dictionary, matrix, bonding, metallic_parts, consumables
        )

        # Labor and cycle time
        labor_ct = blade_labor_ct(blade_specs, mat_dictionary, metallic_parts)
        labor_ct.options = self.options
        labor_ct.name = self.name
        operation, labor_hours, skin_mold_gating_ct, non_gating_ct = labor_ct.execute_blade_labor_ct()
        total_labor_hours = sum(labor_hours)
        total_skin_mold_gating_ct = sum(skin_mold_gating_ct)
        total_non_gating_ct = sum(non_gating_ct)

        # Virtual factory
        vf = virtual_factory(blade_specs, operation, skin_mold_gating_ct, non_gating_ct, self.options)
        vf.options = self.options
        self.total_cost_labor, self.total_labor_overhead = vf.execute_direct_labor_cost(operation, labor_hours)
        self.total_cost_utility = vf.execute_utility_cost(operation, skin_mold_gating_ct + non_gating_ct)
        self.blade_variable_cost = self.total_blade_mat_cost_w_waste + self.total_cost_labor + self.total_cost_utility
        (
            self.total_cost_equipment,
            self.total_cost_tooling,
            self.total_cost_building,
            self.total_maintenance_cost,
            self.cost_capital,
        ) = vf.execute_fixed_cost(
            operation, skin_mold_gating_ct + non_gating_ct, self.blade_variable_cost + self.total_labor_overhead
        )
        self.blade_fixed_cost = (
            self.total_cost_equipment
            + self.total_cost_tooling
            + self.total_cost_building
            + self.total_maintenance_cost
            + self.total_labor_overhead
            + self.cost_capital
        )

        # Total
        self.total_blade_cost = self.blade_variable_cost + self.blade_fixed_cost

        if self.options["tex_table"] == True:
            tex_table_file = open("tex_tables.txt", "a")
            tex_table_file.write(
                "\n\n%s & %.2f & %.2f & %.2f & %.2f & %.2f \\\\ \n"
                % (
                    self.name,
                    self.bladeLength,
                    self.total_blade_mat_cost_w_waste,
                    total_labor_hours,
                    total_skin_mold_gating_ct,
                    total_non_gating_ct,
                )
            )
            tex_table_file.close()

        if self.options["verbosity"] == True:
            print("\n#################################")
            print("TOTAL LABOR AND CYCLE TIME:")
            print("Labor: %.2f hr" % (total_labor_hours))
            print("Skin Mold Gating Cycle Time: %.2f hr" % (total_skin_mold_gating_ct))
            print("Non-Gating Cycle Time: %.2f hr" % (total_non_gating_ct))
            print("################################")

            print("\n################################")
            print("TOTAL BLADE COSTS")
            print("Material cost        %.2f $" % (self.total_blade_mat_cost_w_waste))
            print("Labor cost:          %.2f $" % (self.total_cost_labor))
            print("Overhead labor cost: %.2f $" % (self.total_labor_overhead))
            print("Utility cost:        %.2f $" % (self.total_cost_utility))
            print("Equipment cost:      %.2f $" % (self.total_cost_equipment))
            print("Tooling cost:        %.2f $" % (self.total_cost_tooling))
            print("Building cost:       %.2f $" % (self.total_cost_building))
            print("Maintenance cost:    %.2f $" % (self.total_maintenance_cost))
            print("Cost of capital:     %.2f $" % (self.cost_capital))
            print("################################")
            print("Variable :           %.2f $" % (self.blade_variable_cost))
            print("Fixed :              %.2f $" % (self.blade_fixed_cost))
            print("################################")
            print("TOTAL :              %.2f $" % (self.total_blade_cost))

        if self.options["tex_table"] == True:
            tex_table_file = open("tex_tables.txt", "a")
            tex_table_file.write("\n\n\n\\begin{table}[htpb]\n")
            tex_table_file.write("\\caption{Total costs of the %s blade.}\n" % self.name)
            tex_table_file.write("\\label{table:%s_6}\n" % self.name)
            tex_table_file.write("\\centering\n")
            tex_table_file.write("\\begin{tabular}{l c}\n")
            tex_table_file.write("\\toprule\n")
            tex_table_file.write("       & Cost [\\$]\\\\ \n")
            tex_table_file.write("\\midrule\n")
            tex_table_file.write("Material cost       & %.2f \\\\ \n" % (self.total_blade_mat_cost_w_waste))
            tex_table_file.write("Labor cost          & %.2f \\\\ \n" % (self.total_cost_labor))
            tex_table_file.write("Overhead labor cost & %.2f \\\\ \n" % (self.total_labor_overhead))
            tex_table_file.write("Utility cost        & %.2f \\\\ \n" % (self.total_cost_utility))
            tex_table_file.write("Equipment cost      & %.2f \\\\ \n" % (self.total_cost_equipment))
            tex_table_file.write("Tooling cost        & %.2f \\\\ \n" % (self.total_cost_tooling))
            tex_table_file.write("Building cost       & %.2f \\\\ \n" % (self.total_cost_building))
            tex_table_file.write("Maintenance cost    & %.2f \\\\ \n" % (self.total_maintenance_cost))
            tex_table_file.write("Cost of capital     & %.2f \\\\ \n" % (self.cost_capital))
            tex_table_file.write("\\midrule\n")
            tex_table_file.write("Variable            & %.2f \\\\ \n" % (self.blade_variable_cost))
            tex_table_file.write("Fixed               & %.2f \\\\ \n" % (self.blade_fixed_cost))
            tex_table_file.write("\\midrule\n")
            tex_table_file.write("\\textbf{Total}     & \\textbf{%.2f} \\\\ \n" % (self.total_blade_cost))
            tex_table_file.write("\\bottomrule\n")
            tex_table_file.write("\\end{tabular}\n")
            tex_table_file.write("\\end{table}\n")
            tex_table_file.close()

        if self.options["generate_plots"] == True:
            costs = [
                self.total_blade_mat_cost_w_waste,
                self.total_cost_labor,
                self.total_labor_overhead,
                self.total_cost_utility,
                self.total_cost_equipment,
                self.total_cost_tooling,
                self.total_cost_building,
                self.total_maintenance_cost,
                self.cost_capital,
            ]
            name_costs = [
                "Materials",
                "Labor",
                "Overhead",
                "Utility",
                "Equipment",
                "Tooling",
                "Building",
                "Maintenance",
                "Capital",
            ]
            fig1, ax1 = plt.subplots()
            patches, texts = ax1.pie(costs, explode=np.zeros(len(costs)), labels=name_costs, shadow=True, startangle=90)
            ax1.axis("equal")  # Equal aspect ratio ensures that pie is drawn as a circle.
            for i in range(len(texts)):
                texts[i].set_fontsize(10)
            fig1.savefig("Plots/Total_" + self.name + ".png")
            if self.options["show_plots"] == True:
                plt.show()

        if self.options["verbosity"] == True:
            t_final = time.time()
            print("\n################################")
            print("Runtime %.2f seconds" % (t_final - t_init))
            print("################################")

        return self.total_blade_cost, self.blade_mass


# Class to initiate the blade cost model
class RotorCost(ExplicitComponent):
    def initialize(self):
        self.options.declare("wt_init_options")
        self.options.declare("opt_options")

    def setup(self):
        wt_init_options = self.options["wt_init_options"]
        rotorse_options = wt_init_options["RotorSE"]
        self.n_span = n_span = blade_init_options["n_span"]
        opt_options = self.options["opt_options"]
        self.costs_verbosity = opt_options["costs_verbosity"]
        self.n_span = n_span = rotorse_options["n_span"]
        self.n_webs = n_webs = rotorse_options["n_webs"]
        self.n_layers = n_layers = rotorse_options["n_layers"]
        self.n_xy = n_xy = rotorse_options["n_xy"]  # Number of coordinate points to describe the airfoil geometry
        mat_init_options = self.options["wt_init_options"]["materials"]
        self.n_mat = n_mat = mat_init_options["n_mat"]

        # Inputs - Outer blade shape
        self.add_input("blade_length", val=0.0, units="m", desc="blade length")
        self.add_input("s", val=np.zeros(n_span), desc="blade nondimensional span location")
        self.add_input("chord", val=np.zeros(n_span), units="m", desc="Chord distribution")
        self.add_input(
            "pitch_axis",
            val=np.zeros(n_span),
            desc="1D array of the chordwise position of the pitch axis (0-LE, 1-TE), defined along blade span.",
        )
        self.add_input(
            "coord_xy_interp",
            val=np.zeros((n_span, n_xy, 2)),
            desc="3D array of the non-dimensional x and y airfoil coordinates of the airfoils interpolated along span for n_span stations.",
        )

        # Inputs - Inner blade structure
        self.add_discrete_input(
            "web_name",
            val=n_webs * [""],
            desc="1D array of the names of the shear webs defined in the blade structure.",
        )
        self.add_input(
            "web_start_nd",
            val=np.zeros((n_webs, n_span)),
            desc="2D array of the non-dimensional start point defined along the outer profile of a web. The TE suction side is 0, the TE pressure side is 1. The first dimension represents each web, the second dimension represents each entry along blade span.",
        )
        self.add_input(
            "web_end_nd",
            val=np.zeros((n_webs, n_span)),
            desc="2D array of the non-dimensional end point defined along the outer profile of a web. The TE suction side is 0, the TE pressure side is 1. The first dimension represents each web, the second dimension represents each entry along blade span.",
        )
        self.add_discrete_input(
            "layer_web",
            val=n_layers * [""],
            desc="1D array of the names of the webs the layer is associated to. If the layer is on the outer profile this entry can simply stay empty.",
        )
        self.add_discrete_input(
            "layer_name",
            val=n_layers * [""],
            desc="1D array of the names of the layers modeled in the blade structure.",
        )
        self.add_discrete_input(
            "layer_mat",
            val=n_layers * [""],
            desc="1D array of the names of the materials of each layer modeled in the blade structure.",
        )
        self.add_input(
            "layer_thickness",
            val=np.zeros((n_layers, n_span)),
            units="m",
            desc="2D array of the thickness of the layers of the blade structure. The first dimension represents each layer, the second dimension represents each entry along blade span.",
        )
        self.add_input(
            "layer_start_nd",
            val=np.zeros((n_layers, n_span)),
            desc="2D array of the non-dimensional start point defined along the outer profile of a layer. The TE suction side is 0, the TE pressure side is 1. The first dimension represents each layer, the second dimension represents each entry along blade span.",
        )
        self.add_input(
            "layer_end_nd",
            val=np.zeros((n_layers, n_span)),
            desc="2D array of the non-dimensional end point defined along the outer profile of a layer. The TE suction side is 0, the TE pressure side is 1. The first dimension represents each layer, the second dimension represents each entry along blade span.",
        )

        # Inputs - Materials
        self.add_discrete_input("mat_name", val=n_mat * [""], desc="1D array of names of materials.")
        self.add_discrete_input(
            "component_id",
            val=np.zeros(n_mat),
            desc="1D array of flags to set whether a material is used in a blade: 0 - coating, 1 - sandwich filler , 2 - shell skin, 3 - shear webs, 4 - spar caps, 5 - TE reinf.isotropic.",
        )
        self.add_input(
            "rho",
            val=np.zeros(n_mat),
            units="kg/m**3",
            desc="1D array of the density of the materials. For composites, this is the density of the laminate.",
        )
        self.add_input(
            "unit_cost", val=np.zeros(n_mat), units="USD/kg", desc="1D array of the unit costs of the materials."
        )
        self.add_input(
            "waste", val=np.zeros(n_mat), desc="1D array of the non-dimensional waste fraction of the materials."
        )
        self.add_input(
            "rho_fiber",
            val=np.zeros(n_mat),
            units="kg/m**3",
            desc="1D array of the density of the fibers of the materials.",
        )
        self.add_input(
            "rho_area_dry",
            val=np.zeros(n_mat),
            units="kg/m**2",
            desc="1D array of the dry aerial density of the composite fabrics. Non-composite materials are kept at 0.",
        )
        self.add_input(
            "ply_t",
            val=np.zeros(n_mat),
            units="m",
            desc="1D array of the ply thicknesses of the materials. Non-composite materials are kept at 0.",
        )
        self.add_input(
            "fvf",
            val=np.zeros(n_mat),
            desc="1D array of the non-dimensional fiber volume fraction of the composite materials. Non-composite materials are kept at 0.",
        )
        self.add_input(
            "fwf",
            val=np.zeros(n_mat),
            desc="1D array of the non-dimensional fiber weight- fraction of the composite materials. Non-composite materials are kept at 0.",
        )
        self.add_input(
            "roll_mass",
            val=np.zeros(n_mat),
            units="kg",
            desc="1D array of the roll mass of the composite fabrics. Non-composite materials are kept at 0.",
        )

        # Outputs
        self.add_output("total_blade_cost", val=0.0, units="USD", desc="total blade cost")
        self.add_output("total_blade_mass", val=0.0, units="USD", desc="total blade cost")

    def compute(self, inputs, outputs, discrete_inputs, discrete_outputs):

        pass<|MERGE_RESOLUTION|>--- conflicted
+++ resolved
@@ -1939,13 +1939,8 @@
         try:
             team_size = brentq(lambda x: min_ct_lp_skin(x), 0.01, 100.0, xtol=1e-4)
         except:
-<<<<<<< HEAD
-            team_size = 100.
-            #print('WARNING: the blade cost model is used beyond its applicability range. No team can limit the main mold cycle time to 24 hours. 100 workers are assumed at the low-pressure mold, but this is incorrect.')
-=======
             team_size = 100.0
             # print('WARNING: the blade cost model is used beyond its applicability range. No team can limit the main mold cycle time to 24 hours. 100 workers are assumed at the low-pressure mold, but this is incorrect.')
->>>>>>> 0163a1b3
 
         if self.options["discrete"]:
             team_size = round(team_size)
@@ -1974,13 +1969,8 @@
         try:
             team_size = brentq(lambda x: min_ct_hp_skin(x), 0.01, 100.0, xtol=1e-4)
         except:
-<<<<<<< HEAD
-            team_size = 100.
-            #print('WARNING: the blade cost model is used beyond its applicability range. No team can limit the main mold cycle time to 24 hours. 100 workers are assumed at the high-pressure mold, but this is incorrect.')
-=======
             team_size = 100.0
             # print('WARNING: the blade cost model is used beyond its applicability range. No team can limit the main mold cycle time to 24 hours. 100 workers are assumed at the high-pressure mold, but this is incorrect.')
->>>>>>> 0163a1b3
 
         if self.options["discrete"]:
             team_size = round(team_size)
@@ -2009,15 +1999,9 @@
         try:
             team_size = brentq(lambda x: min_ct_assembly(x), 0.01, 100.0, xtol=1e-4)
         except:
-<<<<<<< HEAD
-            team_size = 100.
-            #print('WARNING: the blade cost model is used beyond its applicability range. No team can limit the assembly cycle time to 24 hours. 100 workers are assumed at the assembly line, but this is incorrect.')
-        if self.options['discrete']:
-=======
             team_size = 100.0
             # print('WARNING: the blade cost model is used beyond its applicability range. No team can limit the assembly cycle time to 24 hours. 100 workers are assumed at the assembly line, but this is incorrect.')
         if self.options["discrete"]:
->>>>>>> 0163a1b3
             team_size = round(team_size)
         labor[7 + self.n_webs], skin_mold_gating_ct[7 + self.n_webs] = labor_ct_assembly(team_size)
 
