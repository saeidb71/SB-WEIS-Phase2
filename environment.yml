--- conflicted
+++ resolved
@@ -1,7 +1,7 @@
 channels:
   - conda-forge
   - defaults
-  
+
 dependencies:
   - alabaster
   - babel
@@ -40,12 +40,8 @@
   - qdldl-python
   - ruamel_yaml
   - scipy
-<<<<<<< HEAD
   - seaborn
-  - setuptools
-=======
   - setuptools<60.0
->>>>>>> 3a76615e
   - simpy
   - slycot
   - smt
