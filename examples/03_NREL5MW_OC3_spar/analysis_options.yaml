--- conflicted
+++ resolved
@@ -299,17 +299,10 @@
     tol: 1.e-5            # Optimality tolerance
     max_major_iter: 20    # Maximum number of major design iterations (SNOPT)
     max_minor_iter: 100   # Maximum number of minor design iterations (SNOPT)
-<<<<<<< HEAD
-    max_iter: 500          # Maximum number of iterations (SLSQP)
+    max_iter: 100         # Maximum number of iterations (SLSQP)
     solver: SNOPT         # Optimization solver. Other options are 'SLSQP' - 'CONMIN'
-    step_size: 5.e-2      # Step size for finite differencing
-    form: central         # Finite differencing mode, either forward or central
-=======
-    max_iter: 100         # Maximum number of iterations (SLSQP)
-    solver: SLSQP         # Optimization solver. Other options are 'SLSQP' - 'CONMIN'
     step_size: 2.5e-2      # Step size for finite differencing
     form: forward         # Finite differencing mode, either forward or central
->>>>>>> 727eab8d
 
 recorder:
     flag: True              # Flag to activate OpenMDAO recorder
