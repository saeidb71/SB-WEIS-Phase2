--- conflicted
+++ resolved
@@ -3,13 +3,8 @@
 import weis.inputs as inp
 from math import degrees, radians, pi, sin, cos
 from weis.aeroelasticse.FAST_reader import InputReader_OpenFAST
-<<<<<<< HEAD
 from weis.inputs.validation import get_geometry_schema, write_geometry_yaml, load_geometry_yaml
-from wisdem.inputs import validate_without_defaults
-=======
-from weis.inputs.validation import get_geometry_schema
 from wisdem.inputs import validate_without_defaults, write_yaml
->>>>>>> 1e227d50
 from ROSCO_toolbox.utilities import read_DISCON
 from weis.aeroelasticse.FileTools import remove_numpy
 import os
@@ -545,11 +540,7 @@
   anchor_count = 0
   start_index = fast.fst_vt['HydroDyn']['NJoints']
   for n in numN:
-<<<<<<< HEAD
     weis_obj['components']['mooring']['nodes'][n]['name']        = f"node_{fast.fst_vt['MoorDyn']['Point_ID'][n]}"
-=======
-    weis_obj['components']['mooring']['nodes'][n]['name']        = fast.fst_vt['MoorDyn']['Point_ID'][n]
->>>>>>> 1e227d50
     weis_obj['components']['mooring']['nodes'][n]['node_type']   = fast.fst_vt['MoorDyn']['Attachment'][n].lower()
     weis_obj['components']['mooring']['nodes'][n]['node_mass']   = fast.fst_vt['MoorDyn']['M'][n]
     weis_obj['components']['mooring']['nodes'][n]['node_volume'] = fast.fst_vt['MoorDyn']['V'][n]
@@ -572,7 +563,6 @@
       weis_obj['components']['mooring']['nodes'][n]['joint'] = weis_obj['components']['floating_platform']['joints'][start_index+n]['name']
       weis_obj['components']['mooring']['nodes'][n]['fairlead_type'] = '' # must be one of ['rigid','actuated','ball']
 
-<<<<<<< HEAD
   # Lines
   numL                = range(len(fast.fst_vt['MoorDyn']['Line_ID']))
   L_obj               = weis_obj['components']['mooring']['lines'][0] # LT_obj is now a pointer to the first index of the dictionary
@@ -590,8 +580,6 @@
   weis_obj['components']['mooring']['anchor_types'][0]['type'] = '' # must be one of [drag_embedment, suction, plate, micropile, sepla, Drag_Embedment, Suction, Plate, Micropile, Sepla, DRAG_EMBEDMENT, SUCTION, PLATE, MICROPILE, SEPLA, custom, Custom, CUSTOM]
   # if its a custom type, then will also need mass, cost, max_lateral_load, max_vertical_load
 
-=======
->>>>>>> 1e227d50
   print('Done')
 
 
@@ -811,7 +799,6 @@
 weis_obj['materials'][6]['fwf']              = 0.7450682696347697
 weis_obj['materials'][6]['fiber_density']    = 2535.5
 weis_obj['materials'][6]['area_density_dry'] = 1.4454324430914534
-<<<<<<< HEAD
 weis_obj['materials'][6]['roll_mass'] = 181.4368
 
 weis_obj['materials'][7]['name'] = 'CarbonUD'
@@ -838,34 +825,6 @@
 weis_obj['materials'][7]['fvf'] = 0.1076923076923077
 weis_obj['materials'][7]['fwf'] = 0.15889029003783103
 weis_obj['materials'][7]['fiber_density'] = 1800.0
-=======
-weis_obj['materials'][6]['roll_mass']        = 181.4368
-
-weis_obj['materials'][7]['name']             = 'carbonUD'
-weis_obj['materials'][7]['description']      = ''
-weis_obj['materials'][7]['source']           = ''
-weis_obj['materials'][7]['orth']             = 1
-weis_obj['materials'][7]['rho']              = 1220.0
-weis_obj['materials'][7]['E']                = [114500000000.0, 8390000000.0, 8390000000.0]
-weis_obj['materials'][7]['G']                = [5990000000.0, 5990000000.0, 5990000000.0]
-weis_obj['materials'][7]['nu']               = [0.27, 0.27, 0.27]
-weis_obj['materials'][7]['alpha']            = []
-weis_obj['materials'][7]['Xt']               = [1546.e6, 0.0, 0.0]
-weis_obj['materials'][7]['Xc']               = [1047.e6, 0.0, 0.0]
-weis_obj['materials'][7]['Xy']               = 0
-weis_obj['materials'][7]['S']                = [0.0, 0.0, 0.0]
-weis_obj['materials'][7]['GIc']              = 0
-weis_obj['materials'][7]['GIIc']             = 0
-weis_obj['materials'][7]['alp0']             = 0
-weis_obj['materials'][7]['ply_t']            = 0.005158730158730159
-weis_obj['materials'][7]['m']                = 16.1
-weis_obj['materials'][7]['waste']            = 0.05
-weis_obj['materials'][7]['unit_cost']        = 30.0
-weis_obj['materials'][7]['component_id']     = 4
-weis_obj['materials'][7]['fvf']              = 0.1076923076923077
-weis_obj['materials'][7]['fwf']              = 0.15889029003783103
-weis_obj['materials'][7]['fiber_density']    = 1800.0
->>>>>>> 1e227d50
 weis_obj['materials'][7]['area_density_dry'] = 1.0
 weis_obj['materials'][7]['roll_mass']        = 0
 
@@ -994,15 +953,9 @@
 
 # Print out the final, new weis geometry yaml input file
 project_name = fast.FAST_InputFile.split('.')[0]
-<<<<<<< HEAD
 print('Write the clean output geometry yaml file .........', end="", flush=True)
 weis_obj = remove_numpy(weis_obj)
 write_geometry_yaml(weis_obj, os.path.join(this_dir,project_name + '_CLEAN.yaml'))
-=======
-fileName = fast.FAST_directory + '/' + project_name + '_CLEAN.yaml'
-print('Writing the clean output geometry yaml file .........', end="", flush=True)
-#write_yaml(weis_obj, fileName)
->>>>>>> 1e227d50
 print('Done')
 
 #=========================================================================================================================
