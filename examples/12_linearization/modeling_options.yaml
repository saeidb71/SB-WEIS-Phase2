General:
    verbosity: False  # When set to True, the code prints to screen many infos
    openfast_configuration:
        OF_run_fst: lin
<<<<<<< HEAD
        OF_run_dir: outputs/IEA_level2_test
=======
        OF_run_dir: outputs/IEA_level2
>>>>>>> c8ce49d9
        use_exe: True

WISDEM:
    RotorSE:
        flag: True
        n_pitch_perf_surfaces: 5
        n_tsr_perf_surfaces: 5
        spar_cap_ss: Spar_Cap_SS
        spar_cap_ps: Spar_Cap_PS
        te_ss: TE_reinforcement_SS
        te_ps: TE_reinforcement_PS
        n_span: 60
    TowerSE:
        flag: True
        wind: PowerWind  # Wind used
        gamma_f: 1.35    # Safety factor for fatigue loads
        gamma_m: 1.3     # Safety factor for material properties
        gamma_n: 1.0     # Safety factor for ...
        gamma_b: 1.1     # Safety factor for ...
        gamma_fatigue: 1.755  # Safety factor for fatigue loads
        buckling_length: 30    # Buckling parameter
        soil_springs: True
        gravity_foundation: False
        frame3dd:
            shear: True
            geom: True
            tol: 1e-9
    DriveSE:
        flag: True
    FloatingSE:
        flag: True
    BOS:
        flag: True
        
Level3: # Options for WEIS fidelity level 3 = nonlinear time domain
    flag: False
    OutFileFmt: 3
    simulation:
        TMax: 1.
        DT: 0.01
        CompElast: 1
        CompInflow: 1
        CompAero: 2
        CompServo: 1
        CompHydro: 1
        CompSub: 0
        CompMooring: 0
        CompIce: 0
    linearization:
        Linearize: False
    ElastoDyn:
        flag: True
        FlapDOF1: True
        FlapDOF2: True
        EdgeDOF: True
        TeetDOF: False
        DrTrDOF: False 
        GenDOF: True
        YawDOF: False  
        TwFADOF1 : True
        TwFADOF2 : True
        TwSSDOF1 : True
        TwSSDOF2 : True
        PtfmSgDOF: False
        PtfmSwDOF: False
        PtfmHvDOF: False
        PtfmRDOF : False
        PtfmPDOF : False
        PtfmYDOF : False
        ElastoDynBlade:
        BldFlDmp1: 3.0
        BldFlDmp2: 3.0
        BldEdDmp1: 3.0
    ServoDyn:
        YawSpr: 4.6273E+10
        YawDamp: 3.9088E+07
    HydroDyn:
        WaveTMax: 1 #3630
        WvLowCOff: 0.15708
        WvHiCOff: 3.2
        WvLowCOffD: 0.0
        WvHiCOffD: 3.04292
        WaveSeed1: 123456789
        AddBQuad1: [923000.0,   0.0,        0.0,        0.0,            -8920000.0,     0.0]
        AddBQuad2: [0.0,        923000.0,   0.0,        8920000.0,      0.0,            0.0]
        AddBQuad3: [0.0,        0.0,        2300000.0,  0.0,            0.0,            0.0]
        AddBQuad4: [0.0,        8920000.0,  0.0,        16800000000.0,  0.0,            0.0]
        AddBQuad5: [-8920000.0, 0.0,        0.0,        0.0,            16800000000.0,  0.0]
        AddBQuad6: [0.0,        0.0,        0.0,        0.0,            0.0,            48000000000.0]
        PotMod: 1
        PotFile: examples/01_aeroelasticse/OpenFAST_models/IEA-15-240-RWT/IEA-15-240-RWT-UMaineSemi/HydroData/IEA-15-240-RWT-UMaineSemi        # relative to WEIS
ROSCO:
    flag: True
    zeta_vs: 1
    omega_vs: 0.2
    zeta_pc: [1]
    omega_pc: [0.2]
Level2:
    flag: True
    simulation:         # could these be included in openfast options?
        flag: True
        TMax: 100.      # run simulations using IEC standards, could share that info
    linearization:
        TMax: 1600.
        DT: 0.01
        TrimGain: 1e-4
        TrimTol: 1e-3
        wind_speeds: [12, 12.25, 12.5, 12.75, 13, 14, 15, 16, 17, 18, 19, 20, 21, 22, 23, 24, 25 ]
        rated_offset: 1.5
        DOFs: ['GenDOF','TwFADOF1','PtfmPDOF']
        NLinTimes: 12

Level1:
    potential_model_override: 2

   

DLC_driver:
    DLCs:
        - DLC: "1.1"
          ws_bin_size: 2
          wind_speed: [16.]
          wave_height: [8.]
          wave_period: [2.]
          wind_seeds: [1]
          n_seeds: 1
          analysis_time: 5.
          transient_time: 5.
          turbulent_wind:
              HubHt: 150.0
              Clockwise: True
              IECturbc: B
              RefHt: 150.0
              PLExp: 0.11<|MERGE_RESOLUTION|>--- conflicted
+++ resolved
@@ -2,11 +2,7 @@
     verbosity: False  # When set to True, the code prints to screen many infos
     openfast_configuration:
         OF_run_fst: lin
-<<<<<<< HEAD
-        OF_run_dir: outputs/IEA_level2_test
-=======
         OF_run_dir: outputs/IEA_level2
->>>>>>> c8ce49d9
         use_exe: True
 
 WISDEM:
