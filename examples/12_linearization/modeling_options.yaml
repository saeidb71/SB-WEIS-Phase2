General:
    verbosity: False  # When set to True, the code prints to screen many infos
    openfast_configuration:
        OF_run_fst: lin
        OF_run_dir: outputs/IEA_level2
        use_exe: True

WISDEM:
    RotorSE:
        flag: True
        n_pitch_perf_surfaces: 5
        n_tsr_perf_surfaces: 5
        spar_cap_ss: Spar_Cap_SS
        spar_cap_ps: Spar_Cap_PS
        te_ss: TE_reinforcement_SS
        te_ps: TE_reinforcement_PS
        n_span: 60
    TowerSE:
        flag: True
        wind: PowerWind  # Wind used
        gamma_f: 1.35    # Safety factor for fatigue loads
        gamma_m: 1.3     # Safety factor for material properties
        gamma_n: 1.0     # Safety factor for ...
        gamma_b: 1.1     # Safety factor for ...
        gamma_fatigue: 1.755  # Safety factor for fatigue loads
        buckling_length: 30    # Buckling parameter
        soil_springs: True
        gravity_foundation: False
        frame3dd:
            shear: True
            geom: True
            tol: 1e-9
    DriveSE:
        flag: True
    FloatingSE:
        flag: True
    BOS:
        flag: True
        
Level3: # Options for WEIS fidelity level 3 = nonlinear time domain
    flag: False
    OutFileFmt: 3
    simulation:
        TMax: 2000.0
        DT: 0.01
        CompElast: 1
        CompInflow: 1
        CompAero: 2
        CompServo: 1
        CompHydro: 1
        CompSub: 0
        CompMooring: 0
        CompIce: 0
    linearization:
        Linearize: False
    ElastoDyn:
        flag: True
        FlapDOF1: True
        FlapDOF2: True
        EdgeDOF: True
        TeetDOF: False
        DrTrDOF: False 
        GenDOF: True
        YawDOF: False  
        TwFADOF1 : True
        TwFADOF2 : True
        TwSSDOF1 : True
        TwSSDOF2 : True
        PtfmSgDOF: False
        PtfmSwDOF: False
        PtfmHvDOF: False
        PtfmRDOF : False
        PtfmPDOF : False
        PtfmYDOF : False
        ElastoDynBlade:
        BldFlDmp1: 3.0
        BldFlDmp2: 3.0
        BldEdDmp1: 3.0
    ServoDyn:
        YawSpr: 4.6273E+10
        YawDamp: 3.9088E+07
    HydroDyn:
        WaveTMax: 1 #3630
        WvLowCOff: 0.15708
        WvHiCOff: 3.2
        WvLowCOffD: 0.0
        WvHiCOffD: 3.04292
        WaveSeed1: 123456789
        AddBQuad1: [923000.0,   0.0,        0.0,        0.0,            -8920000.0,     0.0]
        AddBQuad2: [0.0,        923000.0,   0.0,        8920000.0,      0.0,            0.0]
        AddBQuad3: [0.0,        0.0,        2300000.0,  0.0,            0.0,            0.0]
        AddBQuad4: [0.0,        8920000.0,  0.0,        16800000000.0,  0.0,            0.0]
        AddBQuad5: [-8920000.0, 0.0,        0.0,        0.0,            16800000000.0,  0.0]
        AddBQuad6: [0.0,        0.0,        0.0,        0.0,            0.0,            48000000000.0]
        PotMod: 1
        PotFile: examples/01_aeroelasticse/OpenFAST_models/IEA-15-240-RWT/IEA-15-240-RWT-UMaineSemi/HydroData/IEA-15-240-RWT-UMaineSemi        # relative to WEIS
ROSCO:
    flag: True
    zeta_vs: 1
    omega_vs: 0.2
    zeta_pc: [1]
    omega_pc: [0.2]
Level2:
    flag: True
    simulation:         # could these be included in openfast options?
        flag: True
<<<<<<< HEAD
        TMax: 100.      # run simulations using IEC standards, could share that info
    linearization:
        TMax: 1600.
        DT: 0.01
        TrimGain: 1e-4
        TrimTol: 1e-3
        wind_speeds: [12, 12.25, 12.5, 12.75, 13, 14, 15, 16, 17, 18, 19, 20, 21, 22, 23, 24, 25 ]
        rated_offset: 1.5
        DOFs: ['GenDOF','TwFADOF1','PtfmPDOF']
        NLinTimes: 12

Level1:
    potential_model_override: 2

   
=======
        TMax: 600.      # run simulations using IEC standards, could share that info
    linearization:
        TMax: 2000.
        DT: 0.01
        TrimGain: 1e-3
        TrimTol: 1e-2
        wind_speeds: [4., 6., 8., 10., 12., 14., 16.]
        DOFs: ['GenDOF','TwFADOF1','PtfmPDOF']
        NLinTimes: 12
>>>>>>> 3da6a832

DLC_driver:
    DLCs:
        - DLC: "1.1"
          ws_bin_size: 2
          wind_speed: [16.]
          wave_height: [8.]
          wave_period: [2.]
          wind_seeds: [1]
          n_seeds: 1
          analysis_time: 5.
          transient_time: 5.
          turbulent_wind:
              HubHt: 150.0
              Clockwise: True
              IECturbc: B
              RefHt: 150.0
              PLExp: 0.11<|MERGE_RESOLUTION|>--- conflicted
+++ resolved
@@ -104,33 +104,16 @@
     flag: True
     simulation:         # could these be included in openfast options?
         flag: True
-<<<<<<< HEAD
-        TMax: 100.      # run simulations using IEC standards, could share that info
-    linearization:
-        TMax: 1600.
-        DT: 0.01
-        TrimGain: 1e-4
-        TrimTol: 1e-3
-        wind_speeds: [12, 12.25, 12.5, 12.75, 13, 14, 15, 16, 17, 18, 19, 20, 21, 22, 23, 24, 25 ]
-        rated_offset: 1.5
-        DOFs: ['GenDOF','TwFADOF1','PtfmPDOF']
-        NLinTimes: 12
-
-Level1:
-    potential_model_override: 2
-
-   
-=======
         TMax: 600.      # run simulations using IEC standards, could share that info
     linearization:
         TMax: 2000.
         DT: 0.01
         TrimGain: 1e-3
         TrimTol: 1e-2
+        rated_offset: 0.75
         wind_speeds: [4., 6., 8., 10., 12., 14., 16.]
         DOFs: ['GenDOF','TwFADOF1','PtfmPDOF']
         NLinTimes: 12
->>>>>>> 3da6a832
 
 DLC_driver:
     DLCs:
