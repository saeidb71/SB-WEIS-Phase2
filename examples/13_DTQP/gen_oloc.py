
import weis.inputs as sch
import os
from weis.aeroelasticse.turbsim_util    import generate_wind_files
from weis.aeroelasticse.turbsim_file    import TurbSimFile
from weis.dlc_driver.dlc_generator      import DLCGenerator
from weis.control.LinearModel           import LinearTurbineModel, LinearControlModel
from weis.aeroelasticse.CaseGen_General import case_naming
from weis.control.dtqp_wrapper          import dtqp_wrapper
import pickle
from pCrunch import LoadsAnalysis, PowerProduction, FatigueParams
import pandas as pd


import numpy as np

weis_dir = os.path.dirname(os.path.dirname(os.path.dirname(os.path.realpath(__file__))))

if __name__ == '__main__':

    # read WEIS options:
    mydir                       = os.path.dirname(os.path.realpath(__file__))  # get path to this file
    fname_modeling_options      = mydir + os.sep + "modeling_options.yaml"
    modeling_options            = sch.load_modeling_yaml(fname_modeling_options)

    fname_wt_input              = mydir + os.sep + "IEA-15-floating.yaml"
    wt_init                     = sch.load_geometry_yaml(fname_wt_input)

    fname_analysis_options      = mydir + os.sep + "analysis_options.yaml"
    analysis_options            = sch.load_analysis_yaml(fname_analysis_options)

    # Wind turbine inputs 
    ws_cut_in               = wt_init['control']['supervisory']['Vin']
    ws_cut_out              = wt_init['control']['supervisory']['Vout']
    ws_rated                = 11.2
    wind_speed_class        = wt_init['assembly']['turbine_class']
    wind_turbulence_class   = wt_init['assembly']['turbulence_class']

    # Extract user defined list of cases
    DLCs = modeling_options['DLC_driver']['DLCs']
    
    # Initialize the generator
    fix_wind_seeds = modeling_options['DLC_driver']['fix_wind_seeds']
    fix_wave_seeds = modeling_options['DLC_driver']['fix_wave_seeds']
    metocean = modeling_options['DLC_driver']['metocean_conditions']
    dlc_generator = DLCGenerator(ws_cut_in, ws_cut_out, ws_rated, wind_speed_class, wind_turbulence_class, fix_wind_seeds, fix_wave_seeds, metocean)

    # Generate cases from user inputs
    for i_DLC in range(len(DLCs)):
        DLCopt = DLCs[i_DLC]
        dlc_generator.generate(DLCopt['DLC'], DLCopt)


    # generate wind files
    FAST_namingOut = 'oloc'
    wind_directory = '/Users/dzalkind/Tools/WEIS-1/examples/13_DTQP/outputs/oloc/wind'
    if not os.path.exists(wind_directory):
        os.makedirs(wind_directory)
    rotorD = wt_init['assembly']['rotor_diameter']
    hub_height = wt_init['assembly']['hub_height']

    # from various parts of openmdao_openfast:
    WindFile_type = np.zeros(dlc_generator.n_cases, dtype=int)
    WindFile_name = [''] * dlc_generator.n_cases

    level2_disturbance = []

    for i_case in range(dlc_generator.n_cases):
        dlc_generator.cases[i_case].AnalysisTime = dlc_generator.cases[i_case].analysis_time + dlc_generator.cases[i_case].transient_time
        WindFile_type[i_case] , WindFile_name[i_case] = generate_wind_files(
            dlc_generator, FAST_namingOut, wind_directory, rotorD, hub_height, i_case)

        # Compute rotor average wind speed as level2_disturbances
        ts_file     = TurbSimFile(WindFile_name[i_case])
        ts_file.compute_rot_avg(rotorD/2)
        u_h         = ts_file['rot_avg'][0,:]
        
        
        off = max(u_h) - 25
        ind = u_h > 25;
        
        # remove any windspeeds > 25 m/s
        if ind.any():
            u_h[ind] = u_h[ind] - off
        
        
        tt          = ts_file['t']
        level2_disturbance.append({'Time':tt, 'Wind': u_h})


    # Linear Model
    
    # number of linear wind speeds and other options below assume that you haven't changed 
    # the Level2: linearization: options from example 12_linearization
    # if the modelling input was changed, or different between 12_ and 13_, these options will produce unexpected results
    n_lin_ws = len(modeling_options['Level2']['linearization']['wind_speeds'])
    lin_case_name = case_naming(n_lin_ws,'lin')
    OutputCon_flag = False
    
<<<<<<< HEAD
    lin_pickle = mydir + os.sep + "LinearTurbine_22.pkl"
=======
    lin_pickle = mydir + os.sep + "LinearTurbine_full.pkl"
>>>>>>> 2a0e50c3

    if True and os.path.exists(lin_pickle):
        with open(lin_pickle,"rb") as pkl_file:
            LinearTurbine = pickle.load(pkl_file)
    
    else:   # load the model and run MBC3
        LinearTurbine = LinearTurbineModel(
                    os.path.join(weis_dir,'outputs/IEA_level2_dtqp_full'),  # directory where linearizations are
                    lin_case_name,
                    nlin=modeling_options['Level2']['linearization']['NLinTimes'],
                    reduceControls = True
                    )

        with open(lin_pickle,"wb") as pkl_file:
            pickle.dump(LinearTurbine,pkl_file)
    
    
    fst_vt = {}
    fst_vt['DISCON_in'] = {}
    fst_vt['DISCON_in']['PC_RefSpd'] = 0.7853192931562493

    la = LoadsAnalysis(
            outputs=[],
        )

    magnitude_channels = {
        "RootMc1": ["RootMxc1", "RootMyc1", "RootMzc1"],
        "RootMc2": ["RootMxc2", "RootMyc2", "RootMzc2"],
        "RootMc3": ["RootMxc3", "RootMyc3", "RootMzc3"],
        }

    if os.path.isabs(modeling_options['General']['openfast_configuration']['OF_run_dir']):
        run_directory = modeling_options['General']['openfast_configuration']['OF_run_dir']
    else:
        run_directory = os.path.join(weis_dir,modeling_options['General']['openfast_configuration']['OF_run_dir'])
    run_directory = modeling_options['General']['openfast_configuration']['OF_run_dir']
    
    if not os.path.exists(run_directory):
        os.makedirs(run_directory)

<<<<<<< HEAD
    # save disturbances
    for i_dist, dist in enumerate(level2_disturbance):
        pd.DataFrame(dist).to_pickle(os.path.join(run_directory,f'dist_{i_dist}.p'))
=======
>>>>>>> 2a0e50c3

    summary_stats, extreme_table, DELs, Damage = dtqp_wrapper(
        LinearTurbine, 
        level2_disturbance, 
        analysis_options, 
        modeling_options,
        fst_vt, 
        la, 
        magnitude_channels, 
        run_directory,
        cores = 1
        )

    print('here')
    <|MERGE_RESOLUTION|>--- conflicted
+++ resolved
@@ -97,11 +97,7 @@
     lin_case_name = case_naming(n_lin_ws,'lin')
     OutputCon_flag = False
     
-<<<<<<< HEAD
     lin_pickle = mydir + os.sep + "LinearTurbine_22.pkl"
-=======
-    lin_pickle = mydir + os.sep + "LinearTurbine_full.pkl"
->>>>>>> 2a0e50c3
 
     if True and os.path.exists(lin_pickle):
         with open(lin_pickle,"rb") as pkl_file:
@@ -142,12 +138,9 @@
     if not os.path.exists(run_directory):
         os.makedirs(run_directory)
 
-<<<<<<< HEAD
     # save disturbances
     for i_dist, dist in enumerate(level2_disturbance):
         pd.DataFrame(dist).to_pickle(os.path.join(run_directory,f'dist_{i_dist}.p'))
-=======
->>>>>>> 2a0e50c3
 
     summary_stats, extreme_table, DELs, Damage = dtqp_wrapper(
         LinearTurbine, 
