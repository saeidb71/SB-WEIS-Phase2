! Copyright 2019 NREL

! Licensed under the Apache License, Version 2.0 (the "License"); you may not use
! this file except in compliance with the License. You may obtain a copy of the
! License at http://www.apache.org/licenses/LICENSE-2.0

! Unless required by applicable law or agreed to in writing, software distributed
! under the License is distributed on an "AS IS" BASIS, WITHOUT WARRANTIES OR
! CONDITIONS OF ANY KIND, either express or implied. See the License for the
! specific language governing permissions and limitations under the License.
! -------------------------------------------------------------------------------------------
! This module contains basic functions used by the controller

! Functions:
!       AeroDynTorque: Calculate aerodynamic torque
!       ColemanTransform: Perform Colemant transform
!       ColemanTransformInverse: Perform inverse Colemant transform
!       CPFunction: Find Cp using parameterized surface
!       Debug: Debug the controller
!       DFController: DF control
!       identity: Make identity matrix
!       interp1d: 1-d interpolation
!       interp2d: 2-d interpolation
!       matinv3: 3x3 matrix inverse
!       PIController: implement a PI controller
!       ratelimit: Rate limit signal
!       saturate: Saturate signal

MODULE Functions

USE Constants
USE Filters

IMPLICIT NONE

CONTAINS
!-------------------------------------------------------------------------------------------------------------------------------
    REAL FUNCTION saturate(inputValue, minValue, maxValue)
    ! Saturates inputValue. Makes sure it is not smaller than minValue and not larger than maxValue

        IMPLICIT NONE

        REAL(4), INTENT(IN)     :: inputValue
        REAL(4), INTENT(IN)     :: minValue
        REAL(4), INTENT(IN)     :: maxValue

        saturate = MIN(MAX(inputValue,minValue), maxValue)

    END FUNCTION saturate
!-------------------------------------------------------------------------------------------------------------------------------
    REAL FUNCTION ratelimit(inputSignal, inputSignalPrev, minRate, maxRate, DT)
    ! Saturates inputValue. Makes sure it is not smaller than minValue and not larger than maxValue
        IMPLICIT NONE

        REAL(4), INTENT(IN)     :: inputSignal
        REAL(4), INTENT(IN)     :: inputSignalPrev
        REAL(4), INTENT(IN)     :: minRate
        REAL(4), INTENT(IN)     :: maxRate
        REAL(4), INTENT(IN)     :: DT
        ! Local variables
        REAL(4)                 :: rate

        rate = (inputSignal - inputSignalPrev)/DT                       ! Signal rate (unsaturated)
        rate = saturate(rate, minRate, maxRate)                 ! Saturate the signal rate
        ratelimit = inputSignalPrev + rate*DT                       ! Saturate the overall command using the rate limit

    END FUNCTION ratelimit
!-------------------------------------------------------------------------------------------------------------------------------
    REAL FUNCTION PIController(error, kp, ki, minValue, maxValue, DT, I0, reset, inst)
    ! PI controller, with output saturation

        IMPLICIT NONE
        ! Allocate Inputs
        REAL(4), INTENT(IN)         :: error
        REAL(4), INTENT(IN)         :: kp
        REAL(4), INTENT(IN)         :: ki
        REAL(4), INTENT(IN)         :: minValue
        REAL(4), INTENT(IN)         :: maxValue
        REAL(4), INTENT(IN)         :: DT
        INTEGER(4), INTENT(INOUT)   :: inst
        REAL(4), INTENT(IN)         :: I0
        LOGICAL, INTENT(IN)         :: reset     
        ! Allocate local variables
        INTEGER(4)                      :: i                                            ! Counter for making arrays
        REAL(4)                         :: PTerm                                        ! Proportional term
        REAL(4), DIMENSION(99), SAVE    :: ITerm = (/ (real(9999.9), i = 1,99) /)       ! Integral term, current.
        REAL(4), DIMENSION(99), SAVE    :: ITermLast = (/ (real(9999.9), i = 1,99) /)   ! Integral term, the last time this controller was called. Supports 99 separate instances.
        INTEGER(4), DIMENSION(99), SAVE :: FirstCall = (/ (1, i=1,99) /)                ! First call of this function?
        
        ! Initialize persistent variables/arrays, and set inital condition for integrator term
        IF ((FirstCall(inst) == 1) .OR. reset) THEN
            ITerm(inst) = I0
            ITermLast(inst) = I0
            
            FirstCall(inst) = 0
            PIController = I0
        ELSE
            PTerm = kp*error
            ITerm(inst) = ITerm(inst) + DT*ki*error
            ITerm(inst) = saturate(ITerm(inst), minValue, maxValue)
            PIController = PTerm + ITerm(inst)
        
            ITermLast(inst) = ITerm(inst)
        END IF
        inst = inst + 1
        
    END FUNCTION PIController
!-------------------------------------------------------------------------------------------------------------------------------
    REAL FUNCTION PIIController(error, error2, kp, ki, ki2, minValue, maxValue, DT, I0, reset, inst)
    ! PI controller, with output saturation. 
    ! Added error2 term for additional integral control input

        IMPLICIT NONE
        ! Allocate Inputs
        REAL(4), INTENT(IN)         :: error
        REAL(4), INTENT(IN)         :: error2
        REAL(4), INTENT(IN)         :: kp
        REAL(4), INTENT(IN)         :: ki2
        REAL(4), INTENT(IN)         :: ki
        REAL(4), INTENT(IN)         :: minValue
        REAL(4), INTENT(IN)         :: maxValue
        REAL(4), INTENT(IN)         :: DT
        INTEGER(4), INTENT(INOUT)   :: inst
        REAL(4), INTENT(IN)         :: I0
        LOGICAL, INTENT(IN)         :: reset     
        ! Allocate local variables
        INTEGER(4)                      :: i                                            ! Counter for making arrays
        REAL(4)                         :: PTerm                                        ! Proportional term
        REAL(4), DIMENSION(99), SAVE    :: ITerm = (/ (real(9999.9), i = 1,99) /)       ! Integral term, current.
        REAL(4), DIMENSION(99), SAVE    :: ITermLast = (/ (real(9999.9), i = 1,99) /)   ! Integral term, the last time this controller was called. Supports 99 separate instances.
        REAL(4), DIMENSION(99), SAVE    :: ITerm2 = (/ (real(9999.9), i = 1,99) /)       ! Second Integral term, current.
        REAL(4), DIMENSION(99), SAVE    :: ITermLast2 = (/ (real(9999.9), i = 1,99) /)   ! Second Integral term, the last time this controller was called. Supports 99 separate instances.
        INTEGER(4), DIMENSION(99), SAVE :: FirstCall = (/ (1, i=1,99) /)                ! First call of this function?
        
        ! Initialize persistent variables/arrays, and set inital condition for integrator term
        IF ((FirstCall(inst) == 1) .OR. reset) THEN
            ITerm(inst) = I0
            ITermLast(inst) = I0
            ITerm2(inst) = I0
            ITermLast2(inst) = I0
            
            FirstCall(inst) = 0
            PIIController = I0
        ELSE
            PTerm = kp*error
            ITerm(inst) = ITerm(inst) + DT*ki*error
            ITerm2(inst) = ITerm2(inst) + DT*ki2*error2
            ITerm(inst) = saturate(ITerm(inst), minValue, maxValue)
            ITerm2(inst) = saturate(ITerm2(inst), minValue, maxValue)
            PIIController = PTerm + ITerm(inst) + ITerm2(inst)
            PIIController = saturate(PIIController, minValue, maxValue)
        
            ITermLast(inst) = ITerm(inst)
        END IF
        inst = inst + 1
        
    END FUNCTION PIIController
!-------------------------------------------------------------------------------------------------------------------------------
    REAL FUNCTION interp1d(xData, yData, xq)
    ! interp1d 1-D interpolation (table lookup), xData should be monotonically increasing

        IMPLICIT NONE
        ! Inputs
        REAL(4), DIMENSION(:), INTENT(IN)       :: xData        ! Provided x data (vector), to be interpolated
        REAL(4), DIMENSION(:), INTENT(IN)       :: yData        ! Provided y data (vector), to be interpolated
        REAL(4), INTENT(IN)                     :: xq           ! x-value for which the y value has to be interpolated
        INTEGER(4)                              :: I            ! Iteration index
        
        ! Interpolate
        IF (xq <= MINVAL(xData)) THEN
            interp1d = yData(1)
        ELSEIF (xq >= MAXVAL(xData)) THEN
            interp1d = yData(SIZE(xData))
        ELSE
            DO I = 1, SIZE(xData)
                IF (xq <= xData(I)) THEN
                    interp1d = yData(I-1) + (yData(I) - yData(I-1))/(xData(I) - xData(I-1))*(xq - xData(I-1))
                    EXIT
                ELSE
                    CONTINUE
                END IF
            END DO
        END IF
        
    END FUNCTION interp1d
!-------------------------------------------------------------------------------------------------------------------------------
    REAL FUNCTION interp2d(xData, yData, zData, xq, yq)
    ! interp2d 2-D interpolation (table lookup). Query done using bilinear interpolation. 
    ! Note that the interpolated matrix with associated query vectors may be different than "standard", - zData should be formatted accordingly
    ! - xData follows the matrix from left to right
    ! - yData follows the matrix from top to bottom
    ! A simple case: xData = [1 2 3], yData = [4 5 6]
    !        | 1    2   3
    !       -------------
    !       4| a    b   c
    !       5| d    e   f
    !       6| g    H   i

        IMPLICIT NONE
        ! Inputs
        REAL(4), DIMENSION(:),   INTENT(IN)     :: xData        ! Provided x data (vector), to find query point (should be monotonically increasing)
        REAL(4), DIMENSION(:),   INTENT(IN)     :: yData        ! Provided y data (vector), to find query point (should be monotonically increasing)
        REAL(4), DIMENSION(:,:), INTENT(IN)     :: zData        ! Provided z data (vector), to be interpolated
        REAL(4),                 INTENT(IN)     :: xq           ! x-value for which the z value has to be interpolated
        REAL(4),                 INTENT(IN)     :: yq           ! y-value for which the z value has to be interpolated
        ! Allocate variables
        INTEGER(4)                              :: i            ! Iteration index & query index, x-direction
        INTEGER(4)                              :: ii           ! Iteration index & second que .  ry index, x-direction
        INTEGER(4)                              :: j            ! Iteration index & query index, y-direction
        INTEGER(4)                              :: jj           ! Iteration index & second query index, y-direction
        REAL(4), DIMENSION(2,2)                 :: fQ           ! zData value at query points for bilinear interpolation            
        REAL(4), DIMENSION(1)                   :: fxy           ! Interpolated z-data point to be returned
        REAL(4)                                 :: fxy1          ! zData value at query point for bilinear interpolation            
        REAL(4)                                 :: fxy2          ! zData value at query point for bilinear interpolation            
        
        ! ---- Find corner indices surrounding desired interpolation point -----
            ! x-direction
        IF (xq <= MINVAL(xData)) THEN       ! On lower x-bound, just need to find zData(yq)
            j = 1
            jj = 1
            interp2d = interp1d(yData,zData(:,j),yq)
            RETURN
        ELSEIF (xq >= MAXVAL(xData)) THEN   ! On upper x-bound, just need to find zData(yq)
            j = size(xData)
            jj = size(xData)
            interp2d = interp1d(yData,zData(:,j),yq)
            RETURN
        ELSE
            DO j = 1,size(xData)            
                IF (xq == xData(j)) THEN ! On axis, just need 1d interpolation
                    jj = j
                    interp2d = interp1d(yData,zData(:,j),yq)
                    RETURN
                ELSEIF (xq < xData(j)) THEN
                    jj = j
                    EXIT
                ELSE
                    CONTINUE
                END IF
            END DO
        ENDIF
        j = j-1 ! Move j back one
            ! y-direction
        IF (yq <= MINVAL(yData)) THEN       ! On lower y-bound, just need to find zData(xq)
            i = 1
            ii = 1
            interp2d = interp1d(xData,zData(i,:),xq)
            RETURN
        ELSEIF (yq >= MAXVAL(yData)) THEN   ! On upper y-bound, just need to find zData(xq)
            i = size(yData)
            ii = size(yData)
            interp2d = interp1d(xData,zData(i,:),xq)
            RETURN
        ELSE
            DO i = 1,size(yData)
                IF (yq == yData(i)) THEN    ! On axis, just need 1d interpolation
                    ii = i
                    interp2d = interp1d(xData,zData(i,:),xq)
                    RETURN
                ELSEIF (yq < yData(i)) THEN
                    ii = i
                    EXIT
                ELSE
                    CONTINUE
                END IF
            END DO
        ENDIF
        i = i-1 ! move i back one
        
        ! ---- Do bilinear interpolation ----
        ! Find values at corners 
        fQ(1,1) = zData(i,j)
        fQ(2,1) = zData(ii,j)
        fQ(1,2) = zData(i,jj)
        fQ(2,2) = zData(ii,jj)
        ! Interpolate
        fxy1 = (xData(jj) - xq)/(xData(jj) - xData(j))*fQ(1,1) + (xq - xData(j))/(xData(jj) - xData(j))*fQ(1,2)
        fxy2 = (xData(jj) - xq)/(xData(jj) - xData(j))*fQ(2,1) + (xq - xData(j))/(xData(jj) - xData(j))*fQ(2,2)
        fxy = (yData(ii) - yq)/(yData(ii) - yData(i))*fxy1 + (yq - yData(i))/(yData(ii) - yData(i))*fxy2

        interp2d = fxy(1)

    END FUNCTION interp2d
!-------------------------------------------------------------------------------------------------------------------------------
    FUNCTION matinv3(A) RESULT(B)
    ! Performs a direct calculation of the inverse of a 3×3 matrix.
    ! Source: http://fortranwiki.org/fortran/show/Matrix+inversion
        REAL(4), INTENT(IN) :: A(3,3)   !! Matrix
        REAL(4)             :: B(3,3)   !! Inverse matrix
        REAL(4)             :: detinv

        ! Calculate the inverse determinant of the matrix
        detinv = 1/(A(1,1)*A(2,2)*A(3,3) - A(1,1)*A(2,3)*A(3,2)&
                - A(1,2)*A(2,1)*A(3,3) + A(1,2)*A(2,3)*A(3,1)&
                + A(1,3)*A(2,1)*A(3,2) - A(1,3)*A(2,2)*A(3,1))

        ! Calculate the inverse of the matrix
        B(1,1) = +detinv * (A(2,2)*A(3,3) - A(2,3)*A(3,2))
        B(2,1) = -detinv * (A(2,1)*A(3,3) - A(2,3)*A(3,1))
        B(3,1) = +detinv * (A(2,1)*A(3,2) - A(2,2)*A(3,1))
        B(1,2) = -detinv * (A(1,2)*A(3,3) - A(1,3)*A(3,2))
        B(2,2) = +detinv * (A(1,1)*A(3,3) - A(1,3)*A(3,1))
        B(3,2) = -detinv * (A(1,1)*A(3,2) - A(1,2)*A(3,1))
        B(1,3) = +detinv * (A(1,2)*A(2,3) - A(1,3)*A(2,2))
        B(2,3) = -detinv * (A(1,1)*A(2,3) - A(1,3)*A(2,1))
        B(3,3) = +detinv * (A(1,1)*A(2,2) - A(1,2)*A(2,1))
    END FUNCTION matinv3
!-------------------------------------------------------------------------------------------------------------------------------
    FUNCTION identity(n) RESULT(A)
    ! Produces an identity matrix of size n x n

        INTEGER, INTENT(IN)         :: n
        REAL(4), DIMENSION(n, n)    :: A
        INTEGER                     :: i
        INTEGER                     :: j

        ! Build identity matrix 
        DO i=1,n  
            DO j = 1,n
                IF (i == j) THEN 
                    A(i,j) = 1.0
                ELSE
                    A(i,j) = 0.0
                ENDIF
            ENDDO
        ENDDO
    
    END FUNCTION identity
!-------------------------------------------------------------------------------------------------------------------------------  
    REAL FUNCTION DFController(error, Kd, Tf, DT, inst)
    ! DF controller, with output saturation
    
        IMPLICIT NONE
        ! Inputs
        REAL(4), INTENT(IN)     :: error
        REAL(4), INTENT(IN)     :: kd
        REAL(4), INTENT(IN)     :: tf
        REAL(4), INTENT(IN)     :: DT
        INTEGER(4), INTENT(IN)  :: inst
        ! Local
        REAL(4)                         :: B                                    ! 
        INTEGER(4)                      :: i                                    ! Counter for making arrays
        REAL(4), DIMENSION(99), SAVE    :: errorLast = (/ (0, i=1,99) /)        ! 
        REAL(4), DIMENSION(99), SAVE    :: DFControllerLast = (/ (0, i=1,99) /) ! 
        INTEGER(4), DIMENSION(99), SAVE :: FirstCall = (/ (1, i=1,99) /)        ! First call of this function?
        
        ! Initialize persistent variables/arrays, and set inital condition for integrator term
        ! IF (FirstCall(inst) == 1) THEN
            ! FirstCall(inst) = 0
        ! END IF
        
        B = 2.0/DT
        DFController = (Kd*B)/(B*Tf+1.0)*error - (Kd*B)/(B*Tf+1.0)*errorLast(inst) - (1.0-B*Tf)/(B*Tf+1.0)*DFControllerLast(inst)

        errorLast(inst) = error
        DFControllerLast(inst) = DFController
    END FUNCTION DFController
!-------------------------------------------------------------------------------------------------------------------------------
    SUBROUTINE ColemanTransform(rootMOOP, aziAngle, nHarmonic, axTOut, axYOut)
    ! The Coleman or d-q axis transformation transforms the root out of plane bending moments of each turbine blade
    ! to a direct axis and a quadrature axis

        IMPLICIT NONE
        ! Inputs
        REAL(4), INTENT(IN)     :: rootMOOP(3)                      ! Root out of plane bending moments of each blade
        REAL(4), INTENT(IN)     :: aziAngle                         ! Rotor azimuth angle
        INTEGER(4), INTENT(IN)  :: nHarmonic                        ! The harmonic number, nP
        ! Outputs
        REAL(4), INTENT(OUT)    :: axTOut, axYOut               ! Direct axis and quadrature axis outputted by this transform
        ! Local
        REAL(4), PARAMETER      :: phi2 = 2.0/3.0*PI                ! Phase difference from first to second blade
        REAL(4), PARAMETER      :: phi3 = 4.0/3.0*PI                ! Phase difference from first to third blade

        ! Body
        axTOut  = 2.0/3.0 * (cos(nHarmonic*(aziAngle))*rootMOOP(1) + cos(nHarmonic*(aziAngle+phi2))*rootMOOP(2) + cos(nHarmonic*(aziAngle+phi3))*rootMOOP(3))
        axYOut  = 2.0/3.0 * (sin(nHarmonic*(aziAngle))*rootMOOP(1) + sin(nHarmonic*(aziAngle+phi2))*rootMOOP(2) + sin(nHarmonic*(aziAngle+phi3))*rootMOOP(3))
        
    END SUBROUTINE ColemanTransform
!-------------------------------------------------------------------------------------------------------------------------------
    SUBROUTINE ColemanTransformInverse(axTIn, axYIn, aziAngle, nHarmonic, aziOffset, PitComIPC)
    ! The inverse Coleman or d-q axis transformation transforms the direct axis and quadrature axis
    ! back to root out of plane bending moments of each turbine blade
        IMPLICIT NONE
        ! Inputs
        REAL(4), INTENT(IN)     :: axTIn, axYIn         ! Direct axis and quadrature axis
        REAL(4), INTENT(IN)     :: aziAngle                     ! Rotor azimuth angle
        REAL(4), INTENT(IN)     :: aziOffset                    ! Phase shift added to the azimuth angle
        INTEGER(4), INTENT(IN)  :: nHarmonic                    ! The harmonic number, nP
        ! Outputs
        REAL(4), INTENT(OUT)    :: PitComIPC(3)                 ! Root out of plane bending moments of each blade
        ! Local
        REAL(4), PARAMETER      :: phi2 = 2.0/3.0*PI                ! Phase difference from first to second blade
        REAL(4), PARAMETER      :: phi3 = 4.0/3.0*PI                ! Phase difference from first to third blade

        ! Body
        PitComIPC(1) = cos(nHarmonic*(aziAngle+aziOffset))*axTIn + sin(nHarmonic*(aziAngle+aziOffset))*axYIn
        PitComIPC(2) = cos(nHarmonic*(aziAngle+aziOffset+phi2))*axTIn + sin(nHarmonic*(aziAngle+aziOffset+phi2))*axYIn
        PitComIPC(3) = cos(nHarmonic*(aziAngle+aziOffset+phi3))*axTIn + sin(nHarmonic*(aziAngle+aziOffset+phi3))*axYIn

    END SUBROUTINE ColemanTransformInverse
!-------------------------------------------------------------------------------------------------------------------------------
    REAL FUNCTION CPfunction(CP, lambda)
    ! Paremeterized Cp(lambda) function for a fixed pitch angle. Circumvents the need of importing a look-up table
        IMPLICIT NONE
        
        ! Inputs
        REAL(4), INTENT(IN) :: CP(4)    ! Parameters defining the parameterizable Cp(lambda) function
        REAL(4), INTENT(IN) :: lambda    ! Estimated or measured tip-speed ratio input
        
        ! Lookup
        CPfunction = exp(-CP(1)/lambda)*(CP(2)/lambda-CP(3))+CP(4)*lambda
        CPfunction = saturate(CPfunction, 0.001, 1.0)
        
    END FUNCTION CPfunction
!-------------------------------------------------------------------------------------------------------------------------------
    REAL FUNCTION AeroDynTorque(LocalVar, CntrPar, PerfData)
    ! Function for computing the aerodynamic torque, divided by the effective rotor torque of the turbine, for use in wind speed estimation
        
        USE ROSCO_Types, ONLY : LocalVariables, ControlParameters, PerformanceData
        IMPLICIT NONE
    
        ! Inputs
        TYPE(ControlParameters), INTENT(IN) :: CntrPar
        TYPE(LocalVariables), INTENT(IN) :: LocalVar
        TYPE(PerformanceData), INTENT(IN) :: PerfData
            
        ! Local
        REAL(4) :: RotorArea
        REAL(4) :: Cp
        REAL(4) :: Lambda
        
        ! Find Torque
        RotorArea = PI*CntrPar%WE_BladeRadius**2
        Lambda = LocalVar%RotSpeedF*CntrPar%WE_BladeRadius/LocalVar%WE_Vw
        ! Cp = CPfunction(CntrPar%WE_CP, Lambda)
        Cp = interp2d(PerfData%Beta_vec,PerfData%TSR_vec,PerfData%Cp_mat, LocalVar%PC_PitComTF*R2D, Lambda)
        AeroDynTorque = 0.5*(CntrPar%WE_RhoAir*RotorArea)*(LocalVar%WE_Vw**3/LocalVar%RotSpeedF)*Cp
        AeroDynTorque = MAX(AeroDynTorque, 0.0)
        
    END FUNCTION AeroDynTorque
!-------------------------------------------------------------------------------------------------------------------------------
    SUBROUTINE Debug(LocalVar, CntrPar, DebugVar, avrSWAP, RootName, size_avcOUTNAME)
    ! Debug routine, defines what gets printed to DEBUG.dbg if LoggingLevel = 1
    
        USE, INTRINSIC  :: ISO_C_Binding
        USE ROSCO_Types, ONLY : LocalVariables, ControlParameters, DebugVariables
        
        IMPLICIT NONE
    
        TYPE(ControlParameters), INTENT(IN)     :: CntrPar
        TYPE(LocalVariables), INTENT(IN)        :: LocalVar
        TYPE(DebugVariables), INTENT(IN)        :: DebugVar
    
        INTEGER(4), INTENT(IN)                      :: size_avcOUTNAME
        INTEGER(4)                                  :: I , nDebugOuts               ! Generic index.
        CHARACTER(1), PARAMETER                     :: Tab = CHAR(9)                        ! The tab character.
        CHARACTER(29), PARAMETER                    :: FmtDat = "(F10.3,TR5,99(ES10.3E2,TR5:))"   ! The format of the debugging data
        INTEGER(4), PARAMETER                       :: UnDb = 85        ! I/O unit for the debugging information
        INTEGER(4), PARAMETER                       :: UnDb2 = 86       ! I/O unit for the debugging information, avrSWAP
        REAL(C_FLOAT), INTENT(INOUT)                :: avrSWAP(*)   ! The swap array, used to pass data to, and receive data from, the DLL controller.
        CHARACTER(size_avcOUTNAME-1), INTENT(IN)    :: RootName     ! a Fortran version of the input C string (not considered an array here)    [subtract 1 for the C null-character]
        
        CHARACTER(10)                               :: DebugOutStr1,  DebugOutStr2, DebugOutStr3, DebugOutStr4, DebugOutStr5, &
                                                         DebugOutStr6, DebugOutStr7, DebugOutStr8, DebugOutStr9, DebugOutStr10, &
                                                         DebugOutStr11, DebugOutStr12, DebugOutStr13, DebugOutStr14, DebugOutStr15                                                         
        CHARACTER(10)                               :: DebugOutUni1,  DebugOutUni2, DebugOutUni3, DebugOutUni4, DebugOutUni5, &
                                                         DebugOutUni6, DebugOutUni7, DebugOutUni8, DebugOutUni9, DebugOutUni10, &
                                                         DebugOutUni11, DebugOutUni12, DebugOutUni13, DebugOutUni14, DebugOutUni15 
        CHARACTER(10), ALLOCATABLE                  :: DebugOutStrings(:), DebugOutUnits(:)
        REAL(4), ALLOCATABLE                        :: DebugOutData(:)

        ! Set up Debug Strings and Data
        ! Note that Debug strings have 10 character limit
        nDebugOuts = 9
        ALLOCATE(DebugOutData(nDebugOuts))
        !                 Header                            Unit                                Variable
        DebugOutStr1  = 'IMU_FA_AccF';     DebugOutUni1  = '(m/s)';      DebugOutData(1)  = LocalVar%NacIMU_FA_AccF
        DebugOutStr2  = 'WE_Vw';           DebugOutUni2  = '(rad)';      DebugOutData(2)  = LocalVar%WE_Vw
        DebugOutStr3  = 'IMU_FA_Acc';      DebugOutUni3  = '(rad/s^2)';  DebugOutData(3)  = LocalVar%NacIMU_FA_Acc
        DebugOutStr4  = 'FA_Acc';          DebugOutUni4  = '(m/s^2)';    DebugOutData(4)  = LocalVar%FA_Acc
        DebugOutStr5  = 'Fl_Pitcom';       DebugOutUni5  = '(rad)';      DebugOutData(5)  = LocalVar%Fl_Pitcom
        DebugOutStr6  = 'WE_Cp';           DebugOutUni6  = '(-)';        DebugOutData(6)  = DebugVar%WE_Cp
        DebugOutStr7  = 'PC_MinPit';       DebugOutUni7  = '(rad)';      DebugOutData(7)  = LocalVar%PC_MinPit
        DebugOutStr8  = 'SS_dOmF';         DebugOutUni8  = '(rad/s)';    DebugOutData(8)  = LocalVar%SS_DelOmegaF
        DebugOutStr9  = 'WE_Pitch';        DebugOutUni8  = '(rad)';      DebugOutData(9)  = DebugVar%WE_Pitch

        Allocate(DebugOutStrings(nDebugOuts))
        Allocate(DebugOutUnits(nDebugOuts))
        DebugOutStrings =   [CHARACTER(10)  :: DebugOutStr1, DebugOutStr2, DebugOutStr3, DebugOutStr4, &
                                                DebugOutStr5, DebugOutStr6, DebugOutStr7, DebugOutStr8, &
                                                DebugOutStr9]
        DebugOutUnits =     [CHARACTER(10)  :: DebugOutUni1, DebugOutUni2, DebugOutUni3, DebugOutUni4, &
                                                DebugOutUni5, DebugOutUni6, DebugOutUni7, DebugOutUni8, &
                                                DebugOutUni9]
        
        ! Initialize debug file
        IF (LocalVar%iStatus == 0)  THEN  ! .TRUE. if we're on the first call to the DLL
        ! If we're debugging, open the debug file and write the header:
            ! Note that the headers will be Truncated to 10 characters!!
            IF (CntrPar%LoggingLevel > 0) THEN
                OPEN(unit=UnDb, FILE=RootName(1:size_avcOUTNAME-5)//'RO.out')
                WRITE (UnDb,'(99(a10,TR5:))') 'Time',   DebugOutStrings
                WRITE (UnDb,'(99(a10,TR5:))') '(sec)',  DebugOutUnits
            END IF
            
            IF (CntrPar%LoggingLevel > 1) THEN
                OPEN(unit=UnDb2, FILE='DEBUG2.dbg')
                WRITE(UnDb2,'(/////)')
                WRITE(UnDb2,'(A,85("'//Tab//'AvrSWAP(",I2,")"))')  'LocalVar%Time ', (i,i=1,85)
                WRITE(UnDb2,'(A,85("'//Tab//'(-)"))')  '(s)'
            END IF
        ELSE
            ! Print simulation status, every 10 seconds
            IF (MODULO(LocalVar%Time, 10.0) == 0) THEN
                WRITE(*, 100) LocalVar%GenSpeedF*RPS2RPM, LocalVar%BlPitch(1)*R2D, avrSWAP(15)/1000.0, LocalVar%WE_Vw ! LocalVar%Time !/1000.0
                100 FORMAT('Generator speed: ', f6.1, ' RPM, Pitch angle: ', f5.1, ' deg, Power: ', f7.1, ' kW, Est. wind Speed: ', f5.1, ' m/s')
            END IF
            
        ENDIF

        ! Write debug files
        IF (CntrPar%LoggingLevel > 0) THEN
<<<<<<< HEAD
            WRITE (UnDb,FmtDat)  LocalVar%Time, DebugOutData
=======
            WRITE (UnDb,FmtDat) LocalVar%Time, DebugOutData
>>>>>>> 4e383cf1
        END IF

        IF (CntrPar%LoggingLevel > 1) THEN
            WRITE (UnDb2,FmtDat)    LocalVar%Time, avrSWAP(1:85)
        END IF

    END SUBROUTINE Debug
END MODULE Functions<|MERGE_RESOLUTION|>--- conflicted
+++ resolved
@@ -520,11 +520,7 @@
 
         ! Write debug files
         IF (CntrPar%LoggingLevel > 0) THEN
-<<<<<<< HEAD
             WRITE (UnDb,FmtDat)  LocalVar%Time, DebugOutData
-=======
-            WRITE (UnDb,FmtDat) LocalVar%Time, DebugOutData
->>>>>>> 4e383cf1
         END IF
 
         IF (CntrPar%LoggingLevel > 1) THEN
