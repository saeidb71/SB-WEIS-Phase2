--- conflicted
+++ resolved
@@ -183,10 +183,6 @@
         case_inputs[("HydroDyn","DiffQTF")]     = {'vals':[0], 'group':0}
         case_inputs[("HydroDyn","WvDiffQTF")]   = {'vals':['False'], 'group':0}
         case_inputs[("HydroDyn","WvSumQTF")]    = {'vals':['False'], 'group':0}
-<<<<<<< HEAD
-        case_inputs[("HydroDyn","PotMod")]      = {'vals':[1], 'group':0}
-=======
->>>>>>> cafc846b
         case_inputs[("HydroDyn","RdtnDT")]      = {'vals':['default'], 'group':0}
         
         # Degrees-of-freedom: set all to False & enable those defined in modelling inputs
