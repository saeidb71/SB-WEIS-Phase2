--- conflicted
+++ resolved
@@ -1824,13 +1824,8 @@
 
         # Current
         CurrMod = np.zeros(dlc_generator.n_cases,dtype=int)
-<<<<<<< HEAD
         CurrSSV0 = np.array([c.current for c in dlc_generator.cases])
         CurrMod[CurrSSV0 > 0] = 1
-=======
-        CurrDIV = np.array([c.current for c in dlc_generator.cases])
-        CurrMod[CurrDIV > 0] = 1
->>>>>>> e966b3c4
 
         
         # Parameteric inputs
@@ -1872,11 +1867,7 @@
         case_inputs[("SeaState","CrestHmax")] = {'vals':1.86 * WaveHs, 'group':1}  # unused if ConstWaveMod=0
         case_inputs[("SeaState","CrestTime")] = {'vals':(self.TMax + self.TStart)/2, 'group':1} # midpoint of analysis time
         case_inputs[("SeaState","CurrMod")] = {'vals':CurrMod, 'group':1} 
-<<<<<<< HEAD
-        case_inputs[("SeaState","CurrDIV")] = {'vals':CurrSSV0, 'group':1} 
-=======
         case_inputs[("SeaState","CurrDIV")] = {'vals':CurrDIV, 'group':1} 
->>>>>>> e966b3c4
         case_inputs[("SeaState","CurrDIDir")] = {'vals':WaveHd, 'group':1}    # both current directions aligned with wave direction 
         case_inputs[("SeaState","CurrNSDir")] = {'vals':WaveHd, 'group':1} 
         case_inputs[("SeaState","WaveSeed1")] = {'vals':WaveSeed1, 'group':1} 
