import numpy as np
import pandas as pd
import os, shutil, sys, platform
import copy
import glob
from pathlib import Path
from scipy.interpolate                      import PchipInterpolator
from openmdao.api                           import ExplicitComponent
from wisdem.commonse.mpi_tools              import MPI
from wisdem.commonse import NFREQ
from wisdem.commonse.cylinder_member import get_nfull
import wisdem.commonse.utilities              as util
from wisdem.rotorse.rotor_power             import eval_unsteady
from weis.aeroelasticse.FAST_writer         import InputWriter_OpenFAST
from weis.aeroelasticse.FAST_reader         import InputReader_OpenFAST
import weis.aeroelasticse.runFAST_pywrapper as fastwrap
from weis.aeroelasticse.FAST_post         import FAST_IO_timeseries
from wisdem.floatingse.floating_frame import NULL, NNODES_MAX, NELEM_MAX
from weis.dlc_driver.dlc_generator    import DLCGenerator
from weis.aeroelasticse.CaseGen_General import CaseGen_General
from functools import partial
from pCrunch import PowerProduction
from weis.aeroelasticse.LinearFAST import LinearFAST
from weis.control.LinearModel import LinearTurbineModel, LinearControlModel
from weis.aeroelasticse import FileTools
from weis.aeroelasticse.turbsim_file   import TurbSimFile
from weis.aeroelasticse.turbsim_util import generate_wind_files
from weis.aeroelasticse.utils import OLAFParams
from ROSCO_toolbox import control_interface as ROSCO_ci
from pCrunch.io import OpenFASTOutput
from pCrunch import LoadsAnalysis, PowerProduction, FatigueParams
from weis.control.dtqp_wrapper          import dtqp_wrapper
from weis.aeroelasticse.StC_defaults        import default_StC_vt
from weis.aeroelasticse.CaseGen_General import case_naming



weis_dir = os.path.dirname(os.path.dirname(os.path.dirname(__file__)))

import pickle

if MPI:
    from mpi4py   import MPI

if platform.system() == 'Windows':
    lib_ext = '.dll'
elif platform.system() == 'Darwin':
    lib_ext = '.dylib'
else:
    lib_ext = '.so'

weis_dir = os.path.dirname(os.path.dirname(os.path.dirname(__file__)))

def make_coarse_grid(s_grid, diam):

    s_coarse = [s_grid[0]]
    slope = np.diff(diam) / np.diff(s_grid)
    for k in range(slope.size-1):
        if np.abs(slope[k]-slope[k+1]) > 1e-2:
            s_coarse.append(s_grid[k+1])
    s_coarse.append(s_grid[-1])
    return np.array(s_coarse)

    
class FASTLoadCases(ExplicitComponent):
    def initialize(self):
        self.options.declare('modeling_options')
        self.options.declare('opt_options')

    def setup(self):
        modopt = self.options['modeling_options']
        rotorse_options  = modopt['WISDEM']['RotorSE']
        mat_init_options = modopt['materials']

        self.n_blades      = modopt['assembly']['number_of_blades']
        self.n_span        = n_span    = rotorse_options['n_span']
        self.n_pc          = n_pc      = rotorse_options['n_pc']

        # Environmental Conditions needed regardless of where model comes from
        self.add_input('V_cutin',     val=0.0, units='m/s',      desc='Minimum wind speed where turbine operates (cut-in)')
        self.add_input('V_cutout',    val=0.0, units='m/s',      desc='Maximum wind speed where turbine operates (cut-out)')
        self.add_input('Vrated',      val=0.0, units='m/s',      desc='rated wind speed')
        self.add_input('hub_height',                val=0.0, units='m', desc='hub height')
        self.add_discrete_input('turbulence_class', val='A', desc='IEC turbulence class')
        self.add_discrete_input('turbine_class',    val='I', desc='IEC turbine class')
        self.add_input('Rtip',              val=0.0, units='m', desc='dimensional radius of tip')
        self.add_input('shearExp',    val=0.0,                   desc='shear exponent')

        if not self.options['modeling_options']['Level3']['from_openfast']:
            self.n_pitch       = n_pitch   = rotorse_options['n_pitch_perf_surfaces']
            self.n_tsr         = n_tsr     = rotorse_options['n_tsr_perf_surfaces']
            self.n_U           = n_U       = rotorse_options['n_U_perf_surfaces']
            self.n_mat         = n_mat    = mat_init_options['n_mat']
            self.n_layers      = n_layers = rotorse_options['n_layers']

            self.n_xy          = n_xy      = rotorse_options['n_xy'] # Number of coordinate points to describe the airfoil geometry
            self.n_aoa         = n_aoa     = rotorse_options['n_aoa']# Number of angle of attacks
            self.n_Re          = n_Re      = rotorse_options['n_Re'] # Number of Reynolds, so far hard set at 1
            self.n_tab         = n_tab     = rotorse_options['n_tab']# Number of tabulated data. For distributed aerodynamic control this could be > 1
            
            self.te_ss_var       = rotorse_options['te_ss']
            self.te_ps_var       = rotorse_options['te_ps']
            self.spar_cap_ss_var = rotorse_options['spar_cap_ss']
            self.spar_cap_ps_var = rotorse_options['spar_cap_ps']

            n_freq_blade = int(rotorse_options['n_freq']/2)
            n_pc         = int(rotorse_options['n_pc'])

            self.n_xy          = n_xy      = rotorse_options['n_xy'] # Number of coordinate points to describe the airfoil geometry
            self.n_aoa         = n_aoa     = rotorse_options['n_aoa']# Number of angle of attacks
            self.n_Re          = n_Re      = rotorse_options['n_Re'] # Number of Reynolds, so far hard set at 1
            self.n_tab         = n_tab     = rotorse_options['n_tab']# Number of tabulated data. For distributed aerodynamic control this could be > 1

            self.te_ss_var       = rotorse_options['te_ss']
            self.te_ps_var       = rotorse_options['te_ps']
            self.spar_cap_ss_var = rotorse_options['spar_cap_ss']
            self.spar_cap_ps_var = rotorse_options['spar_cap_ps']

            # ElastoDyn Inputs
            # Assuming the blade modal damping to be unchanged. Cannot directly solve from the Rayleigh Damping without making assumptions. J.Jonkman recommends 2-3% https://wind.nrel.gov/forum/wind/viewtopic.php?t=522
            self.add_input('r',                     val=np.zeros(n_span), units='m', desc='radial positions. r[0] should be the hub location \
                while r[-1] should be the blade tip. Any number \
                of locations can be specified between these in ascending order.')
            self.add_input('le_location',           val=np.zeros(n_span), desc='Leading-edge positions from a reference blade axis (usually blade pitch axis). Locations are normalized by the local chord length. Positive in -x direction for airfoil-aligned coordinate system')
            self.add_input('beam:Tw_iner',          val=np.zeros(n_span), units='m', desc='y-distance to elastic center from point about which above structural properties are computed')
            self.add_input('beam:rhoA',             val=np.zeros(n_span), units='kg/m', desc='mass per unit length')
            self.add_input('beam:EIyy',             val=np.zeros(n_span), units='N*m**2', desc='flatwise stiffness (bending about y-direction of airfoil aligned coordinate system)')
            self.add_input('beam:EIxx',             val=np.zeros(n_span), units='N*m**2', desc='edgewise stiffness (bending about :ref:`x-direction of airfoil aligned coordinate system <blade_airfoil_coord>`)')
            self.add_input('x_tc',                  val=np.zeros(n_span), units='m',      desc='x-distance to the neutral axis (torsion center)')
            self.add_input('y_tc',                  val=np.zeros(n_span), units='m',      desc='y-distance to the neutral axis (torsion center)')
            self.add_input('flap_mode_shapes',      val=np.zeros((n_freq_blade,5)), desc='6-degree polynomial coefficients of mode shapes in the flap direction (x^2..x^6, no linear or constant term)')
            self.add_input('edge_mode_shapes',      val=np.zeros((n_freq_blade,5)), desc='6-degree polynomial coefficients of mode shapes in the edge direction (x^2..x^6, no linear or constant term)')
            self.add_input('gearbox_efficiency',    val=1.0,               desc='Gearbox efficiency')
            self.add_input('gearbox_ratio',         val=1.0,               desc='Gearbox ratio')
            self.add_input('platform_displacement', val=1.0,               desc='Volumetric platform displacement', units='m**3')

            # ServoDyn Inputs
            self.add_input('generator_efficiency',   val=1.0,              desc='Generator efficiency')
            self.add_input('max_pitch_rate',         val=0.0,        units='deg/s',          desc='Maximum allowed blade pitch rate')

            # StC or TMD inputs; structural control and tuned mass dampers

            # tower properties
            n_height_tow = modopt['WISDEM']['TowerSE']['n_height']
            n_full_tow   = get_nfull(n_height_tow, nref=modopt['WISDEM']['TowerSE']['n_refine'])
            n_freq_tower = int(NFREQ/2)
            self.add_input('fore_aft_modes',   val=np.zeros((n_freq_tower,5)),               desc='6-degree polynomial coefficients of mode shapes in the flap direction (x^2..x^6, no linear or constant term)')
            self.add_input('side_side_modes',  val=np.zeros((n_freq_tower,5)),               desc='6-degree polynomial coefficients of mode shapes in the edge direction (x^2..x^6, no linear or constant term)')
            self.add_input('mass_den',         val=np.zeros(n_height_tow-1),         units='kg/m',   desc='sectional mass per unit length')
            self.add_input('foreaft_stff',     val=np.zeros(n_height_tow-1),         units='N*m**2', desc='sectional fore-aft bending stiffness per unit length about the Y_E elastic axis')
            self.add_input('sideside_stff',    val=np.zeros(n_height_tow-1),         units='N*m**2', desc='sectional side-side bending stiffness per unit length about the Y_E elastic axis')
            self.add_input('tor_stff',    val=np.zeros(n_height_tow-1),         units='N*m**2', desc='torsional stiffness per unit length about the Y_E elastic axis')
            self.add_input('tor_freq',    val=0.0,         units='Hz', desc='First tower torsional frequency')
            self.add_input('tower_outer_diameter', val=np.zeros(n_height_tow),   units='m',      desc='cylinder diameter at corresponding locations')
            self.add_input('tower_z', val=np.zeros(n_height_tow),   units='m',      desc='z-coordinates of tower and monopile used in TowerSE')
            self.add_input('tower_z_full', val=np.zeros(n_full_tow),   units='m',      desc='z-coordinates of tower and monopile used in TowerSE')
            self.add_input('tower_height',              val=0.0, units='m', desc='tower height from the tower base')
            self.add_input('tower_base_height',         val=0.0, units='m', desc='tower base height from the ground or mean sea level')
            self.add_input('tower_cd',         val=np.zeros(n_height_tow),                   desc='drag coefficients along tower height at corresponding locations')

            # These next ones are needed for SubDyn
            n_height_mon = n_full_mon = 0
            if modopt['flags']['offshore']:
                self.add_input('transition_piece_mass', val=0.0, units='kg')
                self.add_input('transition_piece_I', val=np.zeros(3), units='kg*m**2')
                
                if modopt['flags']['monopile']:
                    n_height_mon = modopt['WISDEM']['FixedBottomSE']['n_height']
                    n_full_mon   = get_nfull(n_height_mon, nref=modopt['WISDEM']['FixedBottomSE']['n_refine'])
                    self.add_input('monopile_z', val=np.zeros(n_height_mon),   units='m',      desc='z-coordinates of tower and monopile used in TowerSE')
                    self.add_input('monopile_z_full', val=np.zeros(n_full_mon),   units='m',      desc='z-coordinates of tower and monopile used in TowerSE')
                    self.add_input('monopile_outer_diameter', val=np.zeros(n_height_mon),   units='m',      desc='cylinder diameter at corresponding locations')
                    self.add_input('monopile_wall_thickness', val=np.zeros(n_height_mon-1), units='m')
                    self.add_input('monopile_E', val=np.zeros(n_height_mon-1), units='Pa')
                    self.add_input('monopile_G', val=np.zeros(n_height_mon-1), units='Pa')
                    self.add_input('monopile_rho', val=np.zeros(n_height_mon-1), units='kg/m**3')
                    self.add_input('gravity_foundation_mass', val=0.0, units='kg')
                    self.add_input('gravity_foundation_I', val=np.zeros(3), units='kg*m**2')
            monlen = max(0, n_height_mon-1)
            monlen_full = max(0, n_full_mon-1)

            # DriveSE quantities
            self.add_input('hub_system_cm',   val=np.zeros(3),             units='m',  desc='center of mass of the hub relative to tower to in yaw-aligned c.s.')
            self.add_input('hub_system_I',    val=np.zeros(6),             units='kg*m**2', desc='mass moments of Inertia of hub [Ixx, Iyy, Izz, Ixy, Ixz, Iyz] around its center of mass in yaw-aligned c.s.')
            self.add_input('hub_system_mass', val=0.0,                     units='kg', desc='mass of hub system')
            self.add_input('above_yaw_mass',  val=0.0, units='kg', desc='Mass of the nacelle above the yaw system')
            self.add_input('yaw_mass',        val=0.0, units='kg', desc='Mass of yaw system')
            self.add_input('rna_I_TT',       val=np.zeros(6), units='kg*m**2', desc=' moments of Inertia for the rna [Ixx, Iyy, Izz, Ixy, Ixz, Iyz] about the tower top')
            self.add_input('nacelle_cm',      val=np.zeros(3), units='m', desc='Center of mass of the component in [x,y,z] for an arbitrary coordinate system')
            self.add_input('nacelle_I_TT',       val=np.zeros(6), units='kg*m**2', desc=' moments of Inertia for the nacelle [Ixx, Iyy, Izz, Ixy, Ixz, Iyz] about the tower top')
            self.add_input('distance_tt_hub', val=0.0,         units='m',   desc='Vertical distance from tower top plane to hub flange')
            self.add_input('twr2shaft',       val=0.0,         units='m',   desc='Vertical distance from tower top plane to shaft start')
            self.add_input('GenIner',         val=0.0,         units='kg*m**2',   desc='Moments of inertia for the generator about high speed shaft')
            self.add_input('drivetrain_spring_constant',         val=0.0,         units='N*m/rad',   desc='Moments of inertia for the generator about high speed shaft')
            self.add_input("drivetrain_damping_coefficient", 0.0, units="N*m*s/rad", desc='Equivalent damping coefficient for the drivetrain system')

            # AeroDyn Inputs
            self.add_input('ref_axis_blade',    val=np.zeros((n_span,3)),units='m',   desc='2D array of the coordinates (x,y,z) of the blade reference axis, defined along blade span. The coordinate system is the one of BeamDyn: it is placed at blade root with x pointing the suction side of the blade, y pointing the trailing edge and z along the blade span. A standard configuration will have negative x values (prebend), if swept positive y values, and positive z values.')
            self.add_input('chord',             val=np.zeros(n_span), units='m', desc='chord at airfoil locations')
            self.add_input('theta',             val=np.zeros(n_span), units='deg', desc='twist at airfoil locations')
            self.add_input('rthick',            val=np.zeros(n_span), desc='relative thickness of airfoil distribution')
            self.add_input('ac',                val=np.zeros(n_span), desc='aerodynamic center of airfoil distribution')
            self.add_input('pitch_axis',        val=np.zeros(n_span), desc='1D array of the chordwise position of the pitch axis (0-LE, 1-TE), defined along blade span.')
            self.add_input('Rhub',              val=0.0, units='m', desc='dimensional radius of hub')
            self.add_input('airfoils_cl',       val=np.zeros((n_span, n_aoa, n_Re, n_tab)), desc='lift coefficients, spanwise')
            self.add_input('airfoils_cd',       val=np.zeros((n_span, n_aoa, n_Re, n_tab)), desc='drag coefficients, spanwise')
            self.add_input('airfoils_cm',       val=np.zeros((n_span, n_aoa, n_Re, n_tab)), desc='moment coefficients, spanwise')
            self.add_input('airfoils_aoa',      val=np.zeros((n_aoa)), units='deg', desc='angle of attack grid for polars')
            self.add_input('airfoils_Re',       val=np.zeros((n_Re)), desc='Reynolds numbers of polars')
            self.add_input('airfoils_Ctrl',     val=np.zeros((n_span, n_Re, n_tab)), units='deg',desc='Airfoil control paremeter (i.e. flap angle)')

            # Airfoil coordinates
            self.add_input('coord_xy_interp',   val=np.zeros((n_span, n_xy, 2)),              desc='3D array of the non-dimensional x and y airfoil coordinates of the airfoils interpolated along span for n_span stations. The leading edge is place at x=0 and y=0.')

            # Floating platform inputs
            self.add_input("transition_node", np.zeros(3), units="m")
            self.add_input("platform_nodes", NULL * np.ones((NNODES_MAX, 3)), units="m")
            self.add_input("platform_elem_n1", NULL * np.ones(NELEM_MAX, dtype=np.int_))
            self.add_input("platform_elem_n2", NULL * np.ones(NELEM_MAX, dtype=np.int_))
            self.add_input("platform_elem_D", NULL * np.ones(NELEM_MAX), units="m")
            self.add_input("platform_elem_t", NULL * np.ones(NELEM_MAX), units="m")
            self.add_input("platform_elem_rho", NULL * np.ones(NELEM_MAX), units="kg/m**3")
            self.add_input("platform_elem_E", NULL * np.ones(NELEM_MAX), units="Pa")
            self.add_input("platform_elem_G", NULL * np.ones(NELEM_MAX), units="Pa")
            self.add_discrete_input("platform_elem_memid", [0]*NELEM_MAX)
            self.add_input("platform_total_center_of_mass", np.zeros(3), units="m")
            self.add_input("platform_mass", 0.0, units="kg")
            self.add_input("platform_I_total", np.zeros(6), units="kg*m**2")

            if modopt['flags']["floating"]:
                n_member = modopt["floating"]["members"]["n_members"]
                for k in range(n_member):
                    n_height_mem = modopt["floating"]["members"]["n_height"][k]
                    self.add_input(f"member{k}:joint1", np.zeros(3), units="m")
                    self.add_input(f"member{k}:joint2", np.zeros(3), units="m")
                    self.add_input(f"member{k}:s", np.zeros(n_height_mem))
                    self.add_input(f"member{k}:s_ghost1", 0.0)
                    self.add_input(f"member{k}:s_ghost2", 0.0)
                    self.add_input(f"member{k}:outer_diameter", np.zeros(n_height_mem), units="m")
                    self.add_input(f"member{k}:wall_thickness", np.zeros(n_height_mem-1), units="m")

            # Turbine level inputs
            self.add_discrete_input('rotor_orientation',val='upwind', desc='Rotor orientation, either upwind or downwind.')
            self.add_input('control_ratedPower',        val=0.,  units='W',    desc='machine power rating')
            self.add_input('control_maxOmega',          val=0.0, units='rpm',  desc='maximum allowed rotor rotation speed')
            self.add_input('control_maxTS',             val=0.0, units='m/s',  desc='maximum allowed blade tip speed')
            self.add_input('cone',             val=0.0, units='deg',   desc='Cone angle of the rotor. It defines the angle between the rotor plane and the blade pitch axis. A standard machine has positive values.')
            self.add_input('tilt',             val=0.0, units='deg',   desc='Nacelle uptilt angle. A standard machine has positive values.')
            self.add_input('overhang',         val=0.0, units='m',     desc='Horizontal distance from tower top to hub center.')

            # Initial conditions
            self.add_input('U',        val=np.zeros(n_pc), units='m/s', desc='wind speeds')
            self.add_input('Omega',    val=np.zeros(n_pc), units='rpm', desc='rotation speeds to run')
            self.add_input('pitch',    val=np.zeros(n_pc), units='deg', desc='pitch angles to run')

            # Cp-Ct-Cq surfaces
            self.add_input('Cp_aero_table', val=np.zeros((n_tsr, n_pitch, n_U)), desc='Table of aero power coefficient')
            self.add_input('Ct_aero_table', val=np.zeros((n_tsr, n_pitch, n_U)), desc='Table of aero thrust coefficient')
            self.add_input('Cq_aero_table', val=np.zeros((n_tsr, n_pitch, n_U)), desc='Table of aero torque coefficient')
            self.add_input('pitch_vector',  val=np.zeros(n_pitch), units='deg',  desc='Pitch vector used')
            self.add_input('tsr_vector',    val=np.zeros(n_tsr),                 desc='TSR vector used')
            self.add_input('U_vector',      val=np.zeros(n_U),     units='m/s',  desc='Wind speed vector used')

            # Environmental conditions
            self.add_input('V_R25',       val=0.0, units='m/s',      desc='region 2.5 transition wind speed')
            self.add_input('Vgust',       val=0.0, units='m/s',      desc='gust wind speed')
            self.add_input('V_extreme1',  val=0.0, units='m/s',      desc='IEC extreme wind speed at hub height for a 1-year retunr period')
            self.add_input('V_extreme50', val=0.0, units='m/s',      desc='IEC extreme wind speed at hub height for a 50-year retunr period')
            self.add_input('V_mean_iec',  val=0.0, units='m/s',      desc='IEC mean wind for turbulence class')
            
            self.add_input('rho',         val=0.0, units='kg/m**3',  desc='density of air')
            self.add_input('mu',          val=0.0, units='kg/(m*s)', desc='dynamic viscosity of air')
            self.add_input('speed_sound_air',  val=340.,    units='m/s',        desc='Speed of sound in air.')
            self.add_input(
                    "water_depth", val=0.0, units="m", desc="Water depth for analysis.  Values > 0 mean offshore"
                )
            self.add_input('rho_water',   val=0.0, units='kg/m**3',  desc='density of water')
            self.add_input('mu_water',    val=0.0, units='kg/(m*s)', desc='dynamic viscosity of water')
            self.add_input('beta_wave',    val=0.0, units='deg', desc='Incident wave propagation heading direction')
            self.add_input('Hsig_wave',    val=0.0, units='m', desc='Significant wave height of incident waves')
            self.add_input('Tsig_wave',    val=0.0, units='s', desc='Peak-spectral period of incident waves')

            # Blade composite material properties (used for fatigue analysis)
            self.add_input('gamma_f',      val=1.35,                             desc='safety factor on loads')
            self.add_input('gamma_m',      val=1.1,                              desc='safety factor on materials')
            self.add_input('E',            val=np.zeros([n_mat, 3]), units='Pa', desc='2D array of the Youngs moduli of the materials. Each row represents a material, the three columns represent E11, E22 and E33.')
            self.add_input('Xt',           val=np.zeros([n_mat, 3]), units='Pa', desc='2D array of the Ultimate Tensile Strength (UTS) of the materials. Each row represents a material, the three columns represent Xt12, Xt13 and Xt23.')
            self.add_input('Xc',           val=np.zeros([n_mat, 3]), units='Pa', desc='2D array of the Ultimate Compressive Strength (UCS) of the materials. Each row represents a material, the three columns represent Xc12, Xc13 and Xc23.')
            self.add_input('m',            val=np.zeros([n_mat]),                desc='2D array of the S-N fatigue slope exponent for the materials')

            # Blade composit layup info (used for fatigue analysis)
            self.add_input('sc_ss_mats',   val=np.zeros((n_span, n_mat)),        desc="spar cap, suction side,  boolean of materials in each composite layer spanwise, passed as floats for differentiablity, used for Fatigue Analysis")
            self.add_input('sc_ps_mats',   val=np.zeros((n_span, n_mat)),        desc="spar cap, pressure side, boolean of materials in each composite layer spanwise, passed as floats for differentiablity, used for Fatigue Analysis")
            self.add_input('te_ss_mats',   val=np.zeros((n_span, n_mat)),        desc="trailing edge reinforcement, suction side,  boolean of materials in each composite layer spanwise, passed as floats for differentiablity, used for Fatigue Analysis")
            self.add_input('te_ps_mats',   val=np.zeros((n_span, n_mat)),        desc="trailing edge reinforcement, pressure side, boolean of materials in each composite layer spanwise, passed as floats for differentiablity, used for Fatigue Analysis")
            self.add_discrete_input('definition_layer', val=np.zeros(n_layers),  desc='1D array of flags identifying how layers are specified in the yaml. 1) all around (skin, paint, ) 2) offset+rotation twist+width (spar caps) 3) offset+user defined rotation+width 4) midpoint TE+width (TE reinf) 5) midpoint LE+width (LE reinf) 6) layer position fixed to other layer (core fillers) 7) start and width 8) end and width 9) start and end nd 10) web layer')
            # self.add_discrete_input('layer_name',       val=n_layers * [''],     desc='1D array of the names of the layers modeled in the blade structure.')
            # self.add_discrete_input('layer_web',        val=n_layers * [''],     desc='1D array of the names of the webs the layer is associated to. If the layer is on the outer profile this entry can simply stay empty.')
            # self.add_discrete_input('layer_mat',        val=n_layers * [''],     desc='1D array of the names of the materials of each layer modeled in the blade structure.')
            self.layer_name = rotorse_options['layer_name']

            # MoorDyn inputs
            mooropt = modopt["mooring"]
            if self.options["modeling_options"]["flags"]["mooring"]:
                n_nodes = mooropt["n_nodes"]
                n_lines = mooropt["n_lines"]
                self.add_input("line_diameter", val=np.zeros(n_lines), units="m")
                self.add_input("line_mass_density", val=np.zeros(n_lines), units="kg/m")
                self.add_input("line_stiffness", val=np.zeros(n_lines), units="N")
                self.add_input("line_transverse_added_mass", val=np.zeros(n_lines), units="kg/m")
                self.add_input("line_tangential_added_mass", val=np.zeros(n_lines), units="kg/m")
                self.add_input("line_transverse_drag", val=np.zeros(n_lines))
                self.add_input("line_tangential_drag", val=np.zeros(n_lines))
                self.add_input("nodes_location_full", val=np.zeros((n_nodes, 3)), units="m")
                self.add_input("nodes_mass", val=np.zeros(n_nodes), units="kg")
                self.add_input("nodes_volume", val=np.zeros(n_nodes), units="m**3")
                self.add_input("nodes_added_mass", val=np.zeros(n_nodes))
                self.add_input("nodes_drag_area", val=np.zeros(n_nodes), units="m**2")
                self.add_input("unstretched_length", val=np.zeros(n_lines), units="m")
                self.add_discrete_input("node_names", val=[""] * n_nodes)

            # Inputs required for fatigue processing
            self.add_input('lifetime', val=25.0, units='yr', desc='Turbine design lifetime')
            self.add_input('blade_sparU_wohlerexp',   val=1.0,   desc='Blade root Wohler exponent, m, in S/N curve S=A*N^-(1/m)')
            self.add_input('blade_sparU_wohlerA',   val=1.0, units="Pa",   desc='Blade root parameter, A, in S/N curve S=A*N^-(1/m)')
            self.add_input('blade_sparU_ultstress',   val=1.0, units="Pa",   desc='Blade root ultimate stress for material')
            self.add_input('blade_sparL_wohlerexp',   val=1.0,   desc='Blade root Wohler exponent, m, in S/N curve S=A*N^-(1/m)')
            self.add_input('blade_sparL_wohlerA',   val=1.0, units="Pa",   desc='Blade root parameter, A, in S/N curve S=A*N^-(1/m)')
            self.add_input('blade_sparL_ultstress',   val=1.0, units="Pa",   desc='Blade root ultimate stress for material')
            self.add_input('blade_teU_wohlerexp',   val=1.0,   desc='Blade root Wohler exponent, m, in S/N curve S=A*N^-(1/m)')
            self.add_input('blade_teU_wohlerA',   val=1.0, units="Pa",   desc='Blade root parameter, A, in S/N curve S=A*N^-(1/m)')
            self.add_input('blade_teU_ultstress',   val=1.0, units="Pa",   desc='Blade root ultimate stress for material')
            self.add_input('blade_teL_wohlerexp',   val=1.0,   desc='Blade root Wohler exponent, m, in S/N curve S=A*N^-(1/m)')
            self.add_input('blade_teL_wohlerA',   val=1.0, units="Pa",   desc='Blade root parameter, A, in S/N curve S=A*N^-(1/m)')
            self.add_input('blade_teL_ultstress',   val=1.0, units="Pa",   desc='Blade root ultimate stress for material')
            self.add_input('blade_root_sparU_load2stress',   val=np.ones(6), units="m**2",  desc='Blade root upper spar cap coefficient between axial load and stress S=C^T [Fx-z;Mx-z]')
            self.add_input('blade_root_sparL_load2stress',   val=np.ones(6), units="m**2",  desc='Blade root lower spar cap coefficient between axial load and stress S=C^T [Fx-z;Mx-z]')
            self.add_input('blade_maxc_teU_load2stress',   val=np.ones(6), units="m**2",  desc='Blade max chord upper trailing edge coefficient between axial load and stress S=C^T [Fx-z;Mx-z]')
            self.add_input('blade_maxc_teL_load2stress',   val=np.ones(6), units="m**2",  desc='Blade max chord lower trailing edge coefficient between axial load and stress S=C^T [Fx-z;Mx-z]')
            self.add_input('lss_wohlerexp',   val=1.0,   desc='Low speed shaft Wohler exponent, m, in S/N curve S=A*N^-(1/m)')
            self.add_input('lss_wohlerA',     val=1.0,   desc='Low speed shaft parameter, A, in S/N curve S=A*N^-(1/m)')
            self.add_input('lss_ultstress',   val=1.0, units="Pa",   desc='Low speed shaft Ultimate stress for material')
            self.add_input('lss_axial_load2stress',   val=np.ones(6), units="m**2",  desc='Low speed shaft coefficient between axial load and stress S=C^T [Fx-z;Mx-z]')
            self.add_input('lss_shear_load2stress',   val=np.ones(6), units="m**2",  desc='Low speed shaft coefficient between shear load and stress S=C^T [Fx-z;Mx-z]')
            self.add_input('tower_wohlerexp',   val=np.ones(n_height_tow-1),   desc='Tower Wohler exponent, m, in S/N curve S=A*N^-(1/m)')
            self.add_input('tower_wohlerA',     val=np.ones(n_height_tow-1),   desc='Tower parameter, A, in S/N curve S=A*N^-(1/m)')
            self.add_input('tower_ultstress',   val=np.ones(n_height_tow-1), units="Pa",   desc='Tower ultimate stress for material')
            self.add_input('tower_axial_load2stress',   val=np.ones([n_height_tow-1,6]), units="m**2",  desc='Tower coefficient between axial load and stress S=C^T [Fx-z;Mx-z]')
            self.add_input('tower_shear_load2stress',   val=np.ones([n_height_tow-1,6]), units="m**2",  desc='Tower coefficient between shear load and stress S=C^T [Fx-z;Mx-z]')
            self.add_input('monopile_wohlerexp',   val=np.ones(monlen),   desc='Tower Wohler exponent, m, in S/N curve S=A*N^-(1/m)')
            self.add_input('monopile_wohlerA',     val=np.ones(monlen),   desc='Tower parameter, A, in S/N curve S=A*N^-(1/m)')
            self.add_input('monopile_ultstress',   val=np.ones(monlen), units="Pa",   desc='Tower ultimate stress for material')
            self.add_input('monopile_axial_load2stress',   val=np.ones([monlen,6]), units="m**2",  desc='Tower coefficient between axial load and stress S=C^T [Fx-z;Mx-z]')
            self.add_input('monopile_shear_load2stress',   val=np.ones([monlen,6]), units="m**2",  desc='Tower coefficient between shear load and stress S=C^T [Fx-z;Mx-z]')
        

        # TMD params
        if self.options['modeling_options']['flags']['TMDs']:
            n_TMDs = self.options['modeling_options']['TMDs']['n_TMDs']
            self.add_input('TMD_mass',         val=np.zeros(n_TMDs), units='kg',         desc='TMD Mass')
            self.add_input('TMD_stiffness',    val=np.zeros(n_TMDs), units='N/m',        desc='TMD Stiffnes')
            self.add_input('TMD_damping',      val=np.zeros(n_TMDs), units='N/(m/s)',    desc='TMD Damping')

        # DLC options
        n_ws_dlc11 = modopt['DLC_driver']['n_ws_dlc11']

        # OpenFAST options
        OFmgmt = modopt['General']['openfast_configuration']
        self.model_only = OFmgmt['model_only']
        FAST_directory_base = OFmgmt['OF_run_dir']
        # If the path is relative, make it an absolute path to current working directory
        if not os.path.isabs(FAST_directory_base):
            FAST_directory_base = os.path.join(os.getcwd(), FAST_directory_base)
        # Flag to clear OpenFAST run folder. Use it only if disk space is an issue
        self.clean_FAST_directory = False
        self.FAST_InputFile = OFmgmt['OF_run_fst']
        # File naming changes whether in MPI or not
        if MPI:
            rank    = MPI.COMM_WORLD.Get_rank()
            self.FAST_runDirectory = os.path.join(FAST_directory_base,'rank_%000d'%int(rank))
            self.FAST_namingOut = self.FAST_InputFile+'_%000d'%int(rank)
        else:
            self.FAST_runDirectory = FAST_directory_base
            self.FAST_namingOut = self.FAST_InputFile
        self.wind_directory = os.path.join(self.FAST_runDirectory, 'wind')
        if not os.path.exists(self.FAST_runDirectory):
            os.makedirs(self.FAST_runDirectory, exist_ok=True)
        if not os.path.exists(self.wind_directory):
            os.mkdir(self.wind_directory)
        # Number of cores used outside of MPI. If larger than 1, the multiprocessing module is called
        self.cores = OFmgmt['cores']
        self.case = {}
        self.channels = {}
        self.mpi_run = False
        if 'mpi_run' in OFmgmt.keys():
            self.mpi_run         = OFmgmt['mpi_run']
            if self.mpi_run:
                self.mpi_comm_map_down   = OFmgmt['mpi_comm_map_down']

        # User-defined FAST library/executable
        if OFmgmt['FAST_exe'] != 'none':
            if os.path.isabs(OFmgmt['FAST_exe']):
                self.FAST_exe = OFmgmt['FAST_exe']
            else:
                self.FAST_exe = os.path.join(os.path.dirname(self.options['modeling_options']['fname_input_modeling']),
                                             OFmgmt['FAST_exe'])
        else:
            self.FAST_exe = 'none'

        if OFmgmt['FAST_lib'] != 'none':
            if os.path.isabs(OFmgmt['FAST_lib']):
                self.FAST_lib = OFmgmt['FAST_lib']
            else:
                self.FAST_lib = os.path.join(os.path.dirname(self.options['modeling_options']['fname_input_modeling']),
                                             OFmgmt['FAST_lib'])
        else:
            self.FAST_lib = 'none'

        # Rotor power outputs
        self.add_output('V_out', val=np.zeros(n_ws_dlc11), units='m/s', desc='wind speed vector from the OF simulations')
        self.add_output('P_out', val=np.zeros(n_ws_dlc11), units='W', desc='rotor electrical power')
        self.add_output('Cp_out', val=np.zeros(n_ws_dlc11), desc='rotor aero power coefficient')
        self.add_output('Omega_out', val=np.zeros(n_ws_dlc11), units='rpm', desc='rotation speeds to run')
        self.add_output('pitch_out', val=np.zeros(n_ws_dlc11), units='deg', desc='pitch angles to run')
        self.add_output('AEP', val=0.0, units='kW*h', desc='annual energy production reconstructed from the openfast simulations')

        self.add_output('My_std',      val=0.0,            units='N*m',  desc='standard deviation of blade root flap bending moment in out-of-plane direction')
        self.add_output('flp1_std',    val=0.0,            units='deg',  desc='standard deviation of trailing-edge flap angle')

        self.add_output('rated_V',     val=0.0,            units='m/s',  desc='rated wind speed')
        self.add_output('rated_Omega', val=0.0,            units='rpm',  desc='rotor rotation speed at rated')
        self.add_output('rated_pitch', val=0.0,            units='deg',  desc='pitch setting at rated')
        self.add_output('rated_T',     val=0.0,            units='N',    desc='rotor aerodynamic thrust at rated')
        self.add_output('rated_Q',     val=0.0,            units='N*m',  desc='rotor aerodynamic torque at rated')

        self.add_output('loads_r',      val=np.zeros(n_span), units='m', desc='radial positions along blade going toward tip')
        self.add_output('loads_Px',     val=np.zeros(n_span), units='N/m', desc='distributed loads in blade-aligned x-direction')
        self.add_output('loads_Py',     val=np.zeros(n_span), units='N/m', desc='distributed loads in blade-aligned y-direction')
        self.add_output('loads_Pz',     val=np.zeros(n_span), units='N/m', desc='distributed loads in blade-aligned z-direction')
        self.add_output('loads_Omega',  val=0.0, units='rpm', desc='rotor rotation speed')
        self.add_output('loads_pitch',  val=0.0, units='deg', desc='pitch angle')
        self.add_output('loads_azimuth', val=0.0, units='deg', desc='azimuthal angle')

        # Control outputs
        self.add_output('rotor_overspeed',  val=0.0, desc='Maximum percent overspeed of the rotor during all OpenFAST simulations')  # is this over a set of sims?
        self.add_output('max_nac_accel',    val=0.0, units='m/s**2', desc='Maximum nacelle acceleration magnitude all OpenFAST simulations')  # is this over a set of sims?
        self.add_output('avg_pitch_travel',    val=0.0, units='deg/s', desc='Average pitch travel')  # is this over a set of sims?
        self.add_output('pitch_duty_cycle',    val=0.0, units='deg/s', desc='Average pitch travel')  # is this over a set of sims?

        # Blade outputs
        self.add_output('max_TipDxc', val=0.0, units='m', desc='Maximum of channel TipDxc, i.e. out of plane tip deflection. For upwind rotors, the max value is tower the tower')
        self.add_output('max_RootMyb', val=0.0, units='kN*m', desc='Maximum of the signals RootMyb1, RootMyb2, ... across all n blades representing the maximum blade root flapwise moment')
        self.add_output('max_RootMyc', val=0.0, units='kN*m', desc='Maximum of the signals RootMyb1, RootMyb2, ... across all n blades representing the maximum blade root out of plane moment')
        self.add_output('max_RootMzb', val=0.0, units='kN*m', desc='Maximum of the signals RootMzb1, RootMzb2, ... across all n blades representing the maximum blade root torsional moment')
        self.add_output('DEL_RootMyb', val=0.0, units='kN*m', desc='damage equivalent load of blade root flap bending moment in out-of-plane direction')
        self.add_output('max_aoa', val=np.zeros(n_span), units='deg', desc='maxima of the angles of attack distributed along blade span')
        self.add_output('std_aoa', val=np.zeros(n_span), units='deg', desc='standard deviation of the angles of attack distributed along blade span')
        self.add_output('mean_aoa', val=np.zeros(n_span), units='deg', desc='mean of the angles of attack distributed along blade span')
        # Blade loads corresponding to maximum blade tip deflection
        self.add_output('blade_maxTD_Mx', val=np.zeros(n_span), units='kN*m', desc='distributed moment around blade-aligned x-axis corresponding to maximum blade tip deflection')
        self.add_output('blade_maxTD_My', val=np.zeros(n_span), units='kN*m', desc='distributed moment around blade-aligned y-axis corresponding to maximum blade tip deflection')
        self.add_output('blade_maxTD_Fz', val=np.zeros(n_span), units='kN', desc='distributed force in blade-aligned z-direction corresponding to maximum blade tip deflection')

        # Hub outputs
        self.add_output('hub_Fxyz', val=np.zeros(3), units='kN', desc = 'Maximum hub forces in the non rotating frame')
        self.add_output('hub_Mxyz', val=np.zeros(3), units='kN*m', desc = 'Maximum hub moments in the non rotating frame')

        self.add_output('max_TwrBsMyt',val=0.0, units='kN*m', desc='maximum of tower base bending moment in fore-aft direction')
        self.add_output('DEL_TwrBsMyt',val=0.0, units='kN*m', desc='damage equivalent load of tower base bending moment in fore-aft direction')
        
        # Tower outputs
        if not self.options['modeling_options']['Level3']['from_openfast']:
            self.add_output('tower_maxMy_Fx', val=np.zeros(n_full_tow-1), units='kN', desc='distributed force in tower-aligned x-direction corresponding to maximum fore-aft moment at tower base')
            self.add_output('tower_maxMy_Fy', val=np.zeros(n_full_tow-1), units='kN', desc='distributed force in tower-aligned y-direction corresponding to maximum fore-aft moment at tower base')
            self.add_output('tower_maxMy_Fz', val=np.zeros(n_full_tow-1), units='kN', desc='distributed force in tower-aligned z-direction corresponding to maximum fore-aft moment at tower base')
            self.add_output('tower_maxMy_Mx', val=np.zeros(n_full_tow-1), units='kN*m', desc='distributed moment around tower-aligned x-axis corresponding to maximum fore-aft moment at tower base')
            self.add_output('tower_maxMy_My', val=np.zeros(n_full_tow-1), units='kN*m', desc='distributed moment around tower-aligned x-axis corresponding to maximum fore-aft moment at tower base')
            self.add_output('tower_maxMy_Mz', val=np.zeros(n_full_tow-1), units='kN*m', desc='distributed moment around tower-aligned x-axis corresponding to maximum fore-aft moment at tower base')

            # Monopile outputs
            self.add_output('max_M1N1MKye',val=0.0, units='kN*m', desc='maximum of My moment of member 1 at node 1 (base of the monopile)')
            self.add_output('monopile_maxMy_Fx', val=np.zeros(monlen_full), units='kN', desc='distributed force in monopile-aligned x-direction corresponding to max_M1N1MKye')
            self.add_output('monopile_maxMy_Fy', val=np.zeros(monlen_full), units='kN', desc='distributed force in monopile-aligned y-direction corresponding to max_M1N1MKye')
            self.add_output('monopile_maxMy_Fz', val=np.zeros(monlen_full), units='kN', desc='distributed force in monopile-aligned z-direction corresponding to max_M1N1MKye')
            self.add_output('monopile_maxMy_Mx', val=np.zeros(monlen_full), units='kN*m', desc='distributed moment around tower-aligned x-axis corresponding to max_M1N1MKye')
            self.add_output('monopile_maxMy_My', val=np.zeros(monlen_full), units='kN*m', desc='distributed moment around tower-aligned x-axis corresponding to max_M1N1MKye')
            self.add_output('monopile_maxMy_Mz', val=np.zeros(monlen_full), units='kN*m', desc='distributed moment around tower-aligned x-axis corresponding to max_M1N1MKye')

        # Floating outputs
        self.add_output('Max_PtfmPitch', val=0.0, desc='Maximum platform pitch angle over a set of OpenFAST simulations')
        self.add_output('Std_PtfmPitch', val=0.0, units='deg', desc='standard deviation of platform pitch angle')
        self.add_output('Max_Offset', val=0.0, units='m', desc='Maximum distance in surge/sway direction')

        # Fatigue output
        self.add_output('damage_blade_root_sparU', val=0.0, desc="Miner's rule cumulative damage to upper spar cap at blade root")
        self.add_output('damage_blade_root_sparL', val=0.0, desc="Miner's rule cumulative damage to lower spar cap at blade root")
        self.add_output('damage_blade_maxc_teU', val=0.0, desc="Miner's rule cumulative damage to upper trailing edge at blade max chord")
        self.add_output('damage_blade_maxc_teL', val=0.0, desc="Miner's rule cumulative damage to lower trailing edge at blade max chord")
        self.add_output('damage_lss', val=0.0, desc="Miner's rule cumulative damage to low speed shaft at hub attachment")
        self.add_output('damage_tower_base', val=0.0, desc="Miner's rule cumulative damage at tower base")
        self.add_output('damage_monopile_base', val=0.0, desc="Miner's rule cumulative damage at monopile base")

        # Simulation output
        self.add_output('openfast_failed', val=0.0, desc="Numerical value for whether any openfast runs failed. 0 if false, 2 if true")
        
        # Open loop to closed loop error
        if self.options['modeling_options']['OL2CL']['flag']:
            self.add_output('OL2CL_pitch', val=0.0, desc="Open loop to closed loop avarege error")

        self.add_discrete_output('fst_vt_out', val={})
        self.add_discrete_output('ts_out_dir', val={})

        # Iteration counter for openfast calls. Initialize at -1 so 0 after first call
        self.of_inumber = -1
        self.sim_idx = -1

        if modopt['Level2']['flag']:
            if MPI:
                rank = MPI.COMM_WORLD.Get_rank()
                lin_pkl_dir = os.path.join(self.options['opt_options']['general']['folder_output'], 'lin', 'rank_{}'.format(rank))
                if not os.path.exists(lin_pkl_dir):
                    os.makedirs(lin_pkl_dir, exist_ok=True)
                self.lin_pkl_file_name = os.path.join(lin_pkl_dir, 'ABCD_matrices.pkl')
            else:
                lin_pkl_dir = os.path.join(self.options['opt_options']['general']['folder_output'], 'lin')
                self.lin_pkl_file_name = os.path.join(lin_pkl_dir, 'ABCD_matrices.pkl')

            self.ABCD_list = []
            path = '.'.join(self.lin_pkl_file_name.split('.')[:-1])
            os.makedirs(path, exist_ok=True)

            with open(self.lin_pkl_file_name, 'wb') as handle:
                pickle.dump(self.ABCD_list, handle)
            
            self.lin_idx = 0

    def compute(self, inputs, outputs, discrete_inputs, discrete_outputs):
        modopt = self.options['modeling_options']
        #print(impl.world_comm().rank, 'Rotor_fast','start')
        sys.stdout.flush()

        if modopt['Level2']['flag']:
            self.sim_idx += 1
            ABCD = {
                'sim_idx' : self.sim_idx,
                'A' : None,
                'B' : None,
                'C' : None,
                'D' : None,
                'x_ops':None,
                'u_ops':None,
                'y_ops':None,
                'u_h':None,
                'omega_rpm' : None,
                'DescCntrlInpt' : None,
                'DescStates' : None,
                'DescOutput' : None,
                'StateDerivOrder' : None,
                'ind_fast_inps' : None,
                'ind_fast_outs' : None,
                'AEP':None
                }
            with open(self.lin_pkl_file_name, 'rb') as handle:
                ABCD_list = pickle.load(handle)

            ABCD_list.append(ABCD)
            self.ABCD_list = ABCD_list

            with open(self.lin_pkl_file_name, 'wb') as handle:
                pickle.dump(ABCD_list, handle)

        fst_vt = self.init_FAST_model()

        if not modopt['Level3']['from_openfast']:
            fst_vt = self.update_FAST_model(fst_vt, inputs, discrete_inputs)
        else:
            fast_reader = InputReader_OpenFAST()
            fast_reader.FAST_InputFile  = modopt['Level3']['openfast_file']   # FAST input file (ext=.fst)
            if os.path.isabs(modopt['Level3']['openfast_dir']):
                fast_reader.FAST_directory  = modopt['Level3']['openfast_dir']   # Path to fst directory files
            else:
                fast_reader.FAST_directory  = os.path.join(weis_dir, modopt['Level3']['openfast_dir'])
            fast_reader.path2dll            = modopt['General']['openfast_configuration']['path2dll']   # Path to dll file
            fast_reader.execute()
            fst_vt = fast_reader.fst_vt
            fst_vt = self.load_FAST_model_opts(fst_vt)

            # Fix TwrTI: WEIS modeling options have it as a single value...
            if not isinstance(fst_vt['AeroDyn15']['TwrTI'],list):
                fst_vt['AeroDyn15']['TwrTI'] = [fst_vt['AeroDyn15']['TwrTI']] * len(fst_vt['AeroDyn15']['TwrElev'])

            # Fix AddF0: Should be a n x 1 array (list of lists):
            fst_vt['HydroDyn']['AddF0'] = [[F0] for F0 in fst_vt['HydroDyn']['AddF0']]

            if modopt['ROSCO']['flag']:
                fst_vt['DISCON_in'] = modopt['General']['openfast_configuration']['fst_vt']['DISCON_in']
                
                
        if self.model_only == True:
            # Write input OF files, but do not run OF
            self.write_FAST(fst_vt, discrete_outputs)
        else:
            # Write OF model and run
            summary_stats, extreme_table, DELs, Damage, case_list, case_name, chan_time, dlc_generator  = self.run_FAST(inputs, discrete_inputs, fst_vt)

            # Set up linear turbine model
            if modopt['Level2']['flag']:
                try: 
                    LinearTurbine = LinearTurbineModel(
                    self.FAST_runDirectory,
                    self.lin_case_name,
                    nlin=modopt['Level2']['linearization']['NLinTimes'],
                    reduceControls=True
                    )
                except FileNotFoundError as e:
                    print('FileNotFoundError: {} {}'.format(e.strerror, e.filename))
                    return

                # Save linearizations
                print('Saving ABCD matrices!')
                ABCD = {
                    'sim_idx' : self.sim_idx,
                    'A' : LinearTurbine.A_ops,
                    'B' : LinearTurbine.B_ops,
                    'C' : LinearTurbine.C_ops,
                    'D' : LinearTurbine.D_ops,
                    'x_ops':LinearTurbine.x_ops,
                    'u_ops':LinearTurbine.u_ops,
                    'y_ops':LinearTurbine.y_ops,
                    'u_h':LinearTurbine.u_h,
                    'omega_rpm' : LinearTurbine.omega_rpm,
                    'DescCntrlInpt' : LinearTurbine.DescCntrlInpt,
                    'DescStates' : LinearTurbine.DescStates,
                    'DescOutput' : LinearTurbine.DescOutput,
                    'StateDerivOrder' : LinearTurbine.StateDerivOrder,
                    'ind_fast_inps' : LinearTurbine.ind_fast_inps,
                    'ind_fast_outs' : LinearTurbine.ind_fast_outs,
                    }
                with open(self.lin_pkl_file_name, 'rb') as handle:
                    ABCD_list = pickle.load(handle)

                ABCD_list[self.sim_idx] = ABCD

                with open(self.lin_pkl_file_name, 'wb') as handle:
                    pickle.dump(ABCD_list, handle)
                    
                lin_files = glob.glob(os.path.join(self.FAST_runDirectory, '*.lin'))
                
                dest = os.path.join(self.FAST_runDirectory, f'copied_lin_files_{self.lin_idx}')
                Path(dest).mkdir(parents=True, exist_ok=True)
                for file in lin_files:
                    shutil.copy2(file, dest)
                self.lin_idx += 1

                # Shorten output names from linearization output to one like level3 openfast output
                # This depends on how openfast sets up the linearization output names and may break if that is changed
                OutList     = [out_name.split()[1][:-1] for out_name in LinearTurbine.DescOutput]
                OutOps      = {}
                for i_out, out in enumerate(OutList):
                    OutOps[out] = LinearTurbine.y_ops[i_out,:]

                # save to yaml, might want in analysis outputs
                FileTools.save_yaml(
                    self.FAST_runDirectory,
                    'OutOps.yaml',OutOps)

                # Set up Level 2 disturbance (simulation or DTQP)
                if modopt['Level2']['simulation']['flag'] or modopt['Level2']['DTQP']['flag']:
                    # Extract disturbance(s)
                    level2_disturbance = []
                    for case in case_list:
                        ts_file     = TurbSimFile(case[('InflowWind','FileName_BTS')])
                        ts_file.compute_rot_avg(fst_vt['ElastoDyn']['TipRad'])
                        u_h         = ts_file['rot_avg'][0,:]
                        tt          = ts_file['t']
                        level2_disturbance.append({'Time':tt, 'Wind': u_h})

                # Run linear simulation:

                # Get case list, wind inputs should have already been generated
                if modopt['Level2']['simulation']['flag']:
            
                    if modopt['Level2']['DTQP']['flag']:
                        raise Exception('Only DTQP or simulation flag can be set to true in Level2 modeling options')

                    # This is going to use the last discon_in file of the linearization set as the simulation file
                    # Currently fine because openfast is executed (or not executed if overwrite=False) after the file writing
                    if 'DLL_InFile' in self.fst_vt['ServoDyn']:     # if using file inputs
                        discon_in_file = os.path.join(self.FAST_runDirectory, self.fst_vt['ServoDyn']['DLL_InFile'])
                    else:       # if using fst_vt inputs from openfast_openmdao
                        discon_in_file = os.path.join(self.FAST_runDirectory, self.lin_case_name[0] + '_DISCON.IN')

                    lib_name = os.path.join(os.path.dirname(os.path.realpath(__file__)),'../../local/lib/libdiscon'+lib_ext)

                    ss = {}
                    et = {}
                    dl = {}
                    dam = {}
                    ct = []
                    for i_dist, dist in enumerate(level2_disturbance):
                        sim_name = 'l2_sim_{}'.format(i_dist)
                        controller_int = ROSCO_ci.ControllerInterface(
                            lib_name,
                            param_filename=discon_in_file,
                            DT=1/80,        # modelling input?
                            sim_name = os.path.join(self.FAST_runDirectory,sim_name)
                            )

                        l2_out, _, P_op = LinearTurbine.solve(dist,Plot=False,controller=controller_int)

                        output = OpenFASTOutput.from_dict(l2_out, sim_name, magnitude_channels=self.magnitude_channels)

                        _name, _ss, _et, _dl, _dam = self.la._process_output(output)
                        ss[_name] = _ss
                        et[_name] = _et
                        dl[_name] = _dl
                        dam[_name] = _dam
                        ct.append(l2_out)

                        output.df.to_pickle(os.path.join(self.FAST_runDirectory,sim_name+'.p'))

                        summary_stats, extreme_table, DELs, Damage = self.la.post_process(ss, et, dl, dam)
                        
                        # Overwrite timeseries with simulated data instead of saved linearization timeseries
                        chan_time = ct

                elif modopt['Level2']['DTQP']['flag']:

                    summary_stats, extreme_table, DELs, Damage = dtqp_wrapper(
                        LinearTurbine, 
                        level2_disturbance, 
                        self.options['opt_options'], 
                        self.options['modeling_options'], 
                        self.fst_vt, 
                        self.la, 
                        self.magnitude_channels, 
                        self.FAST_runDirectory
                    )

                    # TODO: pull chan_time out of here

            # Post process regardless of level
            self.post_process(summary_stats, extreme_table, DELs, Damage, case_list, dlc_generator, chan_time, inputs, discrete_inputs, outputs, discrete_outputs)
            
            # Save AEP value to linear pickle file
            if modopt['Level2']['flag']:
                with open(self.lin_pkl_file_name, 'rb') as handle:
                        ABCD_list = pickle.load(handle)

                ABCD_list[self.sim_idx]['AEP'] = outputs['AEP']

                with open(self.lin_pkl_file_name, 'wb') as handle:
                    pickle.dump(ABCD_list, handle)
        
        # delete run directory. not recommended for most cases, use for large parallelization problems where disk storage will otherwise fill up
        if self.clean_FAST_directory:
            try:
                shutil.rmtree(self.FAST_runDirectory)
            except:
                print('Failed to delete directory: %s'%self.FAST_runDirectory)

    def init_FAST_model(self):

        modopt = self.options['modeling_options']
        fst_vt = modopt['General']['openfast_configuration']['fst_vt']

        # Main .fst file`
        fst_vt['Fst']               = {}
        fst_vt['ElastoDyn']         = {}
        fst_vt['ElastoDynBlade']    = {}
        fst_vt['ElastoDynTower']    = {}
        fst_vt['AeroDyn15']         = {}
        fst_vt['AeroDynBlade']      = {}
        fst_vt['ServoDyn']          = {}
        fst_vt['InflowWind']        = {}
        fst_vt['SubDyn']            = {}
        fst_vt['HydroDyn']          = {}
        fst_vt['MoorDyn']           = {}
        fst_vt['MAP']               = {}
        
        # List of structural controllers
        fst_vt['TStC'] = {}; fst_vt['TStC'] = []
        fst_vt['SStC'] = {}; fst_vt['SStC'] = []

        fst_vt = self.load_FAST_model_opts(fst_vt)

        return fst_vt

    def load_FAST_model_opts(self,fst_vt):

        modeling_options = self.options['modeling_options']

        for key in modeling_options['Level3']['simulation']:
            fst_vt['Fst'][key] = modeling_options['Level3']['simulation'][key]
            
        for key in modeling_options['Level3']['ElastoDyn']:
            fst_vt['ElastoDyn'][key] = modeling_options['Level3']['ElastoDyn'][key]
            
        for key in modeling_options['Level3']['ElastoDynBlade']:
            fst_vt['ElastoDynBlade'][key] = modeling_options['Level3']['ElastoDynBlade'][key]
            
        for key in modeling_options['Level3']['ElastoDynTower']:
            fst_vt['ElastoDynTower'][key] = modeling_options['Level3']['ElastoDynTower'][key]
            
        for key in modeling_options['Level3']['AeroDyn']:
            fst_vt['AeroDyn15'][key] = copy.copy(modeling_options['Level3']['AeroDyn'][key])
            
        for key in modeling_options['Level3']['InflowWind']:
            fst_vt['InflowWind'][key] = modeling_options['Level3']['InflowWind'][key]
            
        for key in modeling_options['Level3']['ServoDyn']:
            fst_vt['ServoDyn'][key] = modeling_options['Level3']['ServoDyn'][key]
            
        for key in modeling_options['Level3']['SubDyn']:
            fst_vt['SubDyn'][key] = modeling_options['Level3']['SubDyn'][key]
            
        for key in modeling_options['Level3']['HydroDyn']:
            fst_vt['HydroDyn'][key] = modeling_options['Level3']['HydroDyn'][key]
            
        for key in modeling_options['Level3']['MoorDyn']:
            fst_vt['MoorDyn'][key] = modeling_options['Level3']['MoorDyn'][key]
        
        for key1 in modeling_options['Level3']['outlist']:
                for key2 in modeling_options['Level3']['outlist'][key1]:
                    fst_vt['outlist'][key1][key2] = modeling_options['Level3']['outlist'][key1][key2]
        
        fst_vt['ServoDyn']['DLL_FileName'] = modeling_options['General']['openfast_configuration']['path2dll']

        if fst_vt['AeroDyn15']['IndToler'] == 0.:
            fst_vt['AeroDyn15']['IndToler'] = 'Default'
        if fst_vt['AeroDyn15']['DTAero'] == 0.:
            fst_vt['AeroDyn15']['DTAero'] = 'Default'
        if fst_vt['AeroDyn15']['OLAF']['DTfvw'] == 0.:
            fst_vt['AeroDyn15']['OLAF']['DTfvw'] = 'Default'
        if fst_vt['ElastoDyn']['DT'] == 0.:
            fst_vt['ElastoDyn']['DT'] = 'Default'

        return fst_vt

    def update_FAST_model(self, fst_vt, inputs, discrete_inputs):

        modopt = self.options['modeling_options']

        # Update fst_vt nested dictionary with data coming from WISDEM

        # Update ElastoDyn
        fst_vt['ElastoDyn']['NumBl']  = self.n_blades
        fst_vt['ElastoDyn']['TipRad'] = inputs['Rtip'][0]
        fst_vt['ElastoDyn']['HubRad'] = inputs['Rhub'][0]
        if discrete_inputs['rotor_orientation'] == 'upwind':
            k = -1.
        else:
            k = 1
        fst_vt['ElastoDyn']['PreCone(1)'] = k*inputs['cone'][0]
        fst_vt['ElastoDyn']['PreCone(2)'] = k*inputs['cone'][0]
        fst_vt['ElastoDyn']['PreCone(3)'] = k*inputs['cone'][0]
        fst_vt['ElastoDyn']['ShftTilt']   = k*inputs['tilt'][0]
        fst_vt['ElastoDyn']['OverHang']   = k*inputs['overhang'][0] / np.cos(np.deg2rad(inputs['tilt'][0])) # OpenFAST defines the overhang tilted (!)
        fst_vt['ElastoDyn']['GBoxEff']    = inputs['gearbox_efficiency'][0] * 100.
        fst_vt['ElastoDyn']['GBRatio']    = inputs['gearbox_ratio'][0]

        # Update ServoDyn
        fst_vt['ServoDyn']['GenEff']       = float(inputs['generator_efficiency']/inputs['gearbox_efficiency']) * 100.
        fst_vt['ServoDyn']['PitManRat(1)'] = float(inputs['max_pitch_rate'])
        fst_vt['ServoDyn']['PitManRat(2)'] = float(inputs['max_pitch_rate'])
        fst_vt['ServoDyn']['PitManRat(3)'] = float(inputs['max_pitch_rate'])
        

        # Masses and inertias from DriveSE
        fst_vt['ElastoDyn']['HubMass']   = inputs['hub_system_mass'][0]
        fst_vt['ElastoDyn']['HubIner']   = inputs['hub_system_I'][0]
        fst_vt['ElastoDyn']['HubCM']     = inputs['hub_system_cm'][0] # k*inputs['overhang'][0] - inputs['hub_system_cm'][0], but we need to solve the circular dependency in DriveSE first
        fst_vt['ElastoDyn']['NacMass']   = inputs['above_yaw_mass'][0]
        fst_vt['ElastoDyn']['YawBrMass'] = inputs['yaw_mass'][0]
        fst_vt['ElastoDyn']['NacYIner']  = inputs['nacelle_I_TT'][2]
        fst_vt['ElastoDyn']['NacCMxn']   = -k*inputs['nacelle_cm'][0]
        fst_vt['ElastoDyn']['NacCMyn']   = inputs['nacelle_cm'][1]
        fst_vt['ElastoDyn']['NacCMzn']   = inputs['nacelle_cm'][2]
        tower_top_height = float(inputs['hub_height']) - float(inputs['distance_tt_hub']) # Height of tower above ground level [onshore] or MSL [offshore] (meters)
        # The Twr2Shft is just the difference between hub height, tower top height, and sin(tilt)*overhang
        fst_vt['ElastoDyn']['Twr2Shft']  = float(inputs['hub_height']) - tower_top_height - abs(fst_vt['ElastoDyn']['OverHang'])*np.sin(np.deg2rad(inputs['tilt'][0]))
        fst_vt['ElastoDyn']['GenIner']   = float(inputs['GenIner'])

        # Mass and inertia inputs
        fst_vt['ElastoDyn']['TipMass(1)'] = 0.
        fst_vt['ElastoDyn']['TipMass(2)'] = 0.
        fst_vt['ElastoDyn']['TipMass(3)'] = 0.

        tower_base_height = max(float(inputs['tower_base_height']), float(inputs["platform_total_center_of_mass"][2]))
        fst_vt['ElastoDyn']['TowerBsHt'] = tower_base_height # Height of tower base above ground level [onshore] or MSL [offshore] (meters)
        fst_vt['ElastoDyn']['TowerHt']   = tower_top_height

        # TODO: There is some confusion on PtfmRefzt
        # DZ: based on the openfast r-tests:
        #   if this is floating, the z ref. point is 0.  Is this the reference that platform_total_center_of_mass is relative to?
        #   if fixed bottom, it's the tower base height.
        if modopt['flags']['floating']:
            fst_vt['ElastoDyn']['PtfmMass'] = float(inputs["platform_mass"])
            fst_vt['ElastoDyn']['PtfmRIner'] = float(inputs["platform_I_total"][0])
            fst_vt['ElastoDyn']['PtfmPIner'] = float(inputs["platform_I_total"][1])
            fst_vt['ElastoDyn']['PtfmYIner'] = float(inputs["platform_I_total"][2])
            fst_vt['ElastoDyn']['PtfmCMxt'] = float(inputs["platform_total_center_of_mass"][0])
            fst_vt['ElastoDyn']['PtfmCMyt'] = float(inputs["platform_total_center_of_mass"][1])
            fst_vt['ElastoDyn']['PtfmCMzt'] = float(inputs["platform_total_center_of_mass"][2])
            fst_vt['ElastoDyn']['PtfmRefzt'] = 0. # Vertical distance from the ground level [onshore] or MSL [offshore] to the platform reference point (meters)

        else:
            # Ptfm* can capture the transition piece for fixed-bottom, but we are doing that in subdyn, so only worry about getting height right
            fst_vt['ElastoDyn']['PtfmMass'] = 0.
            fst_vt['ElastoDyn']['PtfmRIner'] = 0.
            fst_vt['ElastoDyn']['PtfmPIner'] = 0.
            fst_vt['ElastoDyn']['PtfmYIner'] = 0.
            fst_vt['ElastoDyn']['PtfmCMxt'] = 0.
            fst_vt['ElastoDyn']['PtfmCMyt'] = 0.
            fst_vt['ElastoDyn']['PtfmCMzt'] = float(inputs['tower_base_height'])
            fst_vt['ElastoDyn']['PtfmRefzt'] = tower_base_height # Vertical distance from the ground level [onshore] or MSL [offshore] to the platform reference point (meters)

        # Drivetrain inputs
        fst_vt['ElastoDyn']['DTTorSpr'] = float(inputs['drivetrain_spring_constant'])
        fst_vt['ElastoDyn']['DTTorDmp'] = float(inputs['drivetrain_damping_coefficient'])

        # Update Inflowwind
        fst_vt['InflowWind']['RefHt'] = float(inputs['hub_height'])
        fst_vt['InflowWind']['RefHt_Uni'] = float(inputs['hub_height'])
        fst_vt['InflowWind']['PLexp'] = float(inputs['shearExp'])
        if fst_vt['InflowWind']['NWindVel'] == 1:
            fst_vt['InflowWind']['WindVxiList'] = 0.
            fst_vt['InflowWind']['WindVyiList'] = 0.
            fst_vt['InflowWind']['WindVziList'] = float(inputs['hub_height'])
        else:
            raise Exception('The code only supports InflowWind NWindVel == 1')

        # Update AeroDyn Tower Input File starting one station above ground to avoid error because the wind grid hits the ground
        twr_elev  = inputs['tower_z']
        twr_d     = inputs['tower_outer_diameter']
        twr_index = np.argmin(abs(twr_elev - np.maximum(1.0, tower_base_height)))
        cd_index  = 0
        if twr_elev[twr_index] <= 1.:
            twr_index += 1
            cd_index  += 1
        fst_vt['AeroDyn15']['NumTwrNds'] = len(twr_elev[twr_index:])
        fst_vt['AeroDyn15']['TwrElev']   = twr_elev[twr_index:]
        fst_vt['AeroDyn15']['TwrDiam']   = twr_d[twr_index:]
        fst_vt['AeroDyn15']['TwrCd']     = inputs['tower_cd'][cd_index:]
        fst_vt['AeroDyn15']['TwrTI']     = np.ones(len(twr_elev[twr_index:])) * fst_vt['AeroDyn15']['TwrTI']
        fst_vt['AeroDyn15']['tau1_const'] = 0.24 * float(inputs['Rtip']) # estimated using a=0.3 and U0=7.5

        z_tow = twr_elev
        z_sec, _ = util.nodal2sectional(z_tow)
        sec_loc = (z_sec - z_sec[0]) / (z_sec[-1] - z_sec[0])
        fst_vt['ElastoDynTower']['NTwInpSt'] = len(sec_loc)
        fst_vt['ElastoDynTower']['HtFract']  = sec_loc
        fst_vt['ElastoDynTower']['TMassDen'] = inputs['mass_den']
        fst_vt['ElastoDynTower']['TwFAStif'] = inputs['foreaft_stff']
        fst_vt['ElastoDynTower']['TwSSStif'] = inputs['sideside_stff']
        fst_vt['ElastoDynTower']['TwFAM1Sh'] = inputs['fore_aft_modes'][0, :]  / sum(inputs['fore_aft_modes'][0, :])
        fst_vt['ElastoDynTower']['TwFAM2Sh'] = inputs['fore_aft_modes'][1, :]  / sum(inputs['fore_aft_modes'][1, :])
        fst_vt['ElastoDynTower']['TwSSM1Sh'] = inputs['side_side_modes'][0, :] / sum(inputs['side_side_modes'][0, :])
        fst_vt['ElastoDynTower']['TwSSM2Sh'] = inputs['side_side_modes'][1, :] / sum(inputs['side_side_modes'][1, :])
        
        # Calculate yaw stiffness of tower (springs in series) and use in servodyn as yaw spring constant
        k_tow_tor = inputs['tor_stff'] / np.diff(inputs['tower_z'])
        k_tow_tor = 1.0/np.sum(1.0/k_tow_tor)
        # R. Bergua's suggestion to set the stiffness to the tower torsional stiffness and the
        # damping to the frequency of the first tower torsional mode- easier than getting the yaw inertia right
        damp_ratio = 0.01
        f_torsion = float(inputs['tor_freq'])
        fst_vt['ServoDyn']['YawSpr'] = k_tow_tor
        if f_torsion > 0.0:
            fst_vt['ServoDyn']['YawDamp'] = damp_ratio * k_tow_tor / np.pi / f_torsion
        else:
            fst_vt['ServoDyn']['YawDamp'] = 2 * damp_ratio * np.sqrt(k_tow_tor * inputs['rna_I_TT'][2])

        # Update ElastoDyn Blade Input File
        fst_vt['ElastoDynBlade']['NBlInpSt']   = len(inputs['r'])
        fst_vt['ElastoDynBlade']['BlFract']    = (inputs['r']-inputs['Rhub'])/(inputs['Rtip']-inputs['Rhub'])
        fst_vt['ElastoDynBlade']['BlFract'][0] = 0.
        fst_vt['ElastoDynBlade']['BlFract'][-1]= 1.
        fst_vt['ElastoDynBlade']['PitchAxis']  = inputs['le_location']
        fst_vt['ElastoDynBlade']['StrcTwst']   = inputs['theta'] # to do: structural twist is not nessessarily (nor likely to be) the same as aero twist
        fst_vt['ElastoDynBlade']['BMassDen']   = inputs['beam:rhoA']
        fst_vt['ElastoDynBlade']['FlpStff']    = inputs['beam:EIyy']
        fst_vt['ElastoDynBlade']['EdgStff']    = inputs['beam:EIxx']
        fst_vt['ElastoDynBlade']['BldFl1Sh']   = np.zeros(5)
        fst_vt['ElastoDynBlade']['BldFl2Sh']   = np.zeros(5)
        fst_vt['ElastoDynBlade']['BldEdgSh']   = np.zeros(5)
        for i in range(5):
            fst_vt['ElastoDynBlade']['BldFl1Sh'][i] = inputs['flap_mode_shapes'][0,i] / sum(inputs['flap_mode_shapes'][0,:])
            fst_vt['ElastoDynBlade']['BldFl2Sh'][i] = inputs['flap_mode_shapes'][1,i] / sum(inputs['flap_mode_shapes'][1,:])
            fst_vt['ElastoDynBlade']['BldEdgSh'][i] = inputs['edge_mode_shapes'][0,i] / sum(inputs['edge_mode_shapes'][0,:])

        # Update AeroDyn15
        fst_vt['AeroDyn15']['AirDens']   = float(inputs['rho'])
        fst_vt['AeroDyn15']['KinVisc']   = inputs['mu'][0] / inputs['rho'][0]
        fst_vt['AeroDyn15']['SpdSound']  = float(inputs['speed_sound_air'])

        # Update OLAF
        if fst_vt['AeroDyn15']['WakeMod'] == 3:
            _, _, nNWPanel, nFWPanel, nFWPanelFree = OLAFParams(fst_vt['ElastoDyn']['RotSpeed'])
            fst_vt['AeroDyn15']['OLAF']['nNWPanel'] = nNWPanel
            fst_vt['AeroDyn15']['OLAF']['nFWPanel'] = nFWPanel
            fst_vt['AeroDyn15']['OLAF']['nFWPanelFree'] = nFWPanelFree

        # Update AeroDyn15 Blade Input File
        r = (inputs['r']-inputs['Rhub'])
        r[0]  = 0.
        r[-1] = inputs['Rtip']-inputs['Rhub']
        fst_vt['AeroDynBlade']['NumBlNds'] = self.n_span
        fst_vt['AeroDynBlade']['BlSpn']    = r
        BlCrvAC, BlSwpAC = self.get_ac_axis(inputs)
        fst_vt['AeroDynBlade']['BlCrvAC']  = BlCrvAC
        fst_vt['AeroDynBlade']['BlSwpAC']  = BlSwpAC
        fst_vt['AeroDynBlade']['BlCrvAng'] = np.degrees(np.arcsin(np.gradient(BlCrvAC)/np.gradient(r)))
        fst_vt['AeroDynBlade']['BlTwist']  = inputs['theta']
        fst_vt['AeroDynBlade']['BlChord']  = inputs['chord']
        fst_vt['AeroDynBlade']['BlAFID']   = np.asarray(range(1,self.n_span+1))

        # Update AeroDyn15 Airfoile Input Files
        # airfoils = inputs['airfoils']
        fst_vt['AeroDyn15']['NumAFfiles'] = self.n_span
        # fst_vt['AeroDyn15']['af_data'] = [{}]*len(airfoils)
        fst_vt['AeroDyn15']['af_data'] = []

        # Set the AD15 flag AFTabMod, deciding whether we use more Re per airfoil or user-defined tables (used for example in distributed aerodynamic control)
        if fst_vt['AeroDyn15']['AFTabMod'] == 1:
            # If AFTabMod is the default coming form the schema, check the value from WISDEM, which might be set to 2 if more Re per airfoil are defined in the geometry yaml
            fst_vt['AeroDyn15']['AFTabMod'] = modopt["WISDEM"]["RotorSE"]["AFTabMod"]
        if self.n_tab > 1 and fst_vt['AeroDyn15']['AFTabMod'] == 1:
            fst_vt['AeroDyn15']['AFTabMod'] = 3
        elif self.n_tab > 1 and fst_vt['AeroDyn15']['AFTabMod'] == 2:
            raise Exception('OpenFAST does not support both multiple Re and multiple user defined tabs. Please remove DAC devices or Re polars')

        for i in range(self.n_span): # No of blade radial stations

            fst_vt['AeroDyn15']['af_data'].append([])

            if fst_vt['AeroDyn15']['AFTabMod'] == 1:
                loop_index = 1
            elif fst_vt['AeroDyn15']['AFTabMod'] == 2:
                loop_index = self.n_Re
            else:
                loop_index = self.n_tab

            for j in range(loop_index): # Number of tabs or Re
                if fst_vt['AeroDyn15']['AFTabMod'] == 1:
                    unsteady = eval_unsteady(inputs['airfoils_aoa'], inputs['airfoils_cl'][i,:,0,0], inputs['airfoils_cd'][i,:,0,0], inputs['airfoils_cm'][i,:,0,0])
                elif fst_vt['AeroDyn15']['AFTabMod'] == 2:
                    unsteady = eval_unsteady(inputs['airfoils_aoa'], inputs['airfoils_cl'][i,:,j,0], inputs['airfoils_cd'][i,:,j,0], inputs['airfoils_cm'][i,:,j,0])
                else:
                    unsteady = eval_unsteady(inputs['airfoils_aoa'], inputs['airfoils_cl'][i,:,0,j], inputs['airfoils_cd'][i,:,0,j], inputs['airfoils_cm'][i,:,0,j])

                fst_vt['AeroDyn15']['af_data'][i].append({})


                fst_vt['AeroDyn15']['af_data'][i][j]['InterpOrd'] = "DEFAULT"
                fst_vt['AeroDyn15']['af_data'][i][j]['NonDimArea']= 1
                if modopt['General']['openfast_configuration']['generate_af_coords']:
                    fst_vt['AeroDyn15']['af_data'][i][j]['NumCoords'] = '@"AF{:02d}_Coords.txt"'.format(i)
                else:
                    fst_vt['AeroDyn15']['af_data'][i][j]['NumCoords'] = '0'

                fst_vt['AeroDyn15']['af_data'][i][j]['NumTabs']   = loop_index
                if fst_vt['AeroDyn15']['AFTabMod'] == 3:
                    fst_vt['AeroDyn15']['af_data'][i][j]['Ctrl'] = inputs['airfoils_Ctrl'][i,0,j]  # unsteady['Ctrl'] # added to unsteady function for variable flap controls at airfoils
                    fst_vt['AeroDyn15']['af_data'][i][j]['Re']   = inputs['airfoils_Re'][0] # If AFTabMod==3 the Re is neglected, but it still must be the same across tables
                else:
                    fst_vt['AeroDyn15']['af_data'][i][j]['Re']   = inputs['airfoils_Re'][j]
                    fst_vt['AeroDyn15']['af_data'][i][j]['Ctrl'] = 0.
                fst_vt['AeroDyn15']['af_data'][i][j]['InclUAdata']= "True"
                fst_vt['AeroDyn15']['af_data'][i][j]['alpha0']    = unsteady['alpha0']
                fst_vt['AeroDyn15']['af_data'][i][j]['alpha1']    = max(unsteady['alpha0'], unsteady['alpha1'])
                fst_vt['AeroDyn15']['af_data'][i][j]['alpha2']    = min(unsteady['alpha0'], unsteady['alpha2'])
                fst_vt['AeroDyn15']['af_data'][i][j]['eta_e']     = unsteady['eta_e']
                fst_vt['AeroDyn15']['af_data'][i][j]['C_nalpha']  = unsteady['C_nalpha']
                fst_vt['AeroDyn15']['af_data'][i][j]['T_f0']      = unsteady['T_f0']
                fst_vt['AeroDyn15']['af_data'][i][j]['T_V0']      = unsteady['T_V0']
                fst_vt['AeroDyn15']['af_data'][i][j]['T_p']       = unsteady['T_p']
                fst_vt['AeroDyn15']['af_data'][i][j]['T_VL']      = unsteady['T_VL']
                fst_vt['AeroDyn15']['af_data'][i][j]['b1']        = unsteady['b1']
                fst_vt['AeroDyn15']['af_data'][i][j]['b2']        = unsteady['b2']
                fst_vt['AeroDyn15']['af_data'][i][j]['b5']        = unsteady['b5']
                fst_vt['AeroDyn15']['af_data'][i][j]['A1']        = unsteady['A1']
                fst_vt['AeroDyn15']['af_data'][i][j]['A2']        = unsteady['A2']
                fst_vt['AeroDyn15']['af_data'][i][j]['A5']        = unsteady['A5']
                fst_vt['AeroDyn15']['af_data'][i][j]['S1']        = unsteady['S1']
                fst_vt['AeroDyn15']['af_data'][i][j]['S2']        = unsteady['S2']
                fst_vt['AeroDyn15']['af_data'][i][j]['S3']        = unsteady['S3']
                fst_vt['AeroDyn15']['af_data'][i][j]['S4']        = unsteady['S4']
                fst_vt['AeroDyn15']['af_data'][i][j]['Cn1']       = unsteady['Cn1']
                fst_vt['AeroDyn15']['af_data'][i][j]['Cn2']       = unsteady['Cn2']
                fst_vt['AeroDyn15']['af_data'][i][j]['St_sh']     = unsteady['St_sh']
                fst_vt['AeroDyn15']['af_data'][i][j]['Cd0']       = unsteady['Cd0']
                fst_vt['AeroDyn15']['af_data'][i][j]['Cm0']       = unsteady['Cm0']
                fst_vt['AeroDyn15']['af_data'][i][j]['k0']        = unsteady['k0']
                fst_vt['AeroDyn15']['af_data'][i][j]['k1']        = unsteady['k1']
                fst_vt['AeroDyn15']['af_data'][i][j]['k2']        = unsteady['k2']
                fst_vt['AeroDyn15']['af_data'][i][j]['k3']        = unsteady['k3']
                fst_vt['AeroDyn15']['af_data'][i][j]['k1_hat']    = unsteady['k1_hat']
                fst_vt['AeroDyn15']['af_data'][i][j]['x_cp_bar']  = unsteady['x_cp_bar']
                fst_vt['AeroDyn15']['af_data'][i][j]['UACutout']  = unsteady['UACutout']
                fst_vt['AeroDyn15']['af_data'][i][j]['filtCutOff']= unsteady['filtCutOff']
                fst_vt['AeroDyn15']['af_data'][i][j]['NumAlf']    = len(unsteady['Alpha'])
                fst_vt['AeroDyn15']['af_data'][i][j]['Alpha']     = np.array(unsteady['Alpha'])
                fst_vt['AeroDyn15']['af_data'][i][j]['Cl']        = np.array(unsteady['Cl'])
                fst_vt['AeroDyn15']['af_data'][i][j]['Cd']        = np.array(unsteady['Cd'])
                fst_vt['AeroDyn15']['af_data'][i][j]['Cm']        = np.array(unsteady['Cm'])
                fst_vt['AeroDyn15']['af_data'][i][j]['Cpmin']     = np.zeros_like(unsteady['Cm'])

        fst_vt['AeroDyn15']['af_coord'] = []
        fst_vt['AeroDyn15']['rthick']   = np.zeros(self.n_span)
        fst_vt['AeroDyn15']['ac']   = np.zeros(self.n_span)
        for i in range(self.n_span):
            fst_vt['AeroDyn15']['af_coord'].append({})
            fst_vt['AeroDyn15']['af_coord'][i]['x']  = inputs['coord_xy_interp'][i,:,0]
            fst_vt['AeroDyn15']['af_coord'][i]['y']  = inputs['coord_xy_interp'][i,:,1]
            fst_vt['AeroDyn15']['rthick'][i]         = inputs['rthick'][i]
            fst_vt['AeroDyn15']['ac'][i]             = inputs['ac'][i]

        # # AeroDyn blade spanwise output positions
        r_out_target  = [0.1, 0.20, 0.30, 0.4, 0.5, 0.6, 0.7, 0.8, 0.9]
        r = r/r[-1]
        idx_out       = [np.argmin(abs(r-ri)) for ri in r_out_target]
        self.R_out_AD = [fst_vt['AeroDynBlade']['BlSpn'][i] for i in idx_out]
        if len(self.R_out_AD) != len(np.unique(self.R_out_AD)):
            raise Exception('ERROR: the spanwise resolution is too coarse and does not support 9 channels along blade span. Please increase it in the modeling_options.yaml.')
        fst_vt['AeroDyn15']['BlOutNd']  = [str(idx+1) for idx in idx_out]
        fst_vt['AeroDyn15']['NBlOuts']  = len(idx_out)

        # ElastoDyn blade spanwise output positions
        nBldNodes     = fst_vt['ElastoDyn']['BldNodes']
        bld_fract     = np.arange(1./nBldNodes/2., 1, 1./nBldNodes)
        idx_out       = [np.argmin(abs(bld_fract-ri)) for ri in r_out_target]
        r_nodes       = bld_fract*(fst_vt['ElastoDyn']['TipRad']-fst_vt['ElastoDyn']['HubRad']) + fst_vt['ElastoDyn']['HubRad']
        self.R_out_ED_bl = np.hstack((fst_vt['ElastoDyn']['HubRad'], [r_nodes[i] for i in idx_out]))
        if len(self.R_out_ED_bl) != len(np.unique(self.R_out_ED_bl)):
            raise Exception('ERROR: the spanwise resolution is too coarse and does not support 9 channels along blade span. Please increase it in the modeling_options.yaml.')
        fst_vt['ElastoDyn']['BldGagNd'] = [idx+1 for idx in idx_out]
        fst_vt['ElastoDyn']['NBlGages'] = len(idx_out)

        # ElastoDyn tower output positions along height
        fst_vt['ElastoDyn']['NTwGages'] = 9
        nTwrNodes = fst_vt['ElastoDyn']['TwrNodes']
        twr_fract = np.arange(1./nTwrNodes/2., 1, 1./nTwrNodes)
        idx_out = [np.argmin(abs(twr_fract-ri)) for ri in r_out_target]
        fst_vt['ElastoDyn']['TwrGagNd'] = [idx+1 for idx in idx_out]
        fst_vt['AeroDyn15']['NTwOuts'] = 0
        self.Z_out_ED_twr = np.hstack((0., [twr_fract[i] for i in idx_out], 1.))

        # SubDyn inputs- monopile and floating
        if modopt['flags']['monopile']:
            mono_d = inputs['monopile_outer_diameter']
            mono_t = inputs['monopile_wall_thickness']
            mono_elev = inputs['monopile_z']
            n_joints = len(mono_d[1:]) # Omit submerged pile
            n_members = n_joints - 1
            itrans = n_joints - 1
            fst_vt['SubDyn']['JointXss'] = np.zeros( n_joints )
            fst_vt['SubDyn']['JointYss'] = np.zeros( n_joints )
            fst_vt['SubDyn']['JointZss'] = mono_elev[1:]
            fst_vt['SubDyn']['NReact'] = 1
            fst_vt['SubDyn']['RJointID'] = [1]
            fst_vt['SubDyn']['RctTDXss'] = fst_vt['SubDyn']['RctTDYss'] = fst_vt['SubDyn']['RctTDZss'] = [1]
            fst_vt['SubDyn']['RctRDXss'] = fst_vt['SubDyn']['RctRDYss'] = fst_vt['SubDyn']['RctRDZss'] = [1]
            fst_vt['SubDyn']['NInterf'] = 1
            fst_vt['SubDyn']['IJointID'] = [n_joints]
            fst_vt['SubDyn']['MJointID1'] = np.arange( n_members, dtype=np.int_ ) + 1
            fst_vt['SubDyn']['MJointID2'] = np.arange( n_members, dtype=np.int_ ) + 2
            fst_vt['SubDyn']['YoungE1'] = inputs['monopile_E'][1:]
            fst_vt['SubDyn']['ShearG1'] = inputs['monopile_G'][1:]
            fst_vt['SubDyn']['MatDens1'] = inputs['monopile_rho'][1:]
            fst_vt['SubDyn']['XsecD'] = util.nodal2sectional(mono_d[1:])[0] # Don't need deriv
            fst_vt['SubDyn']['XsecT'] = mono_t[1:]
            
            # Find the members where the 9 channels of SubDyn should be placed
            grid_joints_monopile = (fst_vt['SubDyn']['JointZss'] - fst_vt['SubDyn']['JointZss'][0]) / (fst_vt['SubDyn']['JointZss'][-1] - fst_vt['SubDyn']['JointZss'][0])
            n_channels = 9
            grid_target = np.linspace(0., 1., n_channels)
            # Take the first node for every member, except for last one
            idx_out = [np.argmin(abs(grid_joints_monopile-grid_i)) for grid_i in grid_target]
            fst_vt['SubDyn']['NMOutputs'] = n_channels
            fst_vt['SubDyn']['MemberID_out'] = [idx+1 for idx in idx_out]
            fst_vt['SubDyn']['MemberID_out'][-1] -= 1
            fst_vt['SubDyn']['NOutCnt'] = np.ones_like(fst_vt['SubDyn']['MemberID_out'])
            fst_vt['SubDyn']['NodeCnt'] = np.ones_like(fst_vt['SubDyn']['MemberID_out'])
            fst_vt['SubDyn']['NodeCnt'][-1] = 2
            self.Z_out_SD_mpl = [grid_joints_monopile[i] for i in idx_out]

        elif modopt['flags']['floating']:
            joints_xyz = inputs["platform_nodes"]
            n_joints = np.where(joints_xyz[:, 0] == NULL)[0][0]
            joints_xyz = joints_xyz[:n_joints, :]
            itrans = util.closest_node(joints_xyz, inputs["transition_node"])

            N1 = np.int_(inputs["platform_elem_n1"])
            n_members = np.where(N1 == NULL)[0][0]
            N1 = N1[:n_members]
            N2 = np.int_(inputs["platform_elem_n2"][:n_members])

            fst_vt['SubDyn']['JointXss'] = joints_xyz[:,0]
            fst_vt['SubDyn']['JointYss'] = joints_xyz[:,1]
            fst_vt['SubDyn']['JointZss'] = joints_xyz[:,2]
            fst_vt['SubDyn']['NReact'] = 0
            fst_vt['SubDyn']['RJointID'] = []
            fst_vt['SubDyn']['RctTDXss'] = fst_vt['SubDyn']['RctTDYss'] = fst_vt['SubDyn']['RctTDZss'] = []
            fst_vt['SubDyn']['RctRDXss'] = fst_vt['SubDyn']['RctRDYss'] = fst_vt['SubDyn']['RctRDZss'] = []
            if modopt['floating']['transition_joint'] is None:
                fst_vt['SubDyn']['NInterf'] = 0
                fst_vt['SubDyn']['IJointID'] = []
            else:
                fst_vt['SubDyn']['NInterf'] = 1
                fst_vt['SubDyn']['IJointID'] = [itrans+1]
            fst_vt['SubDyn']['MJointID1'] = N1+1
            fst_vt['SubDyn']['MJointID2'] = N2+1

            fst_vt['SubDyn']['YoungE1'] = inputs["platform_elem_E"][:n_members]
            fst_vt['SubDyn']['ShearG1'] = inputs["platform_elem_G"][:n_members]
            fst_vt['SubDyn']['MatDens1'] = inputs["platform_elem_rho"][:n_members]
            fst_vt['SubDyn']['XsecD'] = inputs["platform_elem_D"][:n_members]
            fst_vt['SubDyn']['XsecT'] = inputs["platform_elem_t"][:n_members]

        # SubDyn inputs- offshore generic
        if modopt['flags']['offshore']:
            mgrav = 0.0 if not modopt['flags']['monopile'] else float(inputs['gravity_foundation_mass'])
            if fst_vt['SubDyn']['SDdeltaT']<=-999.0: fst_vt['SubDyn']['SDdeltaT'] = "DEFAULT"
            fst_vt['SubDyn']['GuyanDamp'] = np.vstack( tuple([fst_vt['SubDyn']['GuyanDamp'+str(m+1)] for m in range(6)]) )
            fst_vt['SubDyn']['Rct_SoilFile'] = [""]*fst_vt['SubDyn']['NReact']
            fst_vt['SubDyn']['NJoints'] = n_joints
            fst_vt['SubDyn']['JointID'] = np.arange( n_joints, dtype=np.int_) + 1
            fst_vt['SubDyn']['JointType'] = np.ones( n_joints, dtype=np.int_)
            fst_vt['SubDyn']['JointDirX'] = fst_vt['SubDyn']['JointDirY'] = fst_vt['SubDyn']['JointDirZ'] = np.zeros( n_joints )
            fst_vt['SubDyn']['JointStiff'] = np.zeros( n_joints )
            fst_vt['SubDyn']['ItfTDXss'] = fst_vt['SubDyn']['ItfTDYss'] = fst_vt['SubDyn']['ItfTDZss'] = [1]
            fst_vt['SubDyn']['ItfRDXss'] = fst_vt['SubDyn']['ItfRDYss'] = fst_vt['SubDyn']['ItfRDZss'] = [1]
            fst_vt['SubDyn']['NMembers'] = n_members
            fst_vt['SubDyn']['MemberID'] = np.arange( n_members, dtype=np.int_ ) + 1
            fst_vt['SubDyn']['MPropSetID1'] = fst_vt['SubDyn']['MPropSetID2'] = np.arange( n_members, dtype=np.int_ ) + 1
            fst_vt['SubDyn']['MType'] = np.ones( n_members, dtype=np.int_ )
            fst_vt['SubDyn']['NPropSets'] = n_members
            fst_vt['SubDyn']['PropSetID1'] = np.arange( n_members, dtype=np.int_ ) + 1
            fst_vt['SubDyn']['NCablePropSets'] = 0
            fst_vt['SubDyn']['NRigidPropSets'] = 0
            fst_vt['SubDyn']['NCOSMs'] = 0
            fst_vt['SubDyn']['NXPropSets'] = 0
            fst_vt['SubDyn']['NCmass'] = 2 if mgrav > 0.0 else 1
            fst_vt['SubDyn']['CMJointID'] = [itrans+1]
            fst_vt['SubDyn']['JMass'] = [float(inputs['transition_piece_mass'])]
            fst_vt['SubDyn']['JMXX'] = [inputs['transition_piece_I'][0]]
            fst_vt['SubDyn']['JMYY'] = [inputs['transition_piece_I'][1]]
            fst_vt['SubDyn']['JMZZ'] = [inputs['transition_piece_I'][2]]
            fst_vt['SubDyn']['JMXY'] = fst_vt['SubDyn']['JMXZ'] = fst_vt['SubDyn']['JMYZ'] = [0.0]
            fst_vt['SubDyn']['MCGX'] = fst_vt['SubDyn']['MCGY'] = fst_vt['SubDyn']['MCGZ'] = [0.0]
            if mgrav > 0.0:
                fst_vt['SubDyn']['CMJointID'] += [1]
                fst_vt['SubDyn']['JMass'] += [mgrav]
                fst_vt['SubDyn']['JMXX'] += [inputs['gravity_foundation_I'][0]]
                fst_vt['SubDyn']['JMYY'] += [inputs['gravity_foundation_I'][1]]
                fst_vt['SubDyn']['JMZZ'] += [inputs['gravity_foundation_I'][2]]
                fst_vt['SubDyn']['JMXY'] += [0.0]
                fst_vt['SubDyn']['JMXZ'] += [0.0]
                fst_vt['SubDyn']['JMYZ'] += [0.0]
                fst_vt['SubDyn']['MCGX'] += [0.0]
                fst_vt['SubDyn']['MCGY'] += [0.0]
                fst_vt['SubDyn']['MCGZ'] += [0.0]


        # HydroDyn inputs
        if modopt['flags']['monopile']:
            z_coarse = make_coarse_grid(mono_elev[1:], mono_d[1:])
            n_joints = len(z_coarse)
            n_members = n_joints - 1
            joints_xyz = np.c_[np.zeros((n_joints,2)), z_coarse]
            d_coarse = np.interp(z_coarse, mono_elev[1:], mono_d[1:])
            t_coarse = util.sectional_interp(z_coarse, mono_elev[1:], mono_t[1:])
            N1 = np.arange( n_members, dtype=np.int_ ) + 1
            N2 = np.arange( n_members, dtype=np.int_ ) + 2
            
        elif modopt['flags']['floating']:
            joints_xyz = np.empty((0, 3))
            N1 = np.array([], dtype=np.int_)
            N2 = np.array([], dtype=np.int_)
            d_coarse = np.array([])
            t_coarse = np.array([])
            
            # Look over members and grab all nodes and internal connections
            n_member = modopt["floating"]["members"]["n_members"]
            for k in range(n_member):
                s_grid = inputs[f"member{k}:s"]
                idiam = inputs[f"member{k}:outer_diameter"]
                s_coarse = make_coarse_grid(s_grid, idiam)
                s_coarse = np.unique( np.minimum( np.maximum(s_coarse, inputs[f"member{k}:s_ghost1"]), inputs[f"member{k}:s_ghost2"]) )
                id_coarse = np.interp(s_coarse, s_grid, idiam)
                it_coarse = util.sectional_interp(s_coarse, s_grid, inputs[f"member{k}:wall_thickness"])
                xyz0 = inputs[f"member{k}:joint1"]
                xyz1 = inputs[f"member{k}:joint2"]
                dxyz = xyz1 - xyz0
                inode_xyz = np.outer(s_coarse, dxyz) + xyz0[np.newaxis, :]
                inode_range = np.arange(inode_xyz.shape[0] - 1)

                nk = joints_xyz.shape[0]
                N1 = np.append(N1, nk + inode_range + 1)
                N2 = np.append(N2, nk + inode_range + 2)
                d_coarse = np.append(d_coarse, id_coarse)
                t_coarse = np.append(t_coarse, it_coarse)
                joints_xyz = np.append(joints_xyz, inode_xyz, axis=0)
                
        if modopt['flags']['offshore']:
            fst_vt['HydroDyn']['WtrDens'] = float(inputs['rho_water'])
            fst_vt['HydroDyn']['WtrDpth'] = float(inputs['water_depth'])
            fst_vt['HydroDyn']['MSL2SWL'] = 0.0
            fst_vt['HydroDyn']['WaveHs'] = float(inputs['Hsig_wave'])
            fst_vt['HydroDyn']['WaveTp'] = float(inputs['Tsig_wave'])
            if fst_vt['HydroDyn']['WavePkShp']<=-999.0: fst_vt['HydroDyn']['WavePkShp'] = "DEFAULT"
            fst_vt['HydroDyn']['WaveDir'] = float(inputs['beta_wave'])
            fst_vt['HydroDyn']['WaveDirRange'] = fst_vt['HydroDyn']['WaveDirRange'] / np.rad2deg(1)
            fst_vt['HydroDyn']['WaveElevxi'] = [str(m) for m in fst_vt['HydroDyn']['WaveElevxi']]
            fst_vt['HydroDyn']['WaveElevyi'] = [str(m) for m in fst_vt['HydroDyn']['WaveElevyi']]
            fst_vt['HydroDyn']['CurrSSDir'] = "DEFAULT" if fst_vt['HydroDyn']['CurrSSDir']<=-999.0 else np.rad2deg(fst_vt['HydroDyn']['CurrSSDir'])
            fst_vt['HydroDyn']['AddF0'] = np.array( fst_vt['HydroDyn']['AddF0'] ).reshape(-1,1)
            fst_vt['HydroDyn']['AddCLin'] = np.vstack( tuple([fst_vt['HydroDyn']['AddCLin'+str(m+1)] for m in range(6)]) )
            fst_vt['HydroDyn']['AddBLin'] = np.vstack( tuple([fst_vt['HydroDyn']['AddBLin'+str(m+1)] for m in range(6)]) )
            BQuad = np.vstack( tuple([fst_vt['HydroDyn']['AddBQuad'+str(m+1)] for m in range(6)]) )
            if np.any(BQuad):
                print('WARNING: You are adding in additional drag terms that may double count strip theory estimated viscous drag terms.  Please zero out the BQuad entries or use modeling options SimplCd/a/p and/or potential_model_override and/or potential_bem_members to suppress strip theory for the members')
            fst_vt['HydroDyn']['AddBQuad'] = BQuad
            fst_vt['HydroDyn']['NAxCoef'] = 1
            fst_vt['HydroDyn']['AxCoefID'] = 1 + np.arange( fst_vt['HydroDyn']['NAxCoef'], dtype=np.int_)
            fst_vt['HydroDyn']['AxCd'] = np.zeros( fst_vt['HydroDyn']['NAxCoef'] )
            fst_vt['HydroDyn']['AxCa'] = np.zeros( fst_vt['HydroDyn']['NAxCoef'] )
            fst_vt['HydroDyn']['AxCp'] = np.ones( fst_vt['HydroDyn']['NAxCoef'] )
            # Use coarse member nodes for HydroDyn

            # Simplify members if using potential model only
            if modopt["Level1"]["potential_model_override"] == 2:
                joints_xyz = np.array([[0,0,0],[0,0,-1]])
                N1 = np.array([N1[0]])
                N2 = np.array([N2[0]])
                
            # Tweak z-position
            idx = np.where(joints_xyz[:,2]==-fst_vt['HydroDyn']['WtrDpth'])[0]
            if len(idx) > 0:
                joints_xyz[idx,2] = 1e-2
            # Store data
            n_joints = joints_xyz.shape[0]
            n_members = N1.shape[0]
            imembers = np.arange( n_members, dtype=np.int_ ) + 1
            fst_vt['HydroDyn']['NJoints'] = n_joints
            fst_vt['HydroDyn']['JointID'] = 1 + np.arange( n_joints, dtype=np.int_)
            fst_vt['HydroDyn']['Jointxi'] = joints_xyz[:,0]
            fst_vt['HydroDyn']['Jointyi'] = joints_xyz[:,1]
            fst_vt['HydroDyn']['Jointzi'] = joints_xyz[:,2]
            fst_vt['HydroDyn']['NPropSets'] = n_members
            fst_vt['HydroDyn']['PropSetID'] = imembers
            fst_vt['HydroDyn']['PropD'] = d_coarse
            fst_vt['HydroDyn']['PropThck'] = t_coarse
            fst_vt['HydroDyn']['NMembers'] = n_members
            fst_vt['HydroDyn']['MemberID'] = imembers
            fst_vt['HydroDyn']['MJointID1'] = N1
            fst_vt['HydroDyn']['MJointID2'] = N2
            fst_vt['HydroDyn']['MPropSetID1'] = fst_vt['HydroDyn']['MPropSetID2'] = imembers
            fst_vt['HydroDyn']['MDivSize'] = 0.5*np.ones( fst_vt['HydroDyn']['NMembers'] )
            fst_vt['HydroDyn']['MCoefMod'] = np.ones( fst_vt['HydroDyn']['NMembers'], dtype=np.int_)
            fst_vt['HydroDyn']['JointAxID'] = np.ones( fst_vt['HydroDyn']['NJoints'], dtype=np.int_)
            fst_vt['HydroDyn']['JointOvrlp'] = np.zeros( fst_vt['HydroDyn']['NJoints'], dtype=np.int_)
            fst_vt['HydroDyn']['NCoefDpth'] = 0
            fst_vt['HydroDyn']['NCoefMembers'] = 0
            fst_vt['HydroDyn']['NFillGroups'] = 0
            fst_vt['HydroDyn']['NMGDepths'] = 0

            if modopt["Level1"]["potential_model_override"] == 1:
                # Strip theory only, no BEM
                fst_vt['HydroDyn']['PropPot'] = [False] * fst_vt['HydroDyn']['NMembers']
            elif modopt["Level1"]["potential_model_override"] == 2:
                # BEM only, no strip theory
                fst_vt['HydroDyn']['SimplCd'] = fst_vt['HydroDyn']['SimplCdMG'] = 0.0
                fst_vt['HydroDyn']['SimplCa'] = fst_vt['HydroDyn']['SimplCaMG'] = 0.0
                fst_vt['HydroDyn']['SimplCp'] = fst_vt['HydroDyn']['SimplCpMG'] = 0.0
                fst_vt['HydroDyn']['SimplAxCd'] = fst_vt['HydroDyn']['SimplAxCdMG'] = 0.0
                fst_vt['HydroDyn']['SimplAxCa'] = fst_vt['HydroDyn']['SimplAxCaMG'] = 0.0
                fst_vt['HydroDyn']['SimplAxCp'] = fst_vt['HydroDyn']['SimplAxCpMG'] = 0.0
                fst_vt['HydroDyn']['PropPot'] = [True] * fst_vt['HydroDyn']['NMembers']
            else:
                PropPotBool = [False] * fst_vt['HydroDyn']['NMembers']
                for k in range(fst_vt['HydroDyn']['NMembers']):
                    idx = discrete_inputs['platform_elem_memid'][k]
                    PropPotBool[k] = modopt["Level1"]["model_potential"][idx]
                fst_vt['HydroDyn']['PropPot'] = PropPotBool

            if fst_vt['HydroDyn']['NBody'] > 1:
                raise Exception('Multiple HydroDyn bodies (NBody > 1) is currently not supported in WEIS')

            # Offset of body reference point
            fst_vt['HydroDyn']['PtfmRefxt']     = 0
            fst_vt['HydroDyn']['PtfmRefyt']     = 0
            fst_vt['HydroDyn']['PtfmRefzt']     = 0
            fst_vt['HydroDyn']['PtfmRefztRot']  = 0

            # If we're using the potential model, need these settings that aren't default
            if fst_vt['HydroDyn']['PotMod'] == 1:
                fst_vt['HydroDyn']['ExctnMod'] = 1
                fst_vt['HydroDyn']['RdtnMod'] = 1
                fst_vt['HydroDyn']['RdtnDT'] = "DEFAULT"

            if fst_vt['HydroDyn']['PotMod'] == 1 and modopt['Level2']['flag'] and modopt['Level1']['runPyHAMS']:
                fst_vt['HydroDyn']['ExctnMod'] = 1
                fst_vt['HydroDyn']['RdtnMod'] = 1
                fst_vt['HydroDyn']['RdtnDT'] = "DEFAULT"

                from weis.ss_fitting.SS_FitTools import SSFit_Excitation, FDI_Fitting
                print('Writing .ss and .ssexctn models to: {}'.format(fst_vt['HydroDyn']['PotFile']))
                exctn_fit = SSFit_Excitation(HydroFile=fst_vt['HydroDyn']['PotFile'])
                rad_fit = FDI_Fitting(HydroFile=fst_vt['HydroDyn']['PotFile'])
                exctn_fit.writeMats()
                rad_fit.fit()
                rad_fit.outputMats()
                if True:
                    fig_list = rad_fit.visualizeFits()
                    
                    os.makedirs(os.path.join(os.path.dirname(fst_vt['HydroDyn']['PotFile']),'rad_fit'), exist_ok=True)

                    for i_fig, fig in enumerate(fig_list):
                        fig.savefig(os.path.join(os.path.dirname(fst_vt['HydroDyn']['PotFile']),'rad_fit',f'rad_fit_{i_fig}.png'))

            # scale PtfmVol0 based on platform mass, temporary solution to buoyancy issue where spar's heave is very sensitive to platform mass
            if fst_vt['HydroDyn']['PtfmMass_Init']:
                fst_vt['HydroDyn']['PtfmVol0'] = float(inputs['platform_displacement']) * (1 + ((fst_vt['ElastoDyn']['PtfmMass'] / fst_vt['HydroDyn']['PtfmMass_Init']) - 1) * .9 )  #* 1.04 # 8029.21
            else:
                fst_vt['HydroDyn']['PtfmVol0'] = float(inputs['platform_displacement'])


        # Moordyn inputs
        if modopt["flags"]["mooring"]:
            mooropt = modopt["mooring"]
            # Creating a line type for each line, regardless of whether it is unique or not
            n_lines = mooropt["n_lines"]
            line_names = ['line'+str(m) for m in range(n_lines)]
            fst_vt['MoorDyn']['NTypes'] = n_lines
            fst_vt['MoorDyn']['Name'] = fst_vt['MAP']['LineType'] = line_names
            fst_vt['MoorDyn']['Diam'] = fst_vt['MAP']['Diam'] = inputs["line_diameter"]
            fst_vt['MoorDyn']['MassDen'] = fst_vt['MAP']['MassDenInAir'] = inputs["line_mass_density"]
            fst_vt['MoorDyn']['EA'] = inputs["line_stiffness"]
            fst_vt['MoorDyn']['BA_zeta'] = -1*np.ones(n_lines, dtype=np.int64)
            fst_vt['MoorDyn']['Can'] = inputs["line_transverse_added_mass"]
            fst_vt['MoorDyn']['Cat'] = inputs["line_tangential_added_mass"]
            fst_vt['MoorDyn']['Cdn'] = inputs["line_transverse_drag"]
            fst_vt['MoorDyn']['Cdt'] = inputs["line_tangential_drag"]

            n_nodes = mooropt["n_nodes"]
            fst_vt['MoorDyn']['NConnects'] = n_nodes
            fst_vt['MoorDyn']['Node'] = np.arange(n_nodes)+1
            fst_vt['MoorDyn']['Type'] = mooropt["node_type"][:]
            fst_vt['MoorDyn']['X'] = inputs['nodes_location_full'][:,0]
            fst_vt['MoorDyn']['Y'] = inputs['nodes_location_full'][:,1]
            fst_vt['MoorDyn']['Z'] = inputs['nodes_location_full'][:,2]
            fst_vt['MoorDyn']['M'] = inputs['nodes_mass']
            fst_vt['MoorDyn']['V'] = inputs['nodes_volume']
            fst_vt['MoorDyn']['FX'] = np.zeros( n_nodes )
            fst_vt['MoorDyn']['FY'] = np.zeros( n_nodes )
            fst_vt['MoorDyn']['FZ'] = np.zeros( n_nodes )
            fst_vt['MoorDyn']['CdA'] = inputs['nodes_drag_area']
            fst_vt['MoorDyn']['CA'] = inputs['nodes_added_mass']

            fst_vt['MoorDyn']['NLines'] = n_lines
            fst_vt['MoorDyn']['Line'] = np.arange(n_lines)+1
            fst_vt['MoorDyn']['LineType'] = line_names
            fst_vt['MoorDyn']['UnstrLen'] = inputs['unstretched_length']
            fst_vt['MoorDyn']['NumSegs'] = 50*np.ones(n_lines, dtype=np.int64)
            fst_vt['MoorDyn']['NodeAnch'] = np.zeros(n_lines, dtype=np.int64)
            fst_vt['MoorDyn']['NodeFair'] = np.zeros(n_lines, dtype=np.int64)
            fst_vt['MoorDyn']['Outputs'] = ['-'] * n_lines
            fst_vt['MoorDyn']['CtrlChan'] = np.zeros(n_lines, dtype=np.int64)

            for k in range(n_lines):
                id1 = discrete_inputs['node_names'].index( mooropt["node1"][k] )
                id2 = discrete_inputs['node_names'].index( mooropt["node2"][k] )
                if (fst_vt['MoorDyn']['Type'][id1].lower() == 'vessel' and
                    fst_vt['MoorDyn']['Type'][id2].lower().find('fix') >= 0):
                    fst_vt['MoorDyn']['NodeFair'][k] = id1+1
                    fst_vt['MoorDyn']['NodeAnch'][k] = id2+1
                elif (fst_vt['MoorDyn']['Type'][id2].lower() == 'vessel' and
                    fst_vt['MoorDyn']['Type'][id1].lower().find('fix') >= 0):
                    fst_vt['MoorDyn']['NodeFair'][k] = id2+1
                    fst_vt['MoorDyn']['NodeAnch'][k] = id1+1
                else:
                    print(discrete_inputs['node_names'])
                    print(mooropt["node1"][k], mooropt["node2"][k])
                    print(fst_vt['MoorDyn']['Type'][id1], fst_vt['MoorDyn']['Type'][id2])
                    raise ValueError('Mooring line seems to be between unknown endpoint types.')

            for key in fst_vt['MoorDyn']:
                fst_vt['MAP'][key] = copy.copy(fst_vt['MoorDyn'][key])

            for idx, node_type in enumerate(fst_vt['MAP']['Type']):
                if node_type == 'fixed':
                    fst_vt['MAP']['Type'][idx] = 'fix'

            # TODO: FIXME: these values are hardcoded for the IEA15MW linearization studies
            fst_vt['MAP']['LineType'] = ['main', 'main', 'main']
            fst_vt['MAP']['CB'] = np.ones(n_lines)
            fst_vt['MAP']['CIntDamp'] = np.zeros(n_lines)
            fst_vt['MAP']['Ca'] = np.zeros(n_lines)
            fst_vt['MAP']['Cdn'] = np.zeros(n_lines)
            fst_vt['MAP']['Cdt'] = np.zeros(n_lines)
            fst_vt['MAP']['B'] = np.zeros( n_nodes )
            fst_vt['MAP']['Option'] = ["outer_tol 1e-5"]


        # Structural Control
        fst_vt['ServoDyn']['NumBStC']       = 0
        fst_vt['ServoDyn']['BStCfiles']     = ["unused"]
        fst_vt['ServoDyn']['NumNStC']       = 0
        fst_vt['ServoDyn']['NStCfiles']     = ["unused"]
        fst_vt['ServoDyn']['NumTStC']       = 0 
        fst_vt['ServoDyn']['TStCfiles']     = []
        fst_vt['ServoDyn']['NumSStC']       = 0
        fst_vt['ServoDyn']['SStCfiles']     = []
        
        if modopt['flags']['TMDs']:
            for i_TMD in range(modopt['TMDs']['n_TMDs']):

                StC_i = default_StC_vt()

                StC_i['StC_DOF_MODE']   = 1
                StC_i['StC_X_DOF']     = modopt['TMDs']['X_DOF'][i_TMD]
                StC_i['StC_Y_DOF']     = modopt['TMDs']['Y_DOF'][i_TMD]
                StC_i['StC_Z_DOF']     = modopt['TMDs']['Z_DOF'][i_TMD]

                if StC_i['StC_X_DOF'] and StC_i['StC_Y_DOF'] and not StC_i['StC_Z_DOF']:
                    StC_i['StC_DOF_MODE']   = 2
                    StC_i['StC_XY_M']       = inputs['TMD_mass'][i_TMD]

                # Compute spring offset for each direction, initializing
                g = modopt['Level3']['simulation']['Gravity']
                spring_offset = np.zeros(3)
                
                # Set Mass, Stiffness, Damping only in DOFs enabled
                if StC_i['StC_X_DOF']:
                    StC_i['StC_X_M'] = inputs['TMD_mass'][i_TMD]
                    StC_i['StC_X_K'] = inputs['TMD_stiffness'][i_TMD]
                    StC_i['StC_X_C'] = inputs['TMD_damping'][i_TMD]
                
                if StC_i['StC_Y_DOF']:
                    StC_i['StC_Y_M'] = inputs['TMD_mass'][i_TMD]
                    StC_i['StC_Y_K'] = inputs['TMD_stiffness'][i_TMD]
                    StC_i['StC_Y_C'] = inputs['TMD_damping'][i_TMD]

                if StC_i['StC_Z_DOF']:
                    StC_i['StC_Z_M'] = inputs['TMD_mass'][i_TMD]
                    StC_i['StC_Z_K'] = inputs['TMD_stiffness'][i_TMD]
                    StC_i['StC_Z_C'] = inputs['TMD_damping'][i_TMD]
                    spring_offset[2] = StC_i['StC_Z_M'] * g / StC_i['StC_Z_K']

                # Set position
                StC_i['StC_P_X']  = modopt['TMDs']['location'][i_TMD][0]
                StC_i['StC_P_Y']  = modopt['TMDs']['location'][i_TMD][1]
                StC_i['StC_P_Z']  = modopt['TMDs']['location'][i_TMD][2]
                
                if modopt['TMDs']['preload_spring'][i_TMD]:
                    StC_i['StC_Z_PreLd']  = "gravity"
                    

                if modopt['TMDs']['component'][i_TMD] == 'tower':
                    fst_vt['ServoDyn']['NumTStC'] += 1
                    fst_vt['ServoDyn']['TStCfiles'].append(os.path.join(self.FAST_runDirectory,self.FAST_namingOut + f"_StC_Twr_{i_TMD}.dat"))
                    fst_vt['TStC'].append(StC_i)

                elif modopt['TMDs']['component'][i_TMD] in modopt['floating']['members']['name']:
                    fst_vt['ServoDyn']['NumSStC'] += 1
                    fst_vt['ServoDyn']['SStCfiles'].append(os.path.join(self.FAST_runDirectory,self.FAST_namingOut + f"_StC_Ptfm_{i_TMD}.dat"))
                    fst_vt['SStC'].append(StC_i)

            # If no StC file assigned, set to unused
            if not fst_vt['ServoDyn']['TStCfiles']:
                fst_vt['ServoDyn']['TStCfiles'] = ["unused"]
            if not fst_vt['ServoDyn']['SStCfiles']:
                fst_vt['ServoDyn']['SStCfiles'] = ["unused"]


        return fst_vt

    def output_channels(self,fst_vt):
        modopt = self.options['modeling_options']

        # Mandatory output channels to include
        # TODO: what else is needed here?
        channels_out  = ["TipDxc1", "TipDyc1", "TipDzc1", "TipDxc2", "TipDyc2", "TipDzc2"]
        channels_out += ["RootMxc1", "RootMyc1", "RootMzc1", "RootMxc2", "RootMyc2", "RootMzc2"]
        channels_out += ["TipDxb1", "TipDyb1", "TipDzb1", "TipDxb2", "TipDyb2", "TipDzb2"]
        channels_out += ["RootMxb1", "RootMyb1", "RootMzb1", "RootMxb2", "RootMyb2", "RootMzb2"]
        channels_out += ["RootFxc1", "RootFyc1", "RootFzc1", "RootFxc2", "RootFyc2", "RootFzc2"]
        channels_out += ["RootFxb1", "RootFyb1", "RootFzb1", "RootFxb2", "RootFyb2", "RootFzb2"]
        channels_out += ["Spn1FLzb1", "Spn2FLzb1", "Spn3FLzb1", "Spn4FLzb1", "Spn5FLzb1", "Spn6FLzb1", "Spn7FLzb1", "Spn8FLzb1", "Spn9FLzb1"]
        channels_out += ["Spn1MLxb1", "Spn2MLxb1", "Spn3MLxb1", "Spn4MLxb1", "Spn5MLxb1", "Spn6MLxb1", "Spn7MLxb1", "Spn8MLxb1", "Spn9MLxb1"]
        channels_out += ["Spn1MLyb1", "Spn2MLyb1", "Spn3MLyb1", "Spn4MLyb1", "Spn5MLyb1", "Spn6MLyb1", "Spn7MLyb1", "Spn8MLyb1", "Spn9MLyb1"]
        channels_out += ["Spn1FLzb2", "Spn2FLzb2", "Spn3FLzb2", "Spn4FLzb2", "Spn5FLzb2", "Spn6FLzb2", "Spn7FLzb2", "Spn8FLzb2", "Spn9FLzb2"]
        channels_out += ["Spn1MLxb2", "Spn2MLxb2", "Spn3MLxb2", "Spn4MLxb2", "Spn5MLxb2", "Spn6MLxb2", "Spn7MLxb2", "Spn8MLxb2", "Spn9MLxb2"]
        channels_out += ["Spn1MLyb2", "Spn2MLyb2", "Spn3MLyb2", "Spn4MLyb2", "Spn5MLyb2", "Spn6MLyb2", "Spn7MLyb2", "Spn8MLyb2", "Spn9MLyb2"]
        channels_out += ["Spn1FLzb3", "Spn2FLzb3", "Spn3FLzb3", "Spn4FLzb3", "Spn5FLzb3", "Spn6FLzb3", "Spn7FLzb3", "Spn8FLzb3", "Spn9FLzb3"]
        channels_out += ["Spn1MLxb3", "Spn2MLxb3", "Spn3MLxb3", "Spn4MLxb3", "Spn5MLxb3", "Spn6MLxb3", "Spn7MLxb3", "Spn8MLxb3", "Spn9MLxb3"]
        channels_out += ["Spn1MLyb3", "Spn2MLyb3", "Spn3MLyb3", "Spn4MLyb3", "Spn5MLyb3", "Spn6MLyb3", "Spn7MLyb3", "Spn8MLyb3", "Spn9MLyb3"]
        channels_out += ["RtAeroCp", "RtAeroCt"]
        channels_out += ["RotSpeed", "GenSpeed", "NacYaw", "Azimuth"]
        channels_out += ["GenPwr", "GenTq", "BldPitch1", "BldPitch2", "BldPitch3"]
        channels_out += ["Wind1VelX", "Wind1VelY", "Wind1VelZ"]
        channels_out += ["RtVAvgxh", "RtVAvgyh", "RtVAvgzh"]
        channels_out += ["TwrBsFxt",  "TwrBsFyt", "TwrBsFzt", "TwrBsMxt",  "TwrBsMyt", "TwrBsMzt"]
        channels_out += ["YawBrFxp", "YawBrFyp", "YawBrFzp", "YawBrMxp", "YawBrMyp", "YawBrMzp"]
        channels_out += ["TwHt1FLxt", "TwHt2FLxt", "TwHt3FLxt", "TwHt4FLxt", "TwHt5FLxt", "TwHt6FLxt", "TwHt7FLxt", "TwHt8FLxt", "TwHt9FLxt"]
        channels_out += ["TwHt1FLyt", "TwHt2FLyt", "TwHt3FLyt", "TwHt4FLyt", "TwHt5FLyt", "TwHt6FLyt", "TwHt7FLyt", "TwHt8FLyt", "TwHt9FLyt"]
        channels_out += ["TwHt1FLzt", "TwHt2FLzt", "TwHt3FLzt", "TwHt4FLzt", "TwHt5FLzt", "TwHt6FLzt", "TwHt7FLzt", "TwHt8FLzt", "TwHt9FLzt"]
        channels_out += ["TwHt1MLxt", "TwHt2MLxt", "TwHt3MLxt", "TwHt4MLxt", "TwHt5MLxt", "TwHt6MLxt", "TwHt7MLxt", "TwHt8MLxt", "TwHt9MLxt"]
        channels_out += ["TwHt1MLyt", "TwHt2MLyt", "TwHt3MLyt", "TwHt4MLyt", "TwHt5MLyt", "TwHt6MLyt", "TwHt7MLyt", "TwHt8MLyt", "TwHt9MLyt"]
        channels_out += ["TwHt1MLzt", "TwHt2MLzt", "TwHt3MLzt", "TwHt4MLzt", "TwHt5MLzt", "TwHt6MLzt", "TwHt7MLzt", "TwHt8MLzt", "TwHt9MLzt"]
        channels_out += ["RtAeroFxh", "RtAeroFyh", "RtAeroFzh"]
        channels_out += ["RotThrust", "LSShftFxs", "LSShftFys", "LSShftFzs", "LSShftFxa", "LSShftFya", "LSShftFza"]
        channels_out += ["RotTorq", "LSSTipMxs", "LSSTipMys", "LSSTipMzs", "LSSTipMxa", "LSSTipMya", "LSSTipMza"]
        channels_out += ["B1N1Alpha", "B1N2Alpha", "B1N3Alpha", "B1N4Alpha", "B1N5Alpha", "B1N6Alpha", "B1N7Alpha", "B1N8Alpha", "B1N9Alpha", "B2N1Alpha", "B2N2Alpha", "B2N3Alpha", "B2N4Alpha", "B2N5Alpha", "B2N6Alpha", "B2N7Alpha", "B2N8Alpha","B2N9Alpha"]
        channels_out += ["PtfmSurge", "PtfmSway", "PtfmHeave", "PtfmRoll", "PtfmPitch", "PtfmYaw","NcIMURAys"]
        if self.n_blades == 3:
            channels_out += ["TipDxc3", "TipDyc3", "TipDzc3", "RootMxc3", "RootMyc3", "RootMzc3", "TipDxb3", "TipDyb3", "TipDzb3", "RootMxb3",
                             "RootMyb3", "RootMzb3", "RootFxc3", "RootFyc3", "RootFzc3", "RootFxb3", "RootFyb3", "RootFzb3", "BldPitch3"]
            channels_out += ["B3N1Alpha", "B3N2Alpha", "B3N3Alpha", "B3N4Alpha", "B3N5Alpha", "B3N6Alpha", "B3N7Alpha", "B3N8Alpha", "B3N9Alpha"]

        # Channels for distributed aerodynamic control
        if self.options['modeling_options']['ROSCO']['Flp_Mode']:   # we're doing flap control
            channels_out += ['BLFLAP1', 'BLFLAP2', 'BLFLAP3']

        # Channels for wave outputs
        if modopt['flags']['offshore']:
            channels_out += ["Wave1Elev","WavesF1xi","WavesF1zi","WavesM1yi"]
            channels_out += ["WavesF2xi","WavesF2yi","WavesF2zi","WavesM2xi","WavesM2yi","WavesM2zi"]

        # Channels for monopile-based structure
        if modopt['flags']['monopile']:
            if modopt['Level3']['simulation']['CompSub']:
                k=1
                for i in range(len(self.Z_out_SD_mpl)):
                    if k==9:
                        Node=2
                    else:
                        Node=1
                    channels_out += ["M" + str(k) + "N" + str(Node) + "FKxe"]
                    channels_out += ["M" + str(k) + "N" + str(Node) + "FKye"]
                    channels_out += ["M" + str(k) + "N" + str(Node) + "FKze"]
                    channels_out += ["M" + str(k) + "N" + str(Node) + "MKxe"]
                    channels_out += ["M" + str(k) + "N" + str(Node) + "MKye"]
                    channels_out += ["M" + str(k) + "N" + str(Node) + "MKze"]
                    channels_out += ['ReactFXss', 'ReactFYss', 'ReactFZss', 'ReactMXss', 'ReactMYss', 'ReactMZss']
                    k+=1
            else:
                raise Exception('CompSub must be 1 in the modeling options to run SubDyn and compute monopile loads')

        # Floating output channels
        if modopt['flags']['floating']:
            channels_out += ["PtfmPitch", "PtfmRoll", "PtfmYaw", "PtfmSurge", "PtfmSway", "PtfmHeave"]

        # Structural Control Channels
        if modopt['flags']['TMDs']:
            for i_SStC in range(len(fst_vt['SStC'])):
                channels_out += [f'SStC{i_SStC+1}_Fxi',f'SStC{i_SStC+1}_Fyi',f'SStC{i_SStC+1}_Fzi']
                channels_out += [f'SStC{i_SStC+1}_Mxi',f'SStC{i_SStC+1}_Myi',f'SStC{i_SStC+1}_Mzi']
                channels_out += [f'SStC{i_SStC+1}_Fxl',f'SStC{i_SStC+1}_Fyl',f'SStC{i_SStC+1}_Fzl']
                channels_out += [f'SStC{i_SStC+1}_Mxl',f'SStC{i_SStC+1}_Myl',f'SStC{i_SStC+1}_Mzl']
                channels_out += [f'SStC{i_SStC+1}_XQ',f'SStC{i_SStC+1}_YQ',f'SStC{i_SStC+1}_ZQ']
                channels_out += [f'SStC{i_SStC+1}_XQD',f'SStC{i_SStC+1}_YQD',f'SStC{i_SStC+1}_ZQD']

            for i_TStC in range(len(fst_vt['TStC'])):
                channels_out += [f'TStC{i_TStC+1}_Fxi',f'TStC{i_TStC+1}_Fyi',f'TStC{i_TStC+1}_Fzi']
                channels_out += [f'TStC{i_TStC+1}_Mxi',f'TStC{i_TStC+1}_Myi',f'TStC{i_TStC+1}_Mzi']
                channels_out += [f'TStC{i_TStC+1}_Fxl',f'TStC{i_TStC+1}_Fyl',f'TStC{i_TStC+1}_Fzl']
                channels_out += [f'TStC{i_TStC+1}_Mxl',f'TStC{i_TStC+1}_Myl',f'TStC{i_TStC+1}_Mzl']
                channels_out += [f'TStC{i_TStC+1}_XQ',f'TStC{i_TStC+1}_YQ',f'TStC{i_TStC+1}_ZQ']
                channels_out += [f'TStC{i_TStC+1}_XQD',f'TStC{i_TStC+1}_YQD',f'TStC{i_TStC+1}_ZQD']


        channels = {}
        for var in channels_out:
            channels[var] = True

        return channels

    def run_FAST(self, inputs, discrete_inputs, fst_vt):

        modopt = self.options['modeling_options']
        DLCs = modopt['DLC_driver']['DLCs']
        # Initialize the DLC generator
        cut_in = float(inputs['V_cutin'])
        cut_out = float(inputs['V_cutout'])
        rated = float(inputs['Vrated'])
        ws_class = discrete_inputs['turbine_class']
        wt_class = discrete_inputs['turbulence_class']
        hub_height = float(inputs['hub_height'])
        rotorD = float(inputs['Rtip'])*2.
        PLExp = float(inputs['shearExp'])
        fix_wind_seeds = modopt['DLC_driver']['fix_wind_seeds']
        fix_wave_seeds = modopt['DLC_driver']['fix_wave_seeds']
        metocean = modopt['DLC_driver']['metocean_conditions']
        dlc_generator = DLCGenerator(cut_in, cut_out, rated, ws_class, wt_class, fix_wind_seeds, fix_wave_seeds, metocean)
        # Generate cases from user inputs
        for i_DLC in range(len(DLCs)):
            DLCopt = DLCs[i_DLC]
            dlc_generator.generate(DLCopt['DLC'], DLCopt)

        # Initialize parametric inputs
        WindFile_type = np.zeros(dlc_generator.n_cases, dtype=int)
        WindFile_name = [''] * dlc_generator.n_cases
        rot_speed_initial = np.zeros(dlc_generator.n_cases)
        pitch_initial = np.zeros(dlc_generator.n_cases)
        shutdown_time = np.full(dlc_generator.n_cases, fill_value = 9999)
        azimuth_init = np.full(dlc_generator.n_cases, fill_value = 0)
        WindHd = np.zeros(dlc_generator.n_cases)
        WaveHs = np.zeros(dlc_generator.n_cases)
        WaveTp = np.zeros(dlc_generator.n_cases)
        WaveHd = np.zeros(dlc_generator.n_cases)
        WaveGamma = np.zeros(dlc_generator.n_cases)
        WaveSeed1 = np.zeros(dlc_generator.n_cases, dtype=int)
        self.TMax = np.zeros(dlc_generator.n_cases)
        self.TStart = np.zeros(dlc_generator.n_cases)
        dlc_label = [''] * dlc_generator.n_cases
        wind_seed = np.zeros(dlc_generator.n_cases, dtype=int)
        mean_wind_speed = np.zeros(dlc_generator.n_cases)
        yaw_misalignment = np.zeros(dlc_generator.n_cases)
        aero_mod = np.full(dlc_generator.n_cases, fill_value = fst_vt['AeroDyn15']['AFAeroMod'])
        wake_mod = np.full(dlc_generator.n_cases, fill_value = fst_vt['AeroDyn15']['WakeMod'])

        for i_case in range(dlc_generator.n_cases):
            if dlc_generator.cases[i_case].turbulent_wind:
                # Assign values common to all DLCs
                # Wind turbulence class
                if dlc_generator.cases[i_case].IECturbc > 0:    # use custom TI for DLC case
                    dlc_generator.cases[i_case].IECturbc = str(dlc_generator.cases[i_case].IECturbc)
                    dlc_generator.cases[i_case].IEC_WindType = 'NTM'
                else:
                    dlc_generator.cases[i_case].IECturbc = wt_class
                # Reference height for wind speed
                if not dlc_generator.cases[i_case].RefHt:   # default RefHt is 0, use hub_height if not set
                    dlc_generator.cases[i_case].RefHt = hub_height
                # Center of wind grid (TurbSim confusingly calls it HubHt)
                dlc_generator.cases[i_case].HubHt = hub_height
                # Height of wind grid, it stops 1 mm above the ground
                dlc_generator.cases[i_case].GridHeight = 2. * hub_height - 1.e-3
                # If OLAF is called, make wind grid high and big
                if fst_vt['AeroDyn15']['WakeMod'] == 3:
                    dlc_generator.cases[i_case].HubHt *= 3.
                    dlc_generator.cases[i_case].GridHeight *= 3.
                # Width of wind grid, same of height
                dlc_generator.cases[i_case].GridWidth = dlc_generator.cases[i_case].GridHeight
                # Power law exponent of wind shear
                if dlc_generator.cases[i_case].PLExp < 0:    # use PLExp based on environment options (shear_exp), otherwise use custom DLC PLExp
                    dlc_generator.cases[i_case].PLExp = PLExp
                # Length of wind grids
                dlc_generator.cases[i_case].AnalysisTime = dlc_generator.cases[i_case].analysis_time + dlc_generator.cases[i_case].transient_time

        # Generate wind files
        if MPI and not self.options['opt_options']['driver']['design_of_experiments']['flag']:
            # mpi comm management
            comm = MPI.COMM_WORLD
            rank = comm.Get_rank()
            sub_ranks = self.mpi_comm_map_down[rank]
            size = len(sub_ranks)

            N_cases = dlc_generator.n_cases # total number of cases
            N_loops = int(np.ceil(float(N_cases)/float(size)))  # number of times function calls need to "loop"
            # iterate loops
            for i in range(N_loops):
                idx_s = i*size
                idx_e = min((i+1)*size, N_cases)

                for idx, i_case in enumerate(np.arange(idx_s,idx_e)):
                    data = [partial(generate_wind_files, dlc_generator, self.FAST_namingOut, self.wind_directory, rotorD, hub_height), i_case]
                    rank_j = sub_ranks[idx]
                    comm.send(data, dest=rank_j, tag=0)

                for idx, i_case in enumerate(np.arange(idx_s, idx_e)):
                    rank_j = sub_ranks[idx]
                    WindFile_type[i_case] , WindFile_name[i_case] = comm.recv(source=rank_j, tag=1)
        else:
            for i_case in range(dlc_generator.n_cases):
                WindFile_type[i_case] , WindFile_name[i_case] = generate_wind_files(
                    dlc_generator, self.FAST_namingOut, self.wind_directory, rotorD, hub_height, i_case)

        # Set initial rotor speed and pitch if the WT operates in this DLC and available,
        # otherwise set pitch to 90 deg and rotor speed to 0 rpm when not operating
        # set rotor speed to rated and pitch to 15 deg if operating
        for i_case in range(dlc_generator.n_cases):
            if 'operating' in dlc_generator.cases[i_case].turbine_status:
                # We have initial conditions from WISDEM
                if ('U' in inputs) and ('Omega' in inputs) and ('pitch' in inputs):
                    rot_speed_initial[i_case] = np.interp(dlc_generator.cases[i_case].URef, inputs['U'], inputs['Omega'])
                    pitch_initial[i_case] = np.interp(dlc_generator.cases[i_case].URef, inputs['U'], inputs['pitch'])
                else:
                    rot_speed_initial[i_case]   = fst_vt['DISCON_in']['PC_RefSpd'] * 30 / np.pi / fst_vt['ElastoDyn']['GBRatio']
                    pitch_initial[i_case]       = 15

                if dlc_generator.cases[i_case].turbine_status == 'operating-shutdown':
                    shutdown_time[i_case] = dlc_generator.cases[i_case].shutdown_time
                    azimuth_init[i_case] = dlc_generator.cases[i_case].azimuth_init
            else:
                rot_speed_initial[i_case]   = 0.
                pitch_initial[i_case]       = 90.
                shutdown_time[i_case]      = 0
                aero_mod[i_case]            = 1
                wake_mod[i_case]            = 0

            # Wave inputs to HydroDyn
            WindHd[i_case] = dlc_generator.cases[i_case].wind_heading  
            WaveHs[i_case] = dlc_generator.cases[i_case].wave_height
            WaveTp[i_case] = dlc_generator.cases[i_case].wave_period
            WaveHd[i_case] = dlc_generator.cases[i_case].wave_heading
            WaveGamma[i_case] = dlc_generator.cases[i_case].wave_gamma
            WaveSeed1[i_case] = dlc_generator.cases[i_case].wave_seed1
            self.TMax[i_case] = dlc_generator.cases[i_case].analysis_time + dlc_generator.cases[i_case].transient_time
            self.TStart[i_case] = dlc_generator.cases[i_case].transient_time
            dlc_label[i_case] = dlc_generator.cases[i_case].label
            wind_seed[i_case] = dlc_generator.cases[i_case].RandSeed1
            mean_wind_speed[i_case] = dlc_generator.cases[i_case].URef
            yaw_misalignment[i_case] = dlc_generator.cases[i_case].yaw_misalign

        # Set other OpenFAST inputs that don't need complicated logic
        sea_level_offset = np.array([c.sea_level_offset for c in dlc_generator.cases])

        # Constrained wave
        constrained_wave = np.full(dlc_generator.n_cases, fill_value = 0)
        constrained_wave[np.array([c.constrained_wave for c in dlc_generator.cases])] = 2

        # Current
        CurrMod = np.zeros(dlc_generator.n_cases,dtype=int)
        CurrDIV = np.array([c.current for c in dlc_generator.cases])
        CurrMod[CurrDIV > 0] = 1

        
        # Parameteric inputs
        case_inputs = {}
        # Main fst
        case_inputs[("Fst","TMax")] = {'vals':self.TMax, 'group':1}
        case_inputs[("Fst","TStart")] = {'vals':self.TStart, 'group':1}
        # Inflow wind
        case_inputs[("InflowWind","WindType")] = {'vals':WindFile_type, 'group':1}
        case_inputs[("InflowWind","FileName_BTS")] = {'vals':WindFile_name, 'group':1}
        case_inputs[("InflowWind","Filename_Uni")] = {'vals':WindFile_name, 'group':1}
        case_inputs[("InflowWind","RefLength")] = {'vals':[rotorD], 'group':0}
        case_inputs[("InflowWind","PropagationDir")] = {'vals':WindHd, 'group':1}
        case_inputs[("InflowWind","RefHt_Uni")] = {'vals':[hub_height], 'group':0}
        # Initial conditions for rotor speed, pitch, and azimuth
        case_inputs[("ElastoDyn","RotSpeed")] = {'vals':rot_speed_initial, 'group':1}
        case_inputs[("ElastoDyn","BlPitch1")] = {'vals':pitch_initial, 'group':1}
        case_inputs[("ElastoDyn","BlPitch2")] = case_inputs[("ElastoDyn","BlPitch1")]
        case_inputs[("ElastoDyn","BlPitch3")] = case_inputs[("ElastoDyn","BlPitch1")]
        case_inputs[("ElastoDyn","Azimuth")] = {'vals':azimuth_init, 'group':1}
        # Yaw offset
        case_inputs[("ElastoDyn","NacYaw")] = {'vals':yaw_misalignment, 'group':1}
        
        # Inputs to ServoDyn (parking), PitManRat and BlPitchF are ServoDyn modeling_options
        case_inputs[("ServoDyn","TPitManS1")] = {'vals':shutdown_time, 'group':1}
        case_inputs[("ServoDyn","TPitManS2")] = {'vals':shutdown_time, 'group':1}
        case_inputs[("ServoDyn","TPitManS3")] = {'vals':shutdown_time, 'group':1}

        # Inputs to AeroDyn (parking)
        case_inputs[("AeroDyn15","AFAeroMod")] = {'vals':aero_mod, 'group':1}
        case_inputs[("AeroDyn15","WakeMod")] = {'vals':wake_mod, 'group':1}

        # Inputs to SeaState
        case_inputs[("SeaState","WaveHs")] = {'vals':WaveHs, 'group':1}
        case_inputs[("SeaState","WaveTp")] = {'vals':WaveTp, 'group':1}
        case_inputs[("SeaState","WaveDir")] = {'vals':WaveHd, 'group':1}
        case_inputs[("SeaState","WavePkShp")] = {'vals':WaveGamma, 'group':1}
        case_inputs[("SeaState","ConstWaveMod")] = {'vals':constrained_wave, 'group':1}
        case_inputs[("SeaState","CrestHmax")] = {'vals':1.86 * WaveHs, 'group':1}  # unused if ConstWaveMod=0
        case_inputs[("SeaState","CrestTime")] = {'vals':(self.TMax + self.TStart)/2, 'group':1} # midpoint of analysis time
<<<<<<< HEAD
        case_inputs[("SeaState","CurrMod")] = {'vals':CurrMod, 'group':1} 
        case_inputs[("SeaState","CurrSSV0")] = {'vals':0.0*CurrMod, 'group':1}     # all current velocities equal
        case_inputs[("SeaState","CurrNSV0")] = {'vals':0.0*CurrMod, 'group':1} 
        case_inputs[("SeaState","CurrDIV")] = {'vals':CurrDIV, 'group':1} 
=======
        case_inputs[("SeaState","CurrMod")] = {'vals':CurMod, 'group':1} 
        case_inputs[("SeaState","CurrDIV")] = {'vals':CurrSSV0, 'group':1} 
>>>>>>> 62ade6be
        case_inputs[("SeaState","CurrDIDir")] = {'vals':WaveHd, 'group':1}    # both current directions aligned with wave direction 
        case_inputs[("SeaState","CurrNSDir")] = {'vals':WaveHd, 'group':1} 
        case_inputs[("SeaState","WaveSeed1")] = {'vals':WaveSeed1, 'group':1} 
        


        # Sea Level (set in a couple of places)
        case_inputs[("Fst","MSL2SWL")] = {'vals':sea_level_offset, 'group':1}
        case_inputs[("HydroDyn","MSL2SWL")] = {'vals':sea_level_offset, 'group':1}
        case_inputs[("SeaState","MSL2SWL")] = {'vals':sea_level_offset, 'group':1}

        # DLC Label add these for the case matrix and delete from the case_list
        case_inputs[("DLC","Label")] = {'vals':dlc_label, 'group':1}
        case_inputs[("DLC","WindSeed")] = {'vals':wind_seed, 'group':1}
        case_inputs[("DLC","MeanWS")] = {'vals':mean_wind_speed, 'group':1}
        fst_vt['DLC'] = []

        # Append current DLC to full list of cases
        case_list, case_name = CaseGen_General(case_inputs, self.FAST_runDirectory, self.FAST_InputFile)
        channels= self.output_channels(fst_vt)

        # Now delete the DLC-based case_inputs because they don't play nicely with aeroelasticse
        for case in case_list:
            for key in list(case):
                if key[0] == 'DLC':
                    del case[key]
        
        
        # FAST wrapper setup
        # JJ->DZ: here is the first point in logic for linearization
        if modopt['Level2']['flag']:
            linearization_options               = modopt['Level2']['linearization']

            # Use openfast binary until library works
            fastBatch                           = LinearFAST(**linearization_options)
            fastBatch.FAST_runDirectory         = self.FAST_runDirectory
            fastBatch.FAST_lib                  = None      # linearization not working with library
            fastBatch.fst_vt                    = fst_vt
            fastBatch.cores                     = self.cores

            lin_case_list, lin_case_name        = fastBatch.gen_linear_cases(inputs)
            fastBatch.case_list                 = lin_case_list
            fastBatch.case_name_list            = lin_case_name

            # Save this list of linear cases for making linear model, not the best solution, but it works
            self.lin_case_name                  = lin_case_name
        else:
            fastBatch                           = fastwrap.runFAST_pywrapper_batch()
            fastBatch.FAST_runDirectory         = self.FAST_runDirectory
            fastBatch.case_list                 = case_list
            fastBatch.case_name_list            = case_name     
        
        fastBatch.channels          = channels
        fastBatch.FAST_InputFile    = self.FAST_InputFile
        fastBatch.fst_vt            = fst_vt
        fastBatch.keep_time         = modopt['General']['openfast_configuration']['keep_time']
        fastBatch.post              = FAST_IO_timeseries
        fastBatch.use_exe           = modopt['General']['openfast_configuration']['use_exe']
        fastBatch.allow_fails       = modopt['General']['openfast_configuration']['allow_fails']
        fastBatch.fail_value        = modopt['General']['openfast_configuration']['fail_value']
        if self.FAST_exe != 'none':
            fastBatch.FAST_exe          = self.FAST_exe
        if self.FAST_lib != 'none':
            fastBatch.FAST_lib          = self.FAST_lib

        fastBatch.overwrite_outfiles = True  #<--- Debugging only, set to False to prevent OpenFAST from running if the .outb already exists

        # Initialize fatigue channels and setings
        # TODO: Stress Concentration Factor?
        magnitude_channels = dict( fastwrap.magnitude_channels_default )
        fatigue_channels =  dict( fastwrap.fatigue_channels_default )

        # Nacelle accelleration
        magnitude_channels['NcIMUTA'] = ['NcIMUTAxs','NcIMUTAzs','NcIMUTAzs']

        # Blade fatigue: spar caps at the root (upper & lower?), TE at max chord
        if not modopt['Level3']['from_openfast']:
            for u in ['U','L']:
                blade_fatigue_root = FatigueParams(load2stress=1.0,
                                                lifetime=inputs['lifetime'],
                                                slope=inputs[f'blade_spar{u}_wohlerexp'],
                                                ult_stress=inputs[f'blade_spar{u}_ultstress'],
                                                S_intercept=inputs[f'blade_spar{u}_wohlerA'])
                blade_fatigue_te = FatigueParams(load2stress=1.0,
                                                lifetime=inputs['lifetime'],
                                                slope=inputs[f'blade_te{u}_wohlerexp'],
                                                ult_stress=inputs[f'blade_te{u}_ultstress'],
                                                S_intercept=inputs[f'blade_te{u}_wohlerA'])
                
                for k in range(1,self.n_blades+1):
                    blade_root_Fz = blade_fatigue_root.copy()
                    blade_root_Fz.load2stress = inputs[f'blade_root_spar{u}_load2stress'][2]
                    fatigue_channels[f'RootSpar{u}_Fzb{k}'] = blade_root_Fz
                    magnitude_channels[f'RootSpar{u}_Fzb{k}'] = [f'RootFzb{k}']

                    blade_root_Mx = blade_fatigue_root.copy()
                    blade_root_Mx.load2stress = inputs[f'blade_root_spar{u}_load2stress'][3]
                    fatigue_channels[f'RootSpar{u}_Mxb{k}'] = blade_root_Mx
                    magnitude_channels[f'RootSpar{u}_Mxb{k}'] = [f'RootMxb{k}']

                    blade_root_My = blade_fatigue_root.copy()
                    blade_root_My.load2stress = inputs[f'blade_root_spar{u}_load2stress'][4]
                    fatigue_channels[f'RootSpar{u}_Myb{k}'] = blade_root_My
                    magnitude_channels[f'RootSpar{u}_Myb{k}'] = [f'RootMyb{k}']

                    blade_maxc_Fz = blade_fatigue_te.copy()
                    blade_maxc_Fz.load2stress = inputs[f'blade_maxc_te{u}_load2stress'][2]
                    fatigue_channels[f'Spn2te{u}_FLzb{k}'] = blade_maxc_Fz
                    magnitude_channels[f'Spn2te{u}_FLzb{k}'] = [f'Spn2FLzb{k}']

                    blade_maxc_Mx = blade_fatigue_te.copy()
                    blade_maxc_Mx.load2stress = inputs[f'blade_maxc_te{u}_load2stress'][3]
                    fatigue_channels[f'Spn2te{u}_MLxb{k}'] = blade_maxc_Mx
                    magnitude_channels[f'Spn2te{u}_MLxb{k}'] = [f'Spn2MLxb{k}']

                    blade_maxc_My = blade_fatigue_te.copy()
                    blade_maxc_My.load2stress = inputs[f'blade_maxc_te{u}_load2stress'][4]
                    fatigue_channels[f'Spn2te{u}_MLyb{k}'] = blade_maxc_My
                    magnitude_channels[f'Spn2te{u}_MLyb{k}'] = [f'Spn2MLyb{k}']

            # Low speed shaft fatigue
            lss_fatigue = FatigueParams(load2stress=1.0,
                                        lifetime=inputs['lifetime'],
                                        slope=inputs['lss_wohlerexp'],
                                        ult_stress=inputs['lss_ultstress'],
                                        S_intercept=inputs['lss_wohlerA'])        
            for s in ['Ax','Sh']:
                sstr = 'axial' if s=='Ax' else 'shear'
                for ik, k in enumerate(['F','M']):
                    for ix, x in enumerate(['x','yz']):
                        idx = 3*ik+ix
                        lss_fatigue_ii = lss_fatigue.copy()
                        lss_fatigue_ii.load2stress = inputs[f'lss_{sstr}_load2stress'][idx]
                        fatigue_channels[f'LSShft{s}{k}{x}a'] = lss_fatigue_ii
                        if ix==0:
                            magnitude_channels[f'LSShft{s}{k}{x}a'] = ['RotThrust'] if ik==0 else ['RotTorq']
                        else:
                            magnitude_channels[f'LSShft{s}{k}{x}a'] = ['LSShftFya', 'LSShftFza'] if ik==0 else ['LSSTipMya', 'LSSTipMza']

            # Fatigue at the tower base
            tower_fatigue_base = FatigueParams(load2stress=1.0,
                                               lifetime=inputs['lifetime'],
                                               slope=inputs['tower_wohlerexp'][0],
                                               ult_stress=inputs['tower_ultstress'][0],
                                               S_intercept=inputs['tower_wohlerA'][0])
            for s in ['Ax','Sh']:
                sstr = 'axial' if s=='Ax' else 'shear'
                for ik, k in enumerate(['F','M']):
                    for ix, x in enumerate(['xy','z']):
                        idx = 3*ik+2*ix
                        tower_fatigue_ii = tower_fatigue_base.copy()
                        tower_fatigue_ii.load2stress = inputs[f'tower_{sstr}_load2stress'][0,idx]
                        fatigue_channels[f'TwrBs{s}{k}{x}t'] = tower_fatigue_ii
                        magnitude_channels[f'TwrBs{s}{k}{x}t'] = [f'TwrBs{k}{x}t'] if x=='z' else [f'TwrBs{k}xt', f'TwrBs{k}yt']

            # Fatigue at monopile base (mudline)
            if modopt['flags']['monopile']:
                monopile_fatigue_base = FatigueParams(load2stress=1.0,
                                                      lifetime=inputs['lifetime'],
                                                      slope=inputs['monopile_wohlerexp'][0],
                                                      ult_stress=inputs['monopile_ultstress'][0],
                                                      S_intercept=inputs['monopile_wohlerA'][0])
                for s in ['Ax','Sh']:
                    sstr = 'axial' if s=='Ax' else 'shear'
                    for ik, k in enumerate(['F','M']):
                        for ix, x in enumerate(['xy','z']):
                            idx = 3*ik+2*ix
                            monopile_fatigue_ii = monopile_fatigue_base.copy()
                            monopile_fatigue_ii.load2stress = inputs[f'monopile_{sstr}_load2stress'][0,idx]
                            fatigue_channels[f'M1N1{s}{k}K{x}e'] = monopile_fatigue_ii
                            magnitude_channels[f'M1N1{s}{k}K{x}e'] = [f'M1N1{k}K{x}e'] if x=='z' else [f'M1N1{k}Kxe', f'M1N1{k}Kye']

        # Store settings
        fastBatch.goodman            = modopt['General']['goodman_correction'] # Where does this get placed in schema?
        fastBatch.fatigue_channels   = fatigue_channels
        fastBatch.magnitude_channels = magnitude_channels
        self.la = LoadsAnalysis(
            outputs=[],
            magnitude_channels=magnitude_channels,
            fatigue_channels=fatigue_channels,
        )
        self.magnitude_channels = magnitude_channels

        # Run FAST
        if self.mpi_run and not self.options['opt_options']['driver']['design_of_experiments']['flag']:
            summary_stats, extreme_table, DELs, Damage, chan_time = fastBatch.run_mpi(self.mpi_comm_map_down)
        else:
            if self.cores == 1:
                summary_stats, extreme_table, DELs, Damage, chan_time = fastBatch.run_serial()
            else:
                summary_stats, extreme_table, DELs, Damage, chan_time = fastBatch.run_multi(self.cores)

        self.fst_vt = fst_vt
        self.of_inumber = self.of_inumber + 1
        sys.stdout.flush()

        return summary_stats, extreme_table, DELs, Damage, case_list, case_name, chan_time, dlc_generator

    def post_process(self, summary_stats, extreme_table, DELs, damage, case_list, dlc_generator, chan_time, inputs, discrete_inputs, outputs, discrete_outputs):
        modopt = self.options['modeling_options']

        # Analysis
        if self.options['modeling_options']['flags']['blade'] and bool(self.fst_vt['Fst']['CompAero']):
            outputs, discrete_outputs = self.get_blade_loading(summary_stats, extreme_table, inputs, discrete_inputs, outputs, discrete_outputs)
        if self.options['modeling_options']['flags']['tower']:
            outputs = self.get_tower_loading(summary_stats, extreme_table, inputs, outputs)
        # SubDyn is only supported in Level3: linearization in OpenFAST will be available in 3.0.0
        if modopt['flags']['monopile'] and modopt['Level3']['flag']:
            outputs = self.get_monopile_loading(summary_stats, extreme_table, inputs, outputs)

        # If DLC 1.1 not used, calculate_AEP will just compute average power of simulations
        outputs, discrete_outputs = self.calculate_AEP(summary_stats, case_list, dlc_generator, discrete_inputs, outputs, discrete_outputs)

        if modopt['DLC_driver']['n_ws_dlc11'] > 0 and bool(self.fst_vt['Fst']['CompAero']):
            outputs, discrete_outputs = self.get_weighted_DELs(dlc_generator, DELs, damage, discrete_inputs, outputs, discrete_outputs)
        
        outputs, discrete_outputs = self.get_control_measures(summary_stats, chan_time, inputs, discrete_inputs, outputs, discrete_outputs)

        if modopt['flags']['floating'] or (modopt['Level3']['from_openfast'] and self.fst_vt['Fst']['CompMooring']>0):
            outputs, discrete_outputs = self.get_floating_measures(summary_stats, chan_time, inputs, discrete_inputs,outputs, discrete_outputs)

        # Did any OpenFAST runs fail?
        if modopt['Level3']['flag']:
            if any(summary_stats['openfast_failed']['mean'] > 0):
                outputs['openfast_failed'] = 2

        # Save Data
        if modopt['General']['openfast_configuration']['save_timeseries']:
            self.save_timeseries(chan_time)

        if modopt['General']['openfast_configuration']['save_iterations']:
            self.save_iterations(summary_stats,DELs,discrete_outputs)

        # Open loop to closed loop error, move this to before save_timeseries when finished
        if modopt['OL2CL']['flag']:
            outputs = self.get_OL2CL_error(chan_time,outputs)

    def get_blade_loading(self, sum_stats, extreme_table, inputs, discrete_inputs, outputs, discrete_outputs):
        """
        Find the spanwise loading along the blade span.

        Parameters
        ----------
        sum_stats : pd.DataFrame
        extreme_table : dict
        """

        # Determine blade with the maximum deflection magnitude
        if self.n_blades == 2:
            defl_mag = [max(sum_stats['TipDxc1']['max']), max(sum_stats['TipDxc2']['max'])]
        else:
            defl_mag = [max(sum_stats['TipDxc1']['max']), max(sum_stats['TipDxc2']['max']), max(sum_stats['TipDxc3']['max'])]

        # Select channels for the blade identified above
        if np.argmax(defl_mag) == 0:
            blade_chans_Fz = ["RootFzb1", "Spn1FLzb1", "Spn2FLzb1", "Spn3FLzb1", "Spn4FLzb1", "Spn5FLzb1", "Spn6FLzb1", "Spn7FLzb1", "Spn8FLzb1", "Spn9FLzb1"]
            blade_chans_Mx = ["RootMxb1", "Spn1MLxb1", "Spn2MLxb1", "Spn3MLxb1", "Spn4MLxb1", "Spn5MLxb1", "Spn6MLxb1", "Spn7MLxb1", "Spn8MLxb1", "Spn9MLxb1"]
            blade_chans_My = ["RootMyb1", "Spn1MLyb1", "Spn2MLyb1", "Spn3MLyb1", "Spn4MLyb1", "Spn5MLyb1", "Spn6MLyb1", "Spn7MLyb1", "Spn8MLyb1", "Spn9MLyb1"]
            tip_max_chan   = "TipDxc1"

        if np.argmax(defl_mag) == 1:
            blade_chans_Fz = ["RootFzb2", "Spn1FLzb2", "Spn2FLzb2", "Spn3FLzb2", "Spn4FLzb2", "Spn5FLzb2", "Spn6FLzb2", "Spn7FLzb2", "Spn8FLzb2", "Spn9FLzb2"]
            blade_chans_Mx = ["RootMxb2", "Spn1MLxb2", "Spn2MLxb2", "Spn3MLxb2", "Spn4MLxb2", "Spn5MLxb2", "Spn6MLxb2", "Spn7MLxb2", "Spn8MLxb2", "Spn9MLxb2"]
            blade_chans_My = ["RootMyb2", "Spn1MLyb2", "Spn2MLyb2", "Spn3MLyb2", "Spn4MLyb2", "Spn5MLyb2", "Spn6MLyb2", "Spn7MLyb2", "Spn8MLyb2", "Spn9MLyb2"]
            tip_max_chan   = "TipDxc2"

        if np.argmax(defl_mag) == 2:
            blade_chans_Fz = ["RootFzb3", "Spn1FLzb3", "Spn2FLzb3", "Spn3FLzb3", "Spn4FLzb3", "Spn5FLzb3", "Spn6FLzb3", "Spn7FLzb3", "Spn8FLzb3", "Spn9FLzb3"]
            blade_chans_Mx = ["RootMxb3", "Spn1MLxb3", "Spn2MLxb3", "Spn3MLxb3", "Spn4MLxb3", "Spn5MLxb3", "Spn6MLxb3", "Spn7MLxb3", "Spn8MLxb3", "Spn9MLxb3"]
            blade_chans_My = ["RootMyb3", "Spn1MLyb3", "Spn2MLyb3", "Spn3MLyb3", "Spn4MLyb3", "Spn5MLyb3", "Spn6MLyb3", "Spn7MLyb3", "Spn8MLyb3", "Spn9MLyb3"]
            tip_max_chan   = "TipDxc3"

        # Get the maximum out of plane blade deflection
        outputs["max_TipDxc"] = np.max(sum_stats[tip_max_chan]['max'])
        # Return moments around x and y and axial force along blade span at instance of largest out of plane blade tip deflection
        Fz = [extreme_table[tip_max_chan][np.argmax(sum_stats[tip_max_chan]['max'])][var] for var in blade_chans_Fz]
        Mx = [extreme_table[tip_max_chan][np.argmax(sum_stats[tip_max_chan]['max'])][var] for var in blade_chans_Mx]
        My = [extreme_table[tip_max_chan][np.argmax(sum_stats[tip_max_chan]['max'])][var] for var in blade_chans_My]
        if np.any(np.isnan(Fz)):
            print('WARNING: nans found in Fz extremes')
            Fz[np.isnan(Fz)] = 0.0
        if np.any(np.isnan(Mx)):
            print('WARNING: nans found in Mx extremes')
            Mx[np.isnan(Mx)] = 0.0
        if np.any(np.isnan(My)):
            print('WARNING: nans found in My extremes')
            My[np.isnan(My)] = 0.0
        spline_Fz = PchipInterpolator(np.hstack((self.R_out_ED_bl, inputs['Rtip'])), np.hstack((Fz, 0.)))
        spline_Mx = PchipInterpolator(np.hstack((self.R_out_ED_bl, inputs['Rtip'])), np.hstack((Mx, 0.)))
        spline_My = PchipInterpolator(np.hstack((self.R_out_ED_bl, inputs['Rtip'])), np.hstack((My, 0.)))

        r = inputs['r']
        Fz_out = spline_Fz(r).flatten()
        Mx_out = spline_Mx(r).flatten()
        My_out = spline_My(r).flatten()

        outputs['blade_maxTD_Mx'] = Mx_out
        outputs['blade_maxTD_My'] = My_out
        outputs['blade_maxTD_Fz'] = Fz_out

        # Determine maximum root moment
        if self.n_blades == 2:
            blade_root_flap_moment = max([max(sum_stats['RootMyb1']['max']), max(sum_stats['RootMyb2']['max'])])
            blade_root_oop_moment  = max([max(sum_stats['RootMyc1']['max']), max(sum_stats['RootMyc2']['max'])])
            blade_root_tors_moment  = max([max(sum_stats['RootMzb1']['max']), max(sum_stats['RootMzb2']['max'])])
        else:
            blade_root_flap_moment = max([max(sum_stats['RootMyb1']['max']), max(sum_stats['RootMyb2']['max']), max(sum_stats['RootMyb3']['max'])])
            blade_root_oop_moment  = max([max(sum_stats['RootMyc1']['max']), max(sum_stats['RootMyc2']['max']), max(sum_stats['RootMyc3']['max'])])
            blade_root_tors_moment  = max([max(sum_stats['RootMzb1']['max']), max(sum_stats['RootMzb2']['max']), max(sum_stats['RootMzb3']['max'])])
        outputs['max_RootMyb'] = blade_root_flap_moment
        outputs['max_RootMyc'] = blade_root_oop_moment
        outputs['max_RootMzb'] = blade_root_tors_moment

        ## Get hub moments and forces in the non-rotating frame
        outputs['hub_Fxyz'] = np.array([extreme_table['LSShftF'][np.argmax(sum_stats['LSShftF']['max'])]['RotThrust'],
                                    extreme_table['LSShftF'][np.argmax(sum_stats['LSShftF']['max'])]['LSShftFys'],
                                    extreme_table['LSShftF'][np.argmax(sum_stats['LSShftF']['max'])]['LSShftFzs']])*1.e3
        outputs['hub_Mxyz'] = np.array([extreme_table['LSShftM'][np.argmax(sum_stats['LSShftM']['max'])]['RotTorq'],
                                    extreme_table['LSShftM'][np.argmax(sum_stats['LSShftM']['max'])]['LSSTipMys'],
                                    extreme_table['LSShftM'][np.argmax(sum_stats['LSShftM']['max'])]['LSSTipMzs']])*1.e3

        ## Post process aerodynamic data
        # Angles of attack - max, std, mean
        blade1_chans_aoa = ["B1N1Alpha", "B1N2Alpha", "B1N3Alpha", "B1N4Alpha", "B1N5Alpha", "B1N6Alpha", "B1N7Alpha", "B1N8Alpha", "B1N9Alpha"]
        blade2_chans_aoa = ["B2N1Alpha", "B2N2Alpha", "B2N3Alpha", "B2N4Alpha", "B2N5Alpha", "B2N6Alpha", "B2N7Alpha", "B2N8Alpha", "B2N9Alpha"]
        aoa_max_B1  = [np.max(sum_stats[var]['max'])    for var in blade1_chans_aoa]
        aoa_mean_B1 = [np.mean(sum_stats[var]['mean'])  for var in blade1_chans_aoa]
        aoa_std_B1  = [np.mean(sum_stats[var]['std'])   for var in blade1_chans_aoa]
        aoa_max_B2  = [np.max(sum_stats[var]['max'])    for var in blade2_chans_aoa]
        aoa_mean_B2 = [np.mean(sum_stats[var]['mean'])  for var in blade2_chans_aoa]
        aoa_std_B2  = [np.mean(sum_stats[var]['std'])   for var in blade2_chans_aoa]
        if self.n_blades == 2:
            spline_aoa_max      = PchipInterpolator(self.R_out_AD, np.max([aoa_max_B1, aoa_max_B2], axis=0))
            spline_aoa_std      = PchipInterpolator(self.R_out_AD, np.mean([aoa_std_B1, aoa_std_B2], axis=0))
            spline_aoa_mean     = PchipInterpolator(self.R_out_AD, np.mean([aoa_mean_B1, aoa_mean_B2], axis=0))
        elif self.n_blades == 3:
            blade3_chans_aoa    = ["B3N1Alpha", "B3N2Alpha", "B3N3Alpha", "B3N4Alpha", "B3N5Alpha", "B3N6Alpha", "B3N7Alpha", "B3N8Alpha", "B3N9Alpha"]
            aoa_max_B3          = [np.max(sum_stats[var]['max'])    for var in blade3_chans_aoa]
            aoa_mean_B3         = [np.mean(sum_stats[var]['mean'])  for var in blade3_chans_aoa]
            aoa_std_B3          = [np.mean(sum_stats[var]['std'])   for var in blade3_chans_aoa]
            spline_aoa_max      = PchipInterpolator(self.R_out_AD, np.max([aoa_max_B1, aoa_max_B2, aoa_max_B3], axis=0))
            spline_aoa_std      = PchipInterpolator(self.R_out_AD, np.mean([aoa_max_B1, aoa_std_B2, aoa_std_B3], axis=0))
            spline_aoa_mean     = PchipInterpolator(self.R_out_AD, np.mean([aoa_mean_B1, aoa_mean_B2, aoa_mean_B3], axis=0))
        else:
            raise Exception('The calculations only support 2 or 3 bladed rotors')

        outputs['max_aoa']  = spline_aoa_max(r)
        outputs['std_aoa']  = spline_aoa_std(r)
        outputs['mean_aoa'] = spline_aoa_mean(r)

        return outputs, discrete_outputs

    def get_tower_loading(self, sum_stats, extreme_table, inputs, outputs):
        """
        Find the loading along the tower height.

        Parameters
        ----------
        sum_stats : pd.DataFrame
        extreme_table : dict
        """

        tower_chans_Fx = ["TwrBsFxt", "TwHt1FLxt", "TwHt2FLxt", "TwHt3FLxt", "TwHt4FLxt", "TwHt5FLxt", "TwHt6FLxt", "TwHt7FLxt", "TwHt8FLxt", "TwHt9FLxt", "YawBrFxp"]
        tower_chans_Fy = ["TwrBsFyt", "TwHt1FLyt", "TwHt2FLyt", "TwHt3FLyt", "TwHt4FLyt", "TwHt5FLyt", "TwHt6FLyt", "TwHt7FLyt", "TwHt8FLyt", "TwHt9FLyt", "YawBrFyp"]
        tower_chans_Fz = ["TwrBsFzt", "TwHt1FLzt", "TwHt2FLzt", "TwHt3FLzt", "TwHt4FLzt", "TwHt5FLzt", "TwHt6FLzt", "TwHt7FLzt", "TwHt8FLzt", "TwHt9FLzt", "YawBrFzp"]
        tower_chans_Mx = ["TwrBsMxt", "TwHt1MLxt", "TwHt2MLxt", "TwHt3MLxt", "TwHt4MLxt", "TwHt5MLxt", "TwHt6MLxt", "TwHt7MLxt", "TwHt8MLxt", "TwHt9MLxt", "YawBrMxp"]
        tower_chans_My = ["TwrBsMyt", "TwHt1MLyt", "TwHt2MLyt", "TwHt3MLyt", "TwHt4MLyt", "TwHt5MLyt", "TwHt6MLyt", "TwHt7MLyt", "TwHt8MLyt", "TwHt9MLyt", "YawBrMyp"]
        tower_chans_Mz = ["TwrBsMzt", "TwHt1MLzt", "TwHt2MLzt", "TwHt3MLzt", "TwHt4MLzt", "TwHt5MLzt", "TwHt6MLzt", "TwHt7MLzt", "TwHt8MLzt", "TwHt9MLzt", "YawBrMzp"]

        fatb_max_chan   = "TwrBsMyt"

        # Get the maximum fore-aft moment at tower base
        outputs["max_TwrBsMyt"] = np.max(sum_stats[fatb_max_chan]['max'])
        # Return forces and moments along tower height at instance of largest fore-aft tower base moment
        Fx = [extreme_table[fatb_max_chan][np.argmax(sum_stats[fatb_max_chan]['max'])][var] for var in tower_chans_Fx]
        Fy = [extreme_table[fatb_max_chan][np.argmax(sum_stats[fatb_max_chan]['max'])][var] for var in tower_chans_Fy]
        Fz = [extreme_table[fatb_max_chan][np.argmax(sum_stats[fatb_max_chan]['max'])][var] for var in tower_chans_Fz]
        Mx = [extreme_table[fatb_max_chan][np.argmax(sum_stats[fatb_max_chan]['max'])][var] for var in tower_chans_Mx]
        My = [extreme_table[fatb_max_chan][np.argmax(sum_stats[fatb_max_chan]['max'])][var] for var in tower_chans_My]
        Mz = [extreme_table[fatb_max_chan][np.argmax(sum_stats[fatb_max_chan]['max'])][var] for var in tower_chans_Mz]

        # Spline results on tower basic grid
        spline_Fx      = PchipInterpolator(self.Z_out_ED_twr, Fx)
        spline_Fy      = PchipInterpolator(self.Z_out_ED_twr, Fy)
        spline_Fz      = PchipInterpolator(self.Z_out_ED_twr, Fz)
        spline_Mx      = PchipInterpolator(self.Z_out_ED_twr, Mx)
        spline_My      = PchipInterpolator(self.Z_out_ED_twr, My)
        spline_Mz      = PchipInterpolator(self.Z_out_ED_twr, Mz)

        z_full = inputs['tower_z_full']
        z_sec, _ = util.nodal2sectional(z_full)
        z = (z_sec - z_sec[0]) / (z_sec[-1] - z_sec[0])

        outputs['tower_maxMy_Fx'] = spline_Fx(z)
        outputs['tower_maxMy_Fy'] = spline_Fy(z)
        outputs['tower_maxMy_Fz'] = spline_Fz(z)
        outputs['tower_maxMy_Mx'] = spline_Mx(z)
        outputs['tower_maxMy_My'] = spline_My(z)
        outputs['tower_maxMy_Mz'] = spline_Mz(z)
        
        return outputs

    def get_monopile_loading(self, sum_stats, extreme_table, inputs, outputs):
        """
        Find the loading along the monopile length.

        Parameters
        ----------
        sum_stats : pd.DataFrame
        extreme_table : dict
        """

        monopile_chans_Fx = []
        monopile_chans_Fy = []
        monopile_chans_Fz = []
        monopile_chans_Mx = []
        monopile_chans_My = []
        monopile_chans_Mz = []
        k=1
        for i in range(len(self.Z_out_SD_mpl)):
            if k==9:
                Node=2
            else:
                Node=1
            monopile_chans_Fx += ["M" + str(k) + "N" + str(Node) + "FKxe"]
            monopile_chans_Fy += ["M" + str(k) + "N" + str(Node) + "FKye"]
            monopile_chans_Fz += ["M" + str(k) + "N" + str(Node) + "FKze"]
            monopile_chans_Mx += ["M" + str(k) + "N" + str(Node) + "MKxe"]
            monopile_chans_My += ["M" + str(k) + "N" + str(Node) + "MKye"]
            monopile_chans_Mz += ["M" + str(k) + "N" + str(Node) + "MKze"]
            k+=1

        max_chan   = "M1N1MKye"

        # # Get the maximum of signal M1N1MKye
        outputs["max_M1N1MKye"] = np.max(sum_stats[max_chan]['max'])
        # # Return forces and moments along tower height at instance of largest fore-aft tower base moment
        Fx = [extreme_table[max_chan][np.argmax(sum_stats[max_chan]['max'])][var] for var in monopile_chans_Fx]
        Fy = [extreme_table[max_chan][np.argmax(sum_stats[max_chan]['max'])][var] for var in monopile_chans_Fy]
        Fz = [extreme_table[max_chan][np.argmax(sum_stats[max_chan]['max'])][var] for var in monopile_chans_Fz]
        Mx = [extreme_table[max_chan][np.argmax(sum_stats[max_chan]['max'])][var] for var in monopile_chans_Mx]
        My = [extreme_table[max_chan][np.argmax(sum_stats[max_chan]['max'])][var] for var in monopile_chans_My]
        Mz = [extreme_table[max_chan][np.argmax(sum_stats[max_chan]['max'])][var] for var in monopile_chans_Mz]

        # # Spline results on grid of channel locations along the monopile
        spline_Fx      = PchipInterpolator(self.Z_out_SD_mpl, Fx)
        spline_Fy      = PchipInterpolator(self.Z_out_SD_mpl, Fy)
        spline_Fz      = PchipInterpolator(self.Z_out_SD_mpl, Fz)
        spline_Mx      = PchipInterpolator(self.Z_out_SD_mpl, Mx)
        spline_My      = PchipInterpolator(self.Z_out_SD_mpl, My)
        spline_Mz      = PchipInterpolator(self.Z_out_SD_mpl, Mz)

        z_full = inputs['monopile_z_full']
        z_sec, _ = util.nodal2sectional(z_full)
        z = (z_sec - z_sec[0]) / (z_sec[-1] - z_sec[0])

        outputs['monopile_maxMy_Fx'] = spline_Fx(z)
        outputs['monopile_maxMy_Fy'] = spline_Fy(z)
        outputs['monopile_maxMy_Fz'] = spline_Fz(z)
        outputs['monopile_maxMy_Mx'] = spline_Mx(z)
        outputs['monopile_maxMy_My'] = spline_My(z)
        outputs['monopile_maxMy_Mz'] = spline_Mz(z)

        return outputs

    def calculate_AEP(self, sum_stats, case_list, dlc_generator, discrete_inputs, outputs, discrete_outputs):
        """
        Calculates annual energy production of the relevant DLCs in `case_list`.

        Parameters
        ----------
        sum_stats : pd.DataFrame
        case_list : list
        dlc_list : list
        """
        ## Get AEP and power curve

        # determine which dlc will be used for the powercurve calculations, allows using dlc 1.1 if specific power curve calculations were not run

        idx_pwrcrv = []
        U = []
        for i_case in range(dlc_generator.n_cases):
            if dlc_generator.cases[i_case].label == '1.1':
                idx_pwrcrv = np.append(idx_pwrcrv, i_case)
                U = np.append(U, dlc_generator.cases[i_case].URef)

        stats_pwrcrv = sum_stats.iloc[idx_pwrcrv].copy()

        # Calculate AEP and Performance Data
        if len(U) > 1 and self.fst_vt['Fst']['CompServo'] == 1:
            pp = PowerProduction(discrete_inputs['turbine_class'])
            pwr_curve_vars   = ["GenPwr", "RtAeroCp", "RotSpeed", "BldPitch1"]
            AEP, perf_data = pp.AEP(stats_pwrcrv, U, pwr_curve_vars)

            outputs['P_out']       = perf_data['GenPwr']['mean'] * 1.e3
            outputs['Cp_out']      = perf_data['RtAeroCp']['mean']
            outputs['Omega_out']   = perf_data['RotSpeed']['mean']
            outputs['pitch_out']   = perf_data['BldPitch1']['mean']
            outputs['AEP']         = AEP
        else:
            # If DLC 1.1 was run
            if len(stats_pwrcrv['GenPwr']['mean']): 
                outputs['Cp_out']      = stats_pwrcrv['RtAeroCp']['mean']
                outputs['AEP']         = stats_pwrcrv['GenPwr']['mean']
                outputs['Omega_out']   = stats_pwrcrv['RotSpeed']['mean']
                outputs['pitch_out']   = stats_pwrcrv['BldPitch1']['mean']
                if self.fst_vt['Fst']['CompServo'] == 1:
                    outputs['P_out']       = stats_pwrcrv['GenPwr']['mean'][0] * 1.e3
                print('WARNING: OpenFAST is run at a single wind speed. AEP cannot be estimated. Using average power instead.')
            else:
                outputs['Cp_out']      = sum_stats['RtAeroCp']['mean'].mean()
                outputs['AEP']         = sum_stats['GenPwr']['mean'].mean()
                outputs['Omega_out']   = sum_stats['RotSpeed']['mean'].mean()
                outputs['pitch_out']   = sum_stats['BldPitch1']['mean'].mean()
                if self.fst_vt['Fst']['CompServo'] == 1:
                    outputs['P_out']       = sum_stats['GenPwr']['mean'][0] * 1.e3
                print('WARNING: OpenFAST is not run using DLC 1.1/1.2. AEP cannot be estimated. Using average power instead.')

        outputs['V_out']       = np.unique(U)

        return outputs, discrete_outputs

    def get_weighted_DELs(self, dlc_generator, DELs, damage, discrete_inputs, outputs, discrete_outputs):
        modopt = self.options['modeling_options']

        # See if we have fatigue DLCs
        U = np.zeros(dlc_generator.n_cases)
        ifat = []
        for k in range(dlc_generator.n_cases):
            U[k] = dlc_generator.cases[k].URef
            
            if dlc_generator.cases[k].label in ['1.1', '6.4']:
                ifat.append( k )

        # If fatigue DLCs are present, then limit analysis to those only
        if len(ifat) > 0:
            U = U[ifat]
            DELs = DELs.iloc[ ifat ]
            damage = damage.iloc[ ifat ]
        
        # Get wind distribution probabilities, make sure they are normalized
        # This should also take care of averaging across seeds
        pp = PowerProduction(discrete_inputs['turbine_class'])
        ws_prob = pp.prob_WindDist(U, disttype='pdf')
        ws_prob /= ws_prob.sum()

        # Scale all DELs and damage by probability and collapse over the various DLCs (inner dot product)
        # Also work around NaNs
        DELs = DELs.fillna(0.0).multiply(ws_prob, axis=0).sum()
        damage = damage.fillna(0.0).multiply(ws_prob, axis=0).sum()
        
        # Standard DELs for blade root and tower base
        outputs['DEL_RootMyb'] = np.max([DELs[f'RootMyb{k+1}'] for k in range(self.n_blades)])
        outputs['DEL_TwrBsMyt'] = DELs['TwrBsM']
            
        # Compute total fatigue damage in spar caps at blade root and trailing edge at max chord location
        if not modopt['Level3']['from_openfast']:
            for k in range(1,self.n_blades+1):
                for u in ['U','L']:
                    damage[f'BladeRootSpar{u}_Axial{k}'] = (damage[f'RootSpar{u}_Fzb{k}'] +
                                                        damage[f'RootSpar{u}_Mxb{k}'] +
                                                        damage[f'RootSpar{u}_Myb{k}'])
                    damage[f'BladeMaxcTE{u}_Axial{k}'] = (damage[f'Spn2te{u}_FLzb{k}'] +
                                                        damage[f'Spn2te{u}_MLxb{k}'] +
                                                        damage[f'Spn2te{u}_MLyb{k}'])

            # Compute total fatigue damage in low speed shaft, tower base, monopile base
            damage['LSSAxial'] = 0.0
            damage['LSSShear'] = 0.0
            damage['TowerBaseAxial'] = 0.0
            damage['TowerBaseShear'] = 0.0
            damage['MonopileBaseAxial'] = 0.0
            damage['MonopileBaseShear'] = 0.0
            for s in ['Ax','Sh']:
                sstr = 'Axial' if s=='Ax' else 'Shear'
                for ik, k in enumerate(['F','M']):
                    for ix, x in enumerate(['x','yz']):
                        damage[f'LSS{sstr}'] += damage[f'LSShft{s}{k}{x}a']
                    for ix, x in enumerate(['xy','z']):
                        damage[f'TowerBase{sstr}'] += damage[f'TwrBs{s}{k}{x}t']
                        if modopt['flags']['monopile'] and modopt['Level3']['flag']:
                            damage[f'MonopileBase{sstr}'] += damage[f'M1N1{s}{k}K{x}e']

            # Assemble damages
            outputs['damage_blade_root_sparU'] = np.max([damage[f'BladeRootSparU_Axial{k+1}'] for k in range(self.n_blades)])
            outputs['damage_blade_root_sparL'] = np.max([damage[f'BladeRootSparL_Axial{k+1}'] for k in range(self.n_blades)])
            outputs['damage_blade_maxc_teU'] = np.max([damage[f'BladeMaxcTEU_Axial{k+1}'] for k in range(self.n_blades)])
            outputs['damage_blade_maxc_teL'] = np.max([damage[f'BladeMaxcTEL_Axial{k+1}'] for k in range(self.n_blades)])
            outputs['damage_lss'] = np.sqrt( damage['LSSAxial']**2 + damage['LSSShear']**2 )
            outputs['damage_tower_base'] = np.sqrt( damage['TowerBaseAxial']**2 + damage['TowerBaseShear']**2 )
            outputs['damage_monopile_base'] = np.sqrt( damage['MonopileBaseAxial']**2 + damage['MonopileBaseShear']**2 )

            # Log damages
            if self.options['opt_options']['constraints']['damage']['tower_base']['log']:
                outputs['damage_tower_base'] = np.log(outputs['damage_tower_base'])

        return outputs, discrete_outputs

    def get_control_measures(self, sum_stats, chan_time, inputs, discrete_inputs, outputs, discrete_outputs):
        '''
        calculate control measures:
            - rotor_overspeed

        given:
            - sum_stats : pd.DataFrame
        '''

        # rotor overspeed
        outputs['rotor_overspeed'] = ( np.max(sum_stats['GenSpeed']['max']) * np.pi/30. / self.fst_vt['DISCON_in']['PC_RefSpd'] ) - 1.0

        # nacelle accelleration
        outputs['max_nac_accel'] = sum_stats['NcIMUTA']['max'].max()

        # pitch travel and duty cycle
        if self.options['modeling_options']['General']['openfast_configuration']['keep_time']:
            tot_time = 0
            tot_travel = 0
            num_dir_changes = 0
            for i_ts, ts in enumerate(chan_time):
                t_span = self.TMax[i_ts] - self.TStart[i_ts]
                for i_blade in range(self.fst_vt['ElastoDyn']['NumBl']):
                    ts[f'dBldPitch{i_blade+1}'] = np.r_[0,np.diff(ts['BldPitch1'])] / self.fst_vt['Fst']['DT']

                    time_ind = ts['Time'] >= self.TStart[i_ts]

                    # total time
                    tot_time += t_span

                    # total pitch travel (\int |\dot{\frac{d\theta}{dt}| dt)
                    tot_travel += np.trapz(np.abs(ts[f'dBldPitch{i_blade+1}'])[time_ind], x=ts['Time'][time_ind])

                    # number of direction changes on each blade
                    num_dir_changes += np.sum(np.abs(np.diff(np.sign(ts[f'dBldPitch{i_blade+1}'][time_ind])))) / 2

            # Normalize by number of blades, total time
            avg_travel_per_sec = tot_travel / self.fst_vt['ElastoDyn']['NumBl'] / tot_time
            outputs['avg_pitch_travel'] = avg_travel_per_sec

            dir_change_per_sec = num_dir_changes / self.fst_vt['ElastoDyn']['NumBl'] / tot_time
            outputs['pitch_duty_cycle'] = dir_change_per_sec
        else:
            print('openmdao_openfast warning: avg_pitch_travel, and pitch_duty_cycle require keep_time = True')



        return outputs, discrete_outputs

    def get_floating_measures(self,sum_stats, chan_time, inputs, discrete_inputs, outputs, discrete_outputs):
        '''
        calculate floating measures:
            - Std_PtfmPitch (max over all dlcs if constraint, mean otheriwse)
            - Max_PtfmPitch

        given:
            - sum_stats : pd.DataFrame
        '''

        if self.options['opt_options']['constraints']['control']['Std_PtfmPitch']['flag']:
            outputs['Std_PtfmPitch'] = np.max(sum_stats['PtfmPitch']['std'])
        else:
            # Let's just average the standard deviation of PtfmPitch for now
            # TODO: weight based on WS distribution, or something else
            outputs['Std_PtfmPitch'] = np.mean(sum_stats['PtfmPitch']['std'])

        outputs['Max_PtfmPitch']  = np.max(sum_stats['PtfmPitch']['max'])

        # Max platform offset        
        for timeseries in chan_time:
            max_offset_ts = np.sqrt(timeseries['PtfmSurge']**2 + timeseries['PtfmSway']**2).max()
            outputs['Max_Offset'] = np.r_[outputs['Max_Offset'],max_offset_ts].max()

        return outputs, discrete_outputs

    def get_OL2CL_error(self,chan_time,outputs):
        ol_case_names = [os.path.join(
            weis_dir,
            self.options['modeling_options']['OL2CL']['trajectory_dir'],
            case_name + '.p'
        ) for case_name in case_naming(self.options['modeling_options']['DLC_driver']['n_cases'],'oloc')]

        rms_pitch_error = np.full(len(chan_time),fill_value=1000.)
        for i_ts, timeseries in enumerate(chan_time):
            # Get closed loop timeseries
            cl_output = OpenFASTOutput.from_dict(timeseries, self.FAST_namingOut)
            cl_ts = cl_output.df

            # Get open loop timeseries
            ol_ts = pd.read_pickle(ol_case_names[i_ts])

            # resample OL timeseries to match closed loop timeseries
            ol_resample = np.interp(cl_ts['Time'],ol_ts['Time'],ol_ts['BldPitch1'])

            # difference between open loop and closed loop (deg.)
            pitch_error = cl_ts['BldPitch1'] - ol_resample

            rms_pitch_error[i_ts] = np.sqrt(np.mean(pitch_error**2))

            if self.options['modeling_options']['OL2CL']['save_error']:
                save_dir = os.path.join(self.FAST_runDirectory,'iteration_'+str(self.of_inumber),'timeseries')
                pitch_error.to_pickle(os.path.join(save_dir,'pitch_error_'+ str(i_ts) + '.p'))

        # Average over DLCs and return, TODO: weight in future?  only works for a few wind speeds currently
        outputs['OL2CL_pitch'] = np.mean(rms_pitch_error)
        return outputs


    def get_ac_axis(self, inputs):
        
        # Get the absolute offset between pitch axis (rotation center) and aerodynamic center
        ch_offset = inputs['chord'] * (inputs['ac'] - inputs['le_location'])
        # Rotate it by the twist using the AD15 coordinate system
        x , y = util.rotate(0., 0., 0., ch_offset, -np.deg2rad(inputs['theta']))
        # Apply offset to determine the AC axis
        BlCrvAC = inputs['ref_axis_blade'][:,0] + x
        BlSwpAC = inputs['ref_axis_blade'][:,1] + y
        
        return BlCrvAC, BlSwpAC
    

    def write_FAST(self, fst_vt, discrete_outputs):
        writer                   = InputWriter_OpenFAST()
        writer.fst_vt            = fst_vt
        writer.FAST_runDirectory = self.FAST_runDirectory
        writer.FAST_namingOut    = self.FAST_namingOut
        writer.execute()

    def writeCpsurfaces(self, inputs):

        modopt = self.options['modeling_options']
        FASTpref  = modopt['openfast']['FASTpref']
        file_name = os.path.join(FASTpref['file_management']['FAST_runDirectory'], FASTpref['file_management']['FAST_namingOut'] + '_Cp_Ct_Cq.dat')

        # Write Cp-Ct-Cq-TSR tables file
        n_pitch = len(inputs['pitch_vector'])
        n_tsr   = len(inputs['tsr_vector'])
        n_U     = len(inputs['U_vector'])

        file = open(file_name,'w')
        file.write('# ------- Rotor performance tables ------- \n')
        file.write('# ------------ Written using AeroElasticSE with data from CCBlade ------------\n')
        file.write('\n')
        file.write('# Pitch angle vector - x axis (matrix columns) (deg)\n')
        for i in range(n_pitch):
            file.write('%.2f   ' % inputs['pitch_vector'][i])
        file.write('\n# TSR vector - y axis (matrix rows) (-)\n')
        for i in range(n_tsr):
            file.write('%.2f   ' % inputs['tsr_vector'][i])
        file.write('\n# Wind speed vector - z axis (m/s)\n')
        for i in range(n_U):
            file.write('%.2f   ' % inputs['U_vector'][i])
        file.write('\n')

        file.write('\n# Power coefficient\n\n')

        for i in range(n_U):
            for j in range(n_tsr):
                for k in range(n_pitch):
                    file.write('%.5f   ' % inputs['Cp_aero_table'][j,k,i])
                file.write('\n')
            file.write('\n')

        file.write('\n#  Thrust coefficient\n\n')
        for i in range(n_U):
            for j in range(n_tsr):
                for k in range(n_pitch):
                    file.write('%.5f   ' % inputs['Ct_aero_table'][j,k,i])
                file.write('\n')
            file.write('\n')

        file.write('\n# Torque coefficient\n\n')
        for i in range(n_U):
            for j in range(n_tsr):
                for k in range(n_pitch):
                    file.write('%.5f   ' % inputs['Cq_aero_table'][j,k,i])
                file.write('\n')
            file.write('\n')

        file.close()


        return file_name

    def save_timeseries(self,chan_time):
        '''
        Save ALL the timeseries: each iteration and openfast run thereof
        '''

        # Make iteration directory
        save_dir = os.path.join(self.FAST_runDirectory,'iteration_'+str(self.of_inumber),'timeseries')
        os.makedirs(save_dir, exist_ok=True)

        # Save each timeseries as a pickled dataframe
        for i_ts, timeseries in enumerate(chan_time):
            output = OpenFASTOutput.from_dict(timeseries, self.FAST_namingOut)
            output.df.to_pickle(os.path.join(save_dir,self.FAST_namingOut + '_' + str(i_ts) + '.p'))

    def save_iterations(self,summ_stats,DELs,discrete_outputs):
        '''
        Save summary stats, DELs of each iteration
        '''

        # Make iteration directory
        save_dir = os.path.join(self.FAST_runDirectory,'iteration_'+str(self.of_inumber))
        os.makedirs(save_dir, exist_ok=True)

        # Save dataframes as pickles
        summ_stats.to_pickle(os.path.join(save_dir,'summary_stats.p'))
        DELs.to_pickle(os.path.join(save_dir,'DELs.p'))

        # Save fst_vt as pickle
        with open(os.path.join(save_dir,'fst_vt.p'), 'wb') as f:
            pickle.dump(self.fst_vt,f)

        discrete_outputs['ts_out_dir'] = save_dir<|MERGE_RESOLUTION|>--- conflicted
+++ resolved
@@ -1866,15 +1866,8 @@
         case_inputs[("SeaState","ConstWaveMod")] = {'vals':constrained_wave, 'group':1}
         case_inputs[("SeaState","CrestHmax")] = {'vals':1.86 * WaveHs, 'group':1}  # unused if ConstWaveMod=0
         case_inputs[("SeaState","CrestTime")] = {'vals':(self.TMax + self.TStart)/2, 'group':1} # midpoint of analysis time
-<<<<<<< HEAD
         case_inputs[("SeaState","CurrMod")] = {'vals':CurrMod, 'group':1} 
-        case_inputs[("SeaState","CurrSSV0")] = {'vals':0.0*CurrMod, 'group':1}     # all current velocities equal
-        case_inputs[("SeaState","CurrNSV0")] = {'vals':0.0*CurrMod, 'group':1} 
         case_inputs[("SeaState","CurrDIV")] = {'vals':CurrDIV, 'group':1} 
-=======
-        case_inputs[("SeaState","CurrMod")] = {'vals':CurMod, 'group':1} 
-        case_inputs[("SeaState","CurrDIV")] = {'vals':CurrSSV0, 'group':1} 
->>>>>>> 62ade6be
         case_inputs[("SeaState","CurrDIDir")] = {'vals':WaveHd, 'group':1}    # both current directions aligned with wave direction 
         case_inputs[("SeaState","CurrNSDir")] = {'vals':WaveHd, 'group':1} 
         case_inputs[("SeaState","WaveSeed1")] = {'vals':WaveSeed1, 'group':1} 
