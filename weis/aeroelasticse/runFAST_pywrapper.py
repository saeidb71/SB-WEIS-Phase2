"""
A basic python script that demonstrates how to use the FST8 reader, writer, and wrapper in a purely
python setting. These functions are constructed to provide a simple interface for controlling FAST
programmatically with minimal additional dependencies.
"""

import os
import sys
import platform
import multiprocessing as mp

from weis.aeroelasticse.FAST_reader import InputReader_OpenFAST
from weis.aeroelasticse.FAST_writer import InputWriter_OpenFAST
from weis.aeroelasticse.FAST_wrapper import FAST_wrapper
from weis.aeroelasticse.FAST_post   import FAST_IO_timeseries
from pCrunch.io import OpenFASTOutput, OpenFASTBinary, OpenFASTAscii
from pCrunch import LoadsAnalysis

import numpy as np

from ctypes import create_string_buffer, c_double
import weis

weis_dir = os.path.dirname( os.path.dirname(os.path.realpath(weis.__file__) ) )  # get path to this file
lib_dir  = os.path.abspath( os.path.join(weis_dir, 'local/lib/') )
openfast_pydir = os.path.join(weis_dir,'OpenFAST','glue-codes','python')
sys.path.append(openfast_pydir)
from openfast_library import FastLibAPI

mactype = platform.system().lower()
if mactype == "linux" or mactype == "linux2":
    libext = ".so"
elif mactype == "darwin":
    libext = '.dylib'
elif mactype == "win32" or mactype == "windows": #NOTE: platform.system()='Windows', sys.platform='win32'
    libext = '.dll'
elif mactype == "cygwin":
    libext = ".dll"
else:
    raise ValueError('Unknown platform type: '+mactype)


magnitude_channels = {
    'LSShftF': ["RotThrust", "LSShftFys", "LSShftFzs"], 
    'LSShftM': ["RotTorq", "LSSTipMys", "LSSTipMzs"],
    'RootMc1': ["RootMxc1", "RootMyc1", "RootMzc1"],
    'RootMc2': ["RootMxc2", "RootMyc2", "RootMzc2"],
    'RootMc3': ["RootMxc3", "RootMyc3", "RootMzc3"],
    'TipDc1': ['TipDxc1', 'TipDyc1', 'TipDzc1'],
    'TipDc2': ['TipDxc2', 'TipDyc2', 'TipDzc2'],
    'TipDc3': ['TipDxc3', 'TipDyc3', 'TipDzc3'],
}

fatigue_channels = {
    'RootMc1': 10,
    'RootMc2': 10,
    'RootMc3': 10,
    'RootMyb1': 10,
    'RootMyb2': 10,
    'RootMyb3': 10,
    'TwrBsMyt': 10
}

# channel_extremes = [
#     'RotSpeed',
#     'BldPitch1','BldPitch2','BldPitch3',
#     "RotThrust","LSShftFys","LSShftFzs","RotTorq","LSSTipMys","LSSTipMzs","LSShftF","LSShftM",
#     'Azimuth',
#     'TipDxc1', 'TipDxc2', 'TipDxc3',
#     "RootMxc1", "RootMyc1","RootMzc1",
#     "RootMxc2", "RootMyc2","RootMzc2",
#     "RootMxc3", "RootMyc3","RootMzc3",
#     "RootFzb1", "RootFzb2", "RootFzb3",
#     "RootMxb1", "RootMxb2", "RootMxb3",
#     "RootMyb1", "RootMyb2", "RootMyb3",
#     "Spn1FLzb1", "Spn2FLzb1", "Spn3FLzb1", "Spn4FLzb1", "Spn5FLzb1", "Spn6FLzb1", "Spn7FLzb1", "Spn8FLzb1", "Spn9FLzb1",
#     "Spn1MLxb1", "Spn2MLxb1", "Spn3MLxb1", "Spn4MLxb1", "Spn5MLxb1", "Spn6MLxb1", "Spn7MLxb1", "Spn8MLxb1", "Spn9MLxb1",
#     "Spn1MLyb1", "Spn2MLyb1", "Spn3MLyb1", "Spn4MLyb1", "Spn5MLyb1", "Spn6MLyb1", "Spn7MLyb1", "Spn8MLyb1", "Spn9MLyb1",
#     "Spn1FLzb2", "Spn2FLzb2", "Spn3FLzb2", "Spn4FLzb2", "Spn5FLzb2", "Spn6FLzb2", "Spn7FLzb2", "Spn8FLzb2", "Spn9FLzb2",
#     "Spn1MLxb2", "Spn2MLxb2", "Spn3MLxb2", "Spn4MLxb2", "Spn5MLxb2", "Spn6MLxb2", "Spn7MLxb2", "Spn8MLxb2", "Spn9MLxb2",
#     "Spn1MLyb2", "Spn2MLyb2", "Spn3MLyb2", "Spn4MLyb2", "Spn5MLyb2", "Spn6MLyb2", "Spn7MLyb2", "Spn8MLyb2", "Spn9MLyb2",
#     "Spn1FLzb3", "Spn2FLzb3", "Spn3FLzb3", "Spn4FLzb3", "Spn5FLzb3", "Spn6FLzb3", "Spn7FLzb3", "Spn8FLzb3", "Spn9FLzb3",
#     "Spn1MLxb3", "Spn2MLxb3", "Spn3MLxb3", "Spn4MLxb3", "Spn5MLxb3", "Spn6MLxb3", "Spn7MLxb3", "Spn8MLxb3", "Spn9MLxb3",
#     "Spn1MLyb3", "Spn2MLyb3", "Spn3MLyb3", "Spn4MLyb3", "Spn5MLyb3", "Spn6MLyb3", "Spn7MLyb3", "Spn8MLyb3", "Spn9MLyb3",
#     "TwrBsFxt",  "TwrBsFyt", "TwrBsFzt", "TwrBsMxt",  "TwrBsMyt", "TwrBsMzt",
#     "YawBrFxp", "YawBrFyp", "YawBrFzp", "YawBrMxp", "YawBrMyp", "YawBrMzp",
#     "TwHt1FLxt", "TwHt2FLxt", "TwHt3FLxt", "TwHt4FLxt", "TwHt5FLxt", "TwHt6FLxt", "TwHt7FLxt", "TwHt8FLxt", "TwHt9FLxt",
#     "TwHt1FLyt", "TwHt2FLyt", "TwHt3FLyt", "TwHt4FLyt", "TwHt5FLyt", "TwHt6FLyt", "TwHt7FLyt", "TwHt8FLyt", "TwHt9FLyt",
#     "TwHt1FLzt", "TwHt2FLzt", "TwHt3FLzt", "TwHt4FLzt", "TwHt5FLzt", "TwHt6FLzt", "TwHt7FLzt", "TwHt8FLzt", "TwHt9FLzt",
#     "TwHt1MLxt", "TwHt2MLxt", "TwHt3MLxt", "TwHt4MLxt", "TwHt5MLxt", "TwHt6MLxt", "TwHt7MLxt", "TwHt8MLxt", "TwHt9MLxt",
#     "TwHt1MLyt", "TwHt2MLyt", "TwHt3MLyt", "TwHt4MLyt", "TwHt5MLyt", "TwHt6MLyt", "TwHt7MLyt", "TwHt8MLyt", "TwHt9MLyt",
#     "TwHt1MLzt", "TwHt2MLzt", "TwHt3MLzt", "TwHt4MLzt", "TwHt5MLzt", "TwHt6MLzt", "TwHt7MLzt", "TwHt8MLzt", "TwHt9MLzt",
#     "M1N1FMxe", "M4N1FMxe", "M6N1FMxe", "M8N1FMxe", "M10N1FMxe", "M13N1FMxe", "M15N1FMxe", "M17N1FMxe", "M18N2FMxe",
#     "M1N1FMye", "M4N1FMye", "M6N1FMye", "M8N1FMye", "M10N1FMye", "M13N1FMye", "M15N1FMye", "M17N1FMye", "M18N2FMye",
#     "M1N1FMze", "M4N1FMze", "M6N1FMze", "M8N1FMze", "M10N1FMze", "M13N1FMze", "M15N1FMze", "M17N1FMze", "M18N2FMze",
#     "M1N1MMxe", "M4N1MMxe", "M6N1MMxe", "M8N1MMxe", "M10N1MMxe", "M13N1MMxe", "M15N1MMxe", "M17N1MMxe", "M18N2MMxe",
#     "M1N1MMye", "M4N1MMye", "M6N1MMye", "M8N1MMye", "M10N1MMye", "M13N1MMye", "M15N1MMye", "M17N1MMye", "M18N2MMye",
#     "M1N1MMze", "M4N1MMze", "M6N1MMze", "M8N1MMze", "M10N1MMze", "M13N1MMze", "M15N1MMze", "M17N1MMze", "M18N2MMze",
#     ]

la = LoadsAnalysis(
    outputs=[],
    magnitude_channels=magnitude_channels,
    fatigue_channels=fatigue_channels,
    #extreme_channels=channel_extremes,
)


class runFAST_pywrapper(object):

    def __init__(self, **kwargs):

        self.FAST_exe           = None
        self.FAST_lib           = None
        self.FAST_InputFile     = None
        self.FAST_directory     = None
        self.FAST_runDirectory  = None
        self.FAST_namingOut     = None
        self.read_yaml          = False
        self.write_yaml         = False
        self.fst_vt             = {}
        self.case               = {}     # dictionary of variable values to change
        self.channels           = {}     # dictionary of output channels to change
        self.debug_level        = 0
        self.keep_time          = False

        self.overwrite_outfiles = True   # True: existing output files will be overwritten, False: if output file with the same name already exists, OpenFAST WILL NOT RUN; This is primarily included for code debugging with OpenFAST in the loop or for specific Optimization Workflows where OpenFAST is to be run periodically instead of for every objective function anaylsis

        # Optional population class attributes from key word arguments
        for (k, w) in kwargs.items():
            try:
                setattr(self, k, w)
            except:
                pass

        super(runFAST_pywrapper, self).__init__()

    def execute(self):

        # FAST version specific initialization
        reader = InputReader_OpenFAST()
        writer = InputWriter_OpenFAST()

        # Read input model, FAST files or Yaml
        if self.fst_vt == {}:
            reader.FAST_InputFile = self.FAST_InputFile
            reader.FAST_directory = self.FAST_directory
            reader.execute()
        
            # Initialize writer variables with input model
            writer.fst_vt = self.fst_vt = reader.fst_vt
        else:
            writer.fst_vt = self.fst_vt
        writer.FAST_runDirectory = self.FAST_runDirectory
        writer.FAST_namingOut = self.FAST_namingOut
        # Make any case specific variable changes
        if self.case:
            writer.update(fst_update=self.case)
        # Modify any specified output channels
        if self.channels:
            writer.update_outlist(self.channels)
        # Write out FAST model
        writer.execute()
        if self.write_yaml:
            writer.FAST_yamlfile = self.FAST_yamlfile_out
            writer.write_yaml()

<<<<<<< HEAD
        FAST_directory = os.path.split(writer.FAST_InputFileOut)[0]

        orig_dir = os.getcwd()
        os.chdir(FAST_directory)
        
        openfastlib = FastLibAPI(self.FAST_lib, os.path.abspath(os.path.basename(writer.FAST_InputFileOut)))
        openfastlib.fast_run()
=======
        if self.FAST_exe is None: # Use library

            FAST_directory = os.path.split(writer.FAST_InputFileOut)[0]
            input_file_name = create_string_buffer(os.path.abspath(writer.FAST_InputFileOut).encode('utf-8'))
            t_max = c_double(self.fst_vt['Fst']['TMax'])
>>>>>>> b40550fc

            orig_dir = os.getcwd()
            os.chdir(FAST_directory)
            
            openfastlib = FastLibAPI(self.FAST_lib, input_file_name, t_max)
            openfastlib.fast_run()

            output_dict = {}
            for i, channel in enumerate(openfastlib.output_channel_names):
                output_dict[channel] = openfastlib.output_values[:,i]
            del(openfastlib)
            
            output = OpenFASTOutput.from_dict(output_dict, self.FAST_namingOut, magnitude_channels=magnitude_channels)

            # if save_file: write_fast
            os.chdir(orig_dir)

            if not self.keep_time: output_dict = None

        else: # use executable
            wrapper = FAST_wrapper(debug_level=self.debug_level)

            # Run FAST
            wrapper.FAST_exe = self.FAST_exe
            wrapper.FAST_InputFile = os.path.split(writer.FAST_InputFileOut)[1]
            wrapper.FAST_directory = os.path.split(writer.FAST_InputFileOut)[0]

            FAST_Output     = os.path.join(wrapper.FAST_directory, wrapper.FAST_InputFile[:-3]+'outb')
            FAST_Output_txt = os.path.join(wrapper.FAST_directory, wrapper.FAST_InputFile[:-3]+'out')

            #check if OpenFAST is set not to overwrite existing output files, TODO: move this further up in the workflow for minor computation savings
            if self.overwrite_outfiles or (not self.overwrite_outfiles and not (os.path.exists(FAST_Output) or os.path.exists(FAST_Output_txt))):
                wrapper.execute()
            else:
                if self.debug_level>0:
                    print('OpenFAST not executed: Output file "%s" already exists. To overwrite this output file, set "overwrite_outfiles = True".'%FAST_Output)

            if os.path.exists(FAST_Output):
                output = OpenFASTBinary(FAST_Output, magnitude_channels=magnitude_channels)  #TODO: add magnitude_channels
            elif os.path.exists(FAST_Output_txt):
                output = OpenFASTAscii(FAST_Output, magnitude_channels=magnitude_channels)
                
            output.read()

            # Make output dict
            output_dict = {}
            for i, channel in enumerate(output.channels):
                output_dict[channel] = output.df[channel].to_numpy()


        # Trim Data
        if self.fst_vt['Fst']['TStart'] > 0.0:
            output.trim_data(tmin=self.fst_vt['Fst']['TStart'], tmax=self.fst_vt['Fst']['TMax'])
        case_name, sum_stats, extremes, dels = la._process_output(output)

        return case_name, sum_stats, extremes, dels, output_dict


class runFAST_pywrapper_batch(object):

    def __init__(self):

        self.FAST_exe           = os.path.join(weis_dir, 'local/bin/openfast')   # Path to executable
        self.FAST_lib           = os.path.join(lib_dir, 'libopenfastlib'+libext) 
        self.FAST_InputFile     = None
        self.FAST_directory     = None
        self.FAST_runDirectory  = None
        self.debug_level        = 0

        self.read_yaml          = False
        self.FAST_yamlfile_in   = ''
        self.fst_vt             = {}
        self.write_yaml         = False
        self.FAST_yamlfile_out  = ''

        self.case_list          = []
        self.case_name_list     = []
        self.channels           = {}

        self.overwrite_outfiles = True
        self.keep_time          = False
        
        self.post               = None

    def create_case_data(self):

        case_data_all = []
        for i in range(len(self.case_list)):
            case_data = {}
            case_data['case'] = self.case_list[i]
            case_data['case_name'] = self.case_name_list[i]
            case_data['FAST_exe'] = self.FAST_exe
            case_data['FAST_lib'] = self.FAST_lib
            case_data['FAST_runDirectory'] = self.FAST_runDirectory
            case_data['FAST_InputFile'] = self.FAST_InputFile
            case_data['FAST_directory'] = self.FAST_directory
            case_data['read_yaml'] = self.read_yaml
            case_data['FAST_yamlfile_in'] = self.FAST_yamlfile_in
            case_data['fst_vt'] = self.fst_vt
            case_data['write_yaml'] = self.write_yaml
            case_data['FAST_yamlfile_out'] = self.FAST_yamlfile_out
            case_data['channels'] = self.channels
            case_data['debug_level'] = self.debug_level
            case_data['overwrite_outfiles'] = self.overwrite_outfiles
            case_data['keep_time'] = self.keep_time
            case_data['post'] = self.post

            case_data_all.append(case_data)

        return case_data_all
    
    def run_serial(self):
        # Run batch serially
        if not os.path.exists(self.FAST_runDirectory):
            os.makedirs(self.FAST_runDirectory)

        case_data_all = self.create_case_data()
            
        ss = {}
        et = {}
        dl = {}
        ct = []
        for c in case_data_all:
            _name, _ss, _et, _dl, _ct = evaluate(c)
            ss[_name] = _ss
            et[_name] = _et
            dl[_name] = _dl
            ct.append(_ct)
        
        summary_stats, extreme_table, DELs = la.post_process(ss, et, dl)

        return summary_stats, extreme_table, DELs, ct

    def run_multi(self, cores=None):
        # Run cases in parallel, threaded with multiprocessing module

        if not os.path.exists(self.FAST_runDirectory):
            os.makedirs(self.FAST_runDirectory)

        if not cores:
            cores = mp.cpu_count()
        pool = mp.Pool(cores)

        case_data_all = self.create_case_data()

        output = pool.map(evaluate_multi, case_data_all)
        pool.close()
        pool.join()

        ss = {}
        et = {}
        dl = {}
        ct = []
        for _name, _ss, _et, _dl, _ct in output:
            ss[_name] = _ss
            et[_name] = _et
            dl[_name] = _dl
            ct.append(_ct)

        summary_stats, extreme_table, DELs = la.post_process(ss, et, dl)

        return summary_stats, extreme_table, DELs, ct

    def run_mpi(self, mpi_comm_map_down):

        # Run in parallel with mpi
        from mpi4py import MPI

        # mpi comm management
        comm = MPI.COMM_WORLD
        rank = comm.Get_rank()
        sub_ranks = mpi_comm_map_down[rank]
        size = len(sub_ranks)

        N_cases = len(self.case_list)
        N_loops = int(np.ceil(float(N_cases)/float(size)))
        
        # file management
        if not os.path.exists(self.FAST_runDirectory) and rank == 0:
            os.makedirs(self.FAST_runDirectory)

        case_data_all = self.create_case_data()

        output = []
        for i in range(N_loops):
            idx_s    = i*size
            idx_e    = min((i+1)*size, N_cases)

            for j, case_data in enumerate(case_data_all[idx_s:idx_e]):
                data   = [evaluate_multi, case_data]
                rank_j = sub_ranks[j]
                comm.send(data, dest=rank_j, tag=0)

            # for rank_j in sub_ranks:
            for j, case_data in enumerate(case_data_all[idx_s:idx_e]):
                rank_j = sub_ranks[j]
                data_out = comm.recv(source=rank_j, tag=1)
                output.append(data_out)

        ss = {}
        et = {}
        dl = {}
        ct = []
        for _name, _ss, _et, _dl, _ct in output:
            ss[_name] = _ss
            et[_name] = _et
            dl[_name] = _dl
            ct.append(_ct)

        summary_stats, extreme_table, DELs = la.post_process(ss, et, dl)

        return summary_stats, extreme_table, DELs, ct



def evaluate(indict):
    # Batch FAST pyWrapper call, as a function outside the runFAST_pywrapper_batch class for pickle-ablility

    known_keys = ['case', 'case_name', 'FAST_exe', 'FAST_lib', 'FAST_runDirectory',
                  'FAST_InputFile', 'FAST_directory', 'read_yaml', 'FAST_yamlfile_in', 'fst_vt',
                  'write_yaml', 'FAST_yamlfile_out', 'channels', 'debug_level', 'overwrite_outfiles', 'keep_time', 'post']
    for k in indict:
        if k in known_keys: continue
        print(f'WARNING: Unknown OpenFAST executation parameter, {k}')
    
    fast = runFAST_pywrapper()
    fast.FAST_exe           = indict['FAST_exe']              # Path to FAST
    fast.FAST_lib           = indict['FAST_lib']              # Path to FAST
    fast.FAST_InputFile     = indict['FAST_InputFile']        # Name of the fst - does not include full path
    fast.FAST_directory     = indict['FAST_directory']        # Path to directory containing the case files
    fast.FAST_runDirectory  = indict['FAST_runDirectory']     # Where 

    fast.read_yaml          = indict['read_yaml']
    fast.FAST_yamlfile_in   = indict['FAST_yamlfile_in']
    fast.fst_vt             = indict['fst_vt']
    fast.write_yaml         = indict['write_yaml']
    fast.FAST_yamlfile_out  = indict['FAST_yamlfile_out']

    fast.FAST_namingOut     = indict['case_name']
    fast.case               = indict['case']
    fast.channels           = indict['channels']
    fast.debug_level        = indict['debug_level']

    fast.overwrite_outfiles = indict['overwrite_outfiles']
    fast.keep_time = indict['keep_time']

    FAST_Output = fast.execute()
    return FAST_Output

def evaluate_multi(indict):
    # helper function for running with multiprocessing.Pool.map
    # converts list of arguement values to arguments
    return evaluate(indict)<|MERGE_RESOLUTION|>--- conflicted
+++ resolved
@@ -165,26 +165,15 @@
             writer.FAST_yamlfile = self.FAST_yamlfile_out
             writer.write_yaml()
 
-<<<<<<< HEAD
-        FAST_directory = os.path.split(writer.FAST_InputFileOut)[0]
-
-        orig_dir = os.getcwd()
-        os.chdir(FAST_directory)
-        
-        openfastlib = FastLibAPI(self.FAST_lib, os.path.abspath(os.path.basename(writer.FAST_InputFileOut)))
-        openfastlib.fast_run()
-=======
         if self.FAST_exe is None: # Use library
 
             FAST_directory = os.path.split(writer.FAST_InputFileOut)[0]
             input_file_name = create_string_buffer(os.path.abspath(writer.FAST_InputFileOut).encode('utf-8'))
-            t_max = c_double(self.fst_vt['Fst']['TMax'])
->>>>>>> b40550fc
 
             orig_dir = os.getcwd()
             os.chdir(FAST_directory)
             
-            openfastlib = FastLibAPI(self.FAST_lib, input_file_name, t_max)
+            openfastlib = FastLibAPI(self.FAST_lib, input_file_name)
             openfastlib.fast_run()
 
             output_dict = {}
