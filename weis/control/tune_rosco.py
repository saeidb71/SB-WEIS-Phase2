--- conflicted
+++ resolved
@@ -338,16 +338,9 @@
         self.modeling_options['openfast']['fst_vt']['DISCON_in']['Cq'] = WISDEM_turbine.Cq
 
         # Outputs 
-<<<<<<< HEAD
-        outputs['flptune_coeff1']   = 2*WISDEM_turbine.bld_flapwise_damp*WISDEM_turbine.bld_flapwise_freq + controller.kappa[-1]*WISDEM_turbine.bld_flapwise_freq**2*controller.Kp_flap[-1]
-        outputs['flptune_coeff2']   = WISDEM_turbine.bld_flapwise_freq**2*(controller.Kp_flap[-1]*controller.kappa[-1] + 1)
-
-
-=======
         if rosco_init_options['Flp_Mode'] >= 1:
             outputs['flptune_coeff1']   = 2*WISDEM_turbine.bld_flapwise_damp*WISDEM_turbine.bld_flapwise_freq + controller.kappa[-1]*WISDEM_turbine.bld_flapwise_freq**2*controller.Kp_flap[-1]
             outputs['flptune_coeff2']   = WISDEM_turbine.bld_flapwise_freq**2*(controller.Ki_flap[-1]*controller.kappa[-1] + 1)
->>>>>>> e164d038
         outputs['PC_Kp']   = controller.pc_gain_schedule.Kp[0]
         outputs['PC_Ki']   = controller.pc_gain_schedule.Ki[0]
 
