--- conflicted
+++ resolved
@@ -169,25 +169,14 @@
             rosco_init_options['omega_flp'] = 0.0
             rosco_init_options['zeta_flp']  = 0.0
         #
-<<<<<<< HEAD
-        rosco_init_options['max_pitch']   = inputs['max_pitch'][0]
-        rosco_init_options['min_pitch']   = inputs['min_pitch'][0]
-        rosco_init_options['vs_minspd']   = inputs['vs_minspd'][0]
-        rosco_init_options['ss_vsgain']   = inputs['ss_vsgain'][0]
-        rosco_init_options['ss_pcgain']   = inputs['ss_pcgain'][0]
-        rosco_init_options['ps_percent']  = inputs['ps_percent'][0]
+        rosco_init_options['max_pitch']   = float(inputs['max_pitch'])
+        rosco_init_options['min_pitch']   = float(inputs['min_pitch'])
+        rosco_init_options['vs_minspd']   = float(inputs['vs_minspd'])
+        rosco_init_options['ss_vsgain']   = float(inputs['ss_vsgain'])
+        rosco_init_options['ss_pcgain']   = float(inputs['ss_pcgain'])
+        rosco_init_options['ps_percent']  = float(inputs['ps_percent'])
         if rosco_init_options['Flp_Mode'] > 0:
-            rosco_init_options['flp_maxpit']  = inputs['delta_max_pos'][0]
-=======
-        self.modeling_options['servose']['max_pitch']   = float(inputs['max_pitch'])
-        self.modeling_options['servose']['min_pitch']   = float(inputs['min_pitch'])
-        self.modeling_options['servose']['vs_minspd']   = float(inputs['vs_minspd'])
-        self.modeling_options['servose']['ss_vsgain']   = float(inputs['ss_vsgain'])
-        self.modeling_options['servose']['ss_pcgain']   = float(inputs['ss_pcgain'])
-        self.modeling_options['servose']['ps_percent']  = float(inputs['ps_percent'])
-        if self.modeling_options['servose']['Flp_Mode'] > 0:
-            self.modeling_options['servose']['flp_maxpit']  = float(inputs['delta_max_pos'])
->>>>>>> ad31249b
+            rosco_init_options['flp_maxpit']  = float(inputs['delta_max_pos'])
         else:
             rosco_init_options['flp_maxpit']  = None
         #
