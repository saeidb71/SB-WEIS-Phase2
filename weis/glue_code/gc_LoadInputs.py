import os
import platform
import weis.inputs as sch
from weis.aeroelasticse.FAST_reader import InputReader_OpenFAST
from wisdem.glue_code.gc_LoadInputs import WindTurbineOntologyPython


class WindTurbineOntologyPythonWEIS(WindTurbineOntologyPython):
    # Pure python class inheriting the class WindTurbineOntologyPython from WISDEM
    # and adding the WEIS options, namely the paths to the WEIS submodules 
    # (OpenFAST, ROSCO, TurbSim, XFoil) and initializing the control parameters.
    
    def __init__(self, fname_input_wt, fname_input_modeling, fname_input_analysis):

        self.modeling_options = sch.load_modeling_yaml(fname_input_modeling)
        self.modeling_options['fname_input_modeling'] = fname_input_modeling
        self.wt_init          = sch.load_geometry_yaml(fname_input_wt)
        self.analysis_options = sch.load_analysis_yaml(fname_input_analysis)
        
        self.set_run_flags()
        self.set_openmdao_vectors()
        self.set_openmdao_vectors_control()
        self.set_weis_data()
        self.set_opt_flags()
    
<<<<<<< HEAD
    def set_openfast_data(self):
        # Level2 and Level3 OpenFAST should be initialized with same info
        if self.modeling_options['Level3']['flag'] or self.modeling_options['Level2']['flag']:
            fast                = InputReader_OpenFAST(FAST_ver='OpenFAST')
=======
    def set_weis_data(self):
        # RAFT
        if self.modeling_options['Level1']['flag']:
            self.modeling_options['Level1']['n_freq'] = len(self.modeling_options['Level1']['frequencies'])
            
            if self.modeling_options["flags"]["floating"]:
                self.modeling_options["Level1"]["model_potential"] = [False] * self.modeling_options["floating"]["members"]["n_members"]
                for k in self.modeling_options["Level1"]["potential_bem_members"]:
                    idx = self.modeling_options["floating"]["members"]["name"].index(k)
                    self.modeling_options["Level1"]["model_potential"][idx] = True
        
        # Openfast
        if self.modeling_options['Level3']['flag']:
            fast = InputReader_OpenFAST()
>>>>>>> f965eaa1
            self.modeling_options['openfast']['fst_vt'] = {}
            self.modeling_options['openfast']['fst_vt']['outlist'] = fast.fst_vt['outlist']

            if self.modeling_options['openfast']['file_management']['FAST_directory'] != 'none':
                # Load Input OpenFAST model variable values
                fast.FAST_InputFile = self.modeling_options['openfast']['file_management']['FAST_InputFile']
                if os.path.isabs(self.modeling_options['openfast']['file_management']['FAST_directory']):
                    fast.FAST_directory = self.modeling_options['openfast']['file_management']['FAST_directory']
                else:
                    fast.FAST_directory = os.path.join(os.path.dirname(self.modeling_options['fname_input_modeling']), self.modeling_options['openfast']['file_management']['FAST_directory'])

            # Find the controller
            run_dir = os.path.dirname( os.path.dirname( os.path.dirname( os.path.realpath(__file__) ) ) ) + os.sep
            if platform.system() == 'Windows':
                path2dll = os.path.join(run_dir, 'local/lib/libdiscon.dll')
            elif platform.system() == 'Darwin':
                path2dll = os.path.join(run_dir, 'local/lib/libdiscon.dylib')
            else:
                path2dll = os.path.join(run_dir, 'local/lib/libdiscon.so')
            if self.modeling_options['openfast']['file_management']['path2dll'] == 'none':
                self.modeling_options['openfast']['file_management']['path2dll'] = path2dll
                
            if os.path.isabs(self.modeling_options['openfast']['file_management']['path2dll']) == False:
                self.modeling_options['openfast']['file_management']['path2dll'] = os.path.join(os.path.dirname(self.modeling_options['fname_input_modeling']), self.modeling_options['openfast']['file_management']['path2dll'])

            if self.modeling_options['openfast']['file_management']['FAST_directory'] != 'none':
                fast.path2dll = self.modeling_options['openfast']['file_management']['path2dll']
                fast.execute()
            
            if (
                self.modeling_options['openfast']['analysis_settings']['Analysis_Level'] == 2 and 
                self.modeling_options['openfast']['dlc_settings']['run_power_curve'] == False and 
                self.modeling_options['openfast']['dlc_settings']['run_IEC'] == False and
                self.modeling_options['Level2']['flag'] == False
            ):
                raise Exception('WEIS is set to run OpenFAST, but flags for power curve, IEC cases, and linearization are set to False among the modeling options. \
                    Set at least one of the two to True to proceed.')
        
            if self.modeling_options["flags"]["floating"]:
                self.modeling_options["Level3"]["model_potential"] = [False] * self.modeling_options["floating"]["members"]["n_members"]
                for k in self.modeling_options["Level3"]["potential_bem_members"]:
                    idx = self.modeling_options["floating"]["members"]["name"].index(k)
                    self.modeling_options["Level3"]["model_potential"][idx] = True
                    
        # XFoil
        if not os.path.isfile(self.modeling_options["xfoil"]["path"]) and self.modeling_options['ROSCO']['Flp_Mode']:
            raise Exception("A distributed aerodynamic control device is defined in the geometry yaml, but the path to XFoil in the modeling options is not defined correctly")

            
    def set_openmdao_vectors_control(self):
        # Distributed aerodynamic control devices along blade
        self.modeling_options['WISDEM']['RotorSE']['n_te_flaps']      = 0
        if 'aerodynamic_control' in self.wt_init['components']['blade']:
            if 'te_flaps' in self.wt_init['components']['blade']['aerodynamic_control']:
                self.modeling_options['WISDEM']['RotorSE']['n_te_flaps'] = len(self.wt_init['components']['blade']['aerodynamic_control']['te_flaps'])
                self.modeling_options['WISDEM']['RotorSE']['n_tab']   = 3
            else:
                raise Exception('A distributed aerodynamic control device is provided in the yaml input file, but not supported by wisdem.')
        
    def update_ontology_control(self, wt_opt):
        # Update controller
        if self.modeling_options['flags']['control']:
            self.wt_init['control']['pitch']['PC_omega'] = float(wt_opt['tune_rosco_ivc.PC_omega'])
            self.wt_init['control']['pitch']['PC_zeta']  = float(wt_opt['tune_rosco_ivc.PC_zeta'])
            self.wt_init['control']['torque']['VS_omega'] = float(wt_opt['tune_rosco_ivc.VS_omega'])
            self.wt_init['control']['torque']['VS_zeta']  = float(wt_opt['tune_rosco_ivc.VS_zeta'])
            if self.modeling_options['ROSCO']['Flp_Mode'] > 0:
                self.wt_init['control']['dac']['Flp_omega']= float(wt_opt['tune_rosco_ivc.Flp_omega'])
                self.wt_init['control']['dac']['Flp_zeta'] = float(wt_opt['tune_rosco_ivc.Flp_zeta'])
            if 'IPC' in self.wt_init['control'].keys():
                self.wt_init['control']['IPC']['IPC_gain_1P'] = float(wt_opt['tune_rosco_ivc.IPC_Ki1p'])

        
    def write_options(self, fname_output):
        # Override the WISDEM version to ensure that the WEIS options files are written instead
        sch.write_modeling_yaml(self.modeling_options, fname_output)
        sch.write_analysis_yaml(self.analysis_options, fname_output)
            <|MERGE_RESOLUTION|>--- conflicted
+++ resolved
@@ -23,12 +23,6 @@
         self.set_weis_data()
         self.set_opt_flags()
     
-<<<<<<< HEAD
-    def set_openfast_data(self):
-        # Level2 and Level3 OpenFAST should be initialized with same info
-        if self.modeling_options['Level3']['flag'] or self.modeling_options['Level2']['flag']:
-            fast                = InputReader_OpenFAST(FAST_ver='OpenFAST')
-=======
     def set_weis_data(self):
         # RAFT
         if self.modeling_options['Level1']['flag']:
@@ -41,9 +35,8 @@
                     self.modeling_options["Level1"]["model_potential"][idx] = True
         
         # Openfast
-        if self.modeling_options['Level3']['flag']:
+        if self.modeling_options['Level3']['flag'] or self.modeling_options['Level2']['flag']:
             fast = InputReader_OpenFAST()
->>>>>>> f965eaa1
             self.modeling_options['openfast']['fst_vt'] = {}
             self.modeling_options['openfast']['fst_vt']['outlist'] = fast.fst_vt['outlist']
 
