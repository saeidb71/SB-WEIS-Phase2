--- conflicted
+++ resolved
@@ -165,10 +165,7 @@
             self.modeling_options['TMDs']['X_DOF']                  = [tmd['X_DOF'] for  tmd in self.wt_init['TMDs']]
             self.modeling_options['TMDs']['Y_DOF']                  = [tmd['Y_DOF'] for  tmd in self.wt_init['TMDs']]
             self.modeling_options['TMDs']['Z_DOF']                  = [tmd['Z_DOF'] for  tmd in self.wt_init['TMDs']]
-<<<<<<< HEAD
-=======
             self.modeling_options['TMDs']['preload_spring']         = [tmd['preload_spring'] for  tmd in self.wt_init['TMDs']]
->>>>>>> 0054e9e6
 
             # Check that TMD locations map to somewhere valid (tower or platform member)
             self.modeling_options['TMDs']['num_tower_TMDs'] = 0
