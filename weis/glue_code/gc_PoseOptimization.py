from wisdem.glue_code.gc_PoseOptimization import PoseOptimization

class PoseOptimizationWEIS(PoseOptimization):
        
    def get_number_design_variables(self):
        # Determine the number of design variables
        n_DV = super(PoseOptimizationWEIS, self).get_number_design_variables()

        n_add = 0
        if self.opt['design_variables']['control']['servo']['pitch_control']['flag']:
            n_add += 2
        if self.opt['design_variables']['control']['servo']['torque_control']['flag']:
            n_add += 2
        if self.opt['design_variables']['control']['servo']['flap_control']['flag']:
            n_add += 2
        if self.opt['design_variables']['control']['flaps']['te_flap_end']['flag']:
            n_add += self.modeling['WISDEM']['RotorSE']['n_te_flaps']
        if self.opt['design_variables']['control']['flaps']['te_flap_ext']['flag']:
<<<<<<< HEAD
            n_DV += self.modeling['RotorSE']['n_te_flaps']
        if self.tower_opt['outer_diameter']['flag']:
            n_DV += self.modeling["TowerSE"]["n_height_tower"]
        if self.tower_opt['layer_thickness']['flag']:
            n_DV += (self.modeling["TowerSE"]["n_height_tower"] - 1) * self.modeling["TowerSE"]["n_layers_tower"]
        
        if self.opt['driver']['form'] == 'central':
            n_DV *= 2
            
        return n_DV
=======
            n_add += self.modeling['WISDEM']['RotorSE']['n_te_flaps']
        
        if self.opt['driver']['optimization']['form'] == 'central':
            n_add *= 2

        return n_DV+n_add
>>>>>>> 719dbf4b


    
    def set_objective(self, wt_opt):
        if self.opt['merit_figure'] == 'blade_tip_deflection':
            wt_opt.model.add_objective('tcons_post.tip_deflection_ratio')
            
        elif self.opt['merit_figure'] == 'My_std':   # for DAC optimization on root-flap-bending moments
            wt_opt.model.add_objective('aeroelastic.My_std', ref = 1.e6)
            
        elif self.opt['merit_figure'] == 'DEL_RootMyb':   # for DAC optimization on root-flap-bending moments
            wt_opt.model.add_objective('aeroelastic.DEL_RootMyb', ref = 1.e3)
            
        elif self.opt['merit_figure'] == 'DEL_TwrBsMyt':   # for pitch controller optimization
            wt_opt.model.add_objective('aeroelastic.DEL_TwrBsMyt', ref=1.e4)
            
        elif self.opt['merit_figure'] == 'flp1_std':   # for DAC optimization on flap angles - TORQUE 2020 paper (need to define time constant in ROSCO)
            wt_opt.model.add_objective('aeroelastic.flp1_std')  #1.e-8)
            
        elif self.opt['merit_figure'] == 'rotor_overspeed':
            wt_opt.model.add_objective('aeroelastic.rotor_overspeed')
        
        elif self.opt['merit_figure'] == 'Cp':
            wt_opt.model.add_objective('aeroelastic.Cp_out', ref=-1.)
        else:
            super(PoseOptimizationWEIS, self).set_objective(wt_opt)
                
        return wt_opt

    
    def set_design_variables(self, wt_opt, wt_init):
        super(PoseOptimizationWEIS, self).set_design_variables(wt_opt, wt_init)

        # -- Control --
        control_opt = self.opt['design_variables']['control']
        if control_opt['servo']['pitch_control']['flag']:
            wt_opt.model.add_design_var('tune_rosco_ivc.PC_omega', lower=control_opt['servo']['pitch_control']['omega_min'], 
                                                            upper=control_opt['servo']['pitch_control']['omega_max'])
            wt_opt.model.add_design_var('tune_rosco_ivc.PC_zeta', lower=control_opt['servo']['pitch_control']['zeta_min'], 
                                                           upper=control_opt['servo']['pitch_control']['zeta_max'])
        if control_opt['servo']['torque_control']['flag']:
            wt_opt.model.add_design_var('tune_rosco_ivc.VS_omega', lower=control_opt['servo']['torque_control']['omega_min'], 
                                                            upper=control_opt['servo']['torque_control']['omega_max'])
            wt_opt.model.add_design_var('tune_rosco_ivc.VS_zeta', lower=control_opt['servo']['torque_control']['zeta_min'], 
                                                           upper=control_opt['servo']['torque_control']['zeta_max'])
        if control_opt['servo']['ipc_control']['flag']:
            wt_opt.model.add_design_var('tune_rosco_ivc.IPC_Ki1p', lower=control_opt['servo']['ipc_control']['Ki_min'],
                                                            upper=control_opt['servo']['ipc_control']['Ki_max'],
                                                            ref=1.e-7)
        if 'flap_control' in control_opt['servo']:
            if control_opt['servo']['flap_control']['flag']:
                wt_opt.model.add_design_var('tune_rosco_ivc.Flp_omega', 
                                    lower=control_opt['servo']['flap_control']['omega_min'], 
                                    upper=control_opt['servo']['flap_control']['omega_max'])
                wt_opt.model.add_design_var('tune_rosco_ivc.Flp_zeta', 
                                    lower=control_opt['servo']['flap_control']['zeta_min'], 
                                    upper=control_opt['servo']['flap_control']['zeta_max'])
        
        return wt_opt

    
    def set_constraints(self, wt_opt):
        super(PoseOptimizationWEIS, self).set_constraints(wt_opt)

        blade_opt = self.opt["design_variables"]["blade"]
        blade_constr = self.opt["constraints"]["blade"]
        if blade_constr['tip_deflection']['flag']:
            # Remove generic WISDEM one
            name = 'tcons.tip_deflection_ratio'
            if name in wt_opt.model._responses:
                wt_opt.model._responses.pop( name )
            if name in wt_opt.model._static_responses:
                wt_opt.model._static_responses.pop( name )
                
            if blade_opt['structure']['spar_cap_ss']['flag'] or blade_opt['structure']['spar_cap_ps']['flag']:
                wt_opt.model.add_constraint('tcons_post.tip_deflection_ratio', upper=1.0)
            else:
                print('WARNING: the tip deflection is set to be constrained, but spar caps thickness is not an active design variable. The constraint is not enforced.')

        control_constraints = self.opt['constraints']['control']
        if control_constraints['flap_control']['flag']:
            if self.modeling['Level3']['flag'] != True:
                exit('Please turn on the call to OpenFAST if you are trying to optimize trailing edge flaps.')
            wt_opt.model.add_constraint('sse_tune.tune_rosco.Flp_Kp',
                lower = control_constraints['flap_control']['min'],
                upper = control_constraints['flap_control']['max'])
            wt_opt.model.add_constraint('sse_tune.tune_rosco.Flp_Ki', 
                lower = control_constraints['flap_control']['min'],
                upper = control_constraints['flap_control']['max'])    
        if control_constraints['rotor_overspeed']['flag']:
            if self.modeling['Level3']['flag'] != True:
                exit('Please turn on the call to OpenFAST if you are trying to optimize rotor overspeed constraints.')
            wt_opt.model.add_constraint('aeroelastic.rotor_overspeed',
                lower = control_constraints['rotor_overspeed']['min'],
                upper = control_constraints['rotor_overspeed']['max'])
        if control_constraints['rotor_overspeed']['flag'] or self.opt['merit_figure'] == 'rotor_overspeed':
            wt_opt.model.add_constraint('sse_tune.tune_rosco.PC_Kp',
                upper = 0.0)
            wt_opt.model.add_constraint('sse_tune.tune_rosco.PC_Ki', 
                upper = 0.0)    

        return wt_opt<|MERGE_RESOLUTION|>--- conflicted
+++ resolved
@@ -16,25 +16,12 @@
         if self.opt['design_variables']['control']['flaps']['te_flap_end']['flag']:
             n_add += self.modeling['WISDEM']['RotorSE']['n_te_flaps']
         if self.opt['design_variables']['control']['flaps']['te_flap_ext']['flag']:
-<<<<<<< HEAD
-            n_DV += self.modeling['RotorSE']['n_te_flaps']
-        if self.tower_opt['outer_diameter']['flag']:
-            n_DV += self.modeling["TowerSE"]["n_height_tower"]
-        if self.tower_opt['layer_thickness']['flag']:
-            n_DV += (self.modeling["TowerSE"]["n_height_tower"] - 1) * self.modeling["TowerSE"]["n_layers_tower"]
-        
-        if self.opt['driver']['form'] == 'central':
-            n_DV *= 2
-            
-        return n_DV
-=======
             n_add += self.modeling['WISDEM']['RotorSE']['n_te_flaps']
         
         if self.opt['driver']['optimization']['form'] == 'central':
             n_add *= 2
 
         return n_DV+n_add
->>>>>>> 719dbf4b
 
 
     
