from wisdem.glue_code.gc_PoseOptimization import PoseOptimization
import numpy as np

class PoseOptimizationWEIS(PoseOptimization):

    def __init__(self, wt_init, modeling_options, analysis_options):
        
        # Set solve component for some optimization constraints, and merit figures (RAFT or openfast)
        if modeling_options['Level3']['flag']:
            self.solve_component = 'aeroelastic'
        else:
            self.solve_component = 'raft'

        self.level_flags = np.array([modeling_options[level]['flag'] for level in ['Level1','Level2','Level3']])
        # if sum(self.level_flags) > 1:
            # raise Exception('Only one level in WEIS can be enabled at the same time')

        super(PoseOptimizationWEIS, self).__init__(wt_init, modeling_options, analysis_options)
        
    def get_number_design_variables(self):
        # Determine the number of design variables
        n_DV = super(PoseOptimizationWEIS, self).get_number_design_variables()

        n_add = 0
        if self.opt['design_variables']['control']['servo']['pitch_control']['omega']['flag']:
            n_add += 1
        if self.opt['design_variables']['control']['servo']['pitch_control']['zeta']['flag']:
            n_add += 1
        if self.opt['design_variables']['control']['servo']['pitch_control']['Kp_float']['flag']:
            n_add += 1
        if self.opt['design_variables']['control']['servo']['pitch_control']['ptfm_freq']['flag']:
            n_add += 1
        if self.opt['design_variables']['control']['servo']['torque_control']['omega']['flag']:
            n_add += 1
        if self.opt['design_variables']['control']['servo']['torque_control']['zeta']['flag']:
            n_add += 1
        if self.opt['design_variables']['control']['servo']['flap_control']['flag']:
            n_add += 2
        if self.opt['design_variables']['control']['flaps']['te_flap_end']['flag']:
            n_add += self.modeling['WISDEM']['RotorSE']['n_te_flaps']
        if self.opt['design_variables']['control']['flaps']['te_flap_ext']['flag']:
            n_add += self.modeling['WISDEM']['RotorSE']['n_te_flaps']
        if self.opt['design_variables']['control']['ps_percent']['flag']:
            n_add += 1
        
        if self.opt['driver']['optimization']['form'] == 'central':
            n_add *= 2

        # TMD DVs
        if self.opt['design_variables']['TMDs']['flag']:
            TMD_opt = self.opt['design_variables']['TMDs']

            # We only support one TMD for now
            for tmd_group in TMD_opt['groups']:
                if 'mass' in tmd_group:
                    n_add += 1
                if 'stiffness' in tmd_group:
                    n_add += 1
                if 'damping' in tmd_group:
                    n_add += 1



        

        return n_DV+n_add


    
    def set_objective(self, wt_opt):
        if self.opt['merit_figure'] == 'blade_tip_deflection':
            wt_opt.model.add_objective('tcons_post.tip_deflection_ratio')
            
        elif self.opt['merit_figure'] == 'DEL_RootMyb':   # for DAC optimization on root-flap-bending moments
            wt_opt.model.add_objective('aeroelastic.DEL_RootMyb', ref = 1.e3)
            
        elif self.opt['merit_figure'] == 'DEL_TwrBsMyt':   # for pitch controller optimization
            wt_opt.model.add_objective('aeroelastic.DEL_TwrBsMyt', ref=1.e4)
            
        elif self.opt['merit_figure'] == 'rotor_overspeed':
            wt_opt.model.add_objective(f'{self.solve_component}.rotor_overspeed')
        
        elif self.opt['merit_figure'] == 'Std_PtfmPitch':
            wt_opt.model.add_objective('aeroelastic.Std_PtfmPitch')
        
        elif self.opt['merit_figure'] == 'Max_PtfmPitch':
            wt_opt.model.add_objective('aeroelastic.Max_PtfmPitch')

        elif self.opt['merit_figure'] == 'Cp':
            wt_opt.model.add_objective('aeroelastic.Cp_out', ref=-1.)
<<<<<<< HEAD
        elif self.opt['merit_figure'] == 'weis_lcoe':
            wt_opt.model.add_objective('financese_post.lcoe')
=======
        
        elif self.opt['merit_figure'] == 'OL2CL_pitch':
            wt_opt.model.add_objective('aeroelastic.OL2CL_pitch')
        
>>>>>>> 2a0e50c3
        else:
            super(PoseOptimizationWEIS, self).set_objective(wt_opt)
                
        return wt_opt

    
    def set_design_variables(self, wt_opt, wt_init):
        super(PoseOptimizationWEIS, self).set_design_variables(wt_opt, wt_init)

        # -- Control --
        control_opt = self.opt['design_variables']['control']
        if control_opt['servo']['pitch_control']['omega']['flag']:
            wt_opt.model.add_design_var('tune_rosco_ivc.omega_pc', lower=control_opt['servo']['pitch_control']['omega']['min'], 
                                                            upper=control_opt['servo']['pitch_control']['omega']['max'])
        if control_opt['servo']['pitch_control']['zeta']['flag']:                            
            wt_opt.model.add_design_var('tune_rosco_ivc.zeta_pc', lower=control_opt['servo']['pitch_control']['zeta']['min'], 
                                                           upper=control_opt['servo']['pitch_control']['zeta']['max'])
        if control_opt['servo']['torque_control']['omega']['flag']:
            wt_opt.model.add_design_var('tune_rosco_ivc.omega_vs', lower=control_opt['servo']['torque_control']['omega']['min'], 
                                                            upper=control_opt['servo']['torque_control']['omega']['max'])
        if control_opt['servo']['torque_control']['zeta']['flag']:                                                    
            wt_opt.model.add_design_var('tune_rosco_ivc.zeta_vs', lower=control_opt['servo']['torque_control']['zeta']['min'], 
                                                           upper=control_opt['servo']['torque_control']['zeta_max'])
        if control_opt['servo']['ipc_control']['flag']:
            wt_opt.model.add_design_var('tune_rosco_ivc.IPC_Ki1p', lower=control_opt['servo']['ipc_control']['Ki_min'],
                                                            upper=control_opt['servo']['ipc_control']['Ki_max'],
                                                            ref=1.e-7)
        if control_opt['servo']['pitch_control']['stability_margin']['flag']:
            wt_opt.model.add_design_var('tune_rosco_ivc.stability_margin', lower=control_opt['servo']['pitch_control']['stability_margin']['min'],
                                                            upper=control_opt['servo']['pitch_control']['stability_margin']['max'])
        if control_opt['flaps']['te_flap_end']['flag']:
            wt_opt.model.add_design_var('dac_ivc.te_flap_end', lower=control_opt['flaps']['te_flap_end']['min_end'],
                                                            upper=control_opt['flaps']['te_flap_end']['max_end'])
        if control_opt['flaps']['te_flap_ext']['flag']:
            wt_opt.model.add_design_var('dac_ivc.te_flap_ext', lower=control_opt['flaps']['te_flap_ext']['minimum'],
                                                            upper=control_opt['flaps']['te_flap_ext']['maximum'])
        if 'flap_control' in control_opt['servo']:
            if control_opt['servo']['flap_control']['flag']:
                wt_opt.model.add_design_var('tune_rosco_ivc.Flp_omega', 
                                    lower=control_opt['servo']['flap_control']['omega_min'], 
                                    upper=control_opt['servo']['flap_control']['omega_max'])
                wt_opt.model.add_design_var('tune_rosco_ivc.Flp_zeta', 
                                    lower=control_opt['servo']['flap_control']['zeta_min'], 
                                    upper=control_opt['servo']['flap_control']['zeta_max'])

        if control_opt['ps_percent']['flag']:
            wt_opt.model.add_design_var('tune_rosco_ivc.ps_percent', lower=control_opt['ps_percent']['lower_bound'],
                                                            upper=control_opt['ps_percent']['upper_bound'])

        if control_opt['servo']['pitch_control']['Kp_float']['flag']:
            wt_opt.model.add_design_var('tune_rosco_ivc.Kp_float', lower=control_opt['servo']['pitch_control']['Kp_float']['min'], 
                                                           upper=control_opt['servo']['pitch_control']['Kp_float']['max'])

        if control_opt['servo']['pitch_control']['ptfm_freq']['flag']:
            wt_opt.model.add_design_var('tune_rosco_ivc.ptfm_freq', lower=control_opt['servo']['pitch_control']['ptfm_freq']['min'], 
                                                           upper=control_opt['servo']['pitch_control']['ptfm_freq']['max'])

        if self.opt['design_variables']['TMDs']['flag']:
            TMD_opt = self.opt['design_variables']['TMDs']

            # We only support one TMD for now
            for i_group, tmd_group in enumerate(TMD_opt['groups']):
                if 'mass' in tmd_group:
                    wt_opt.model.add_design_var(
                        f'TMDs.TMD_IVCs.group_{i_group}_mass', 
                        lower=tmd_group['mass']['lower_bound'],
                        upper=tmd_group['mass']['upper_bound'],
                        )
                if 'stiffness' in tmd_group:
                    wt_opt.model.add_design_var(
                        f'TMDs.TMD_IVCs.group_{i_group}_stiffness', 
                        lower=tmd_group['stiffness']['lower_bound'],
                        upper=tmd_group['stiffness']['upper_bound']
                        )
                    if 'natural_frequency' in tmd_group:
                        raise Exception("natural_frequency and stiffness can not be design variables in the same group")
                if 'damping' in tmd_group:
                    wt_opt.model.add_design_var(
                        f'TMDs.TMD_IVCs.group_{i_group}_damping', 
                        lower=tmd_group['damping']['lower_bound'],
                        upper=tmd_group['damping']['upper_bound']
                        )
                    if 'damping_ratio' in tmd_group:
                        raise Exception("damping_ratio and damping can not be design variables in the same group")
                if 'natural_frequency' in tmd_group:
                    wt_opt.model.add_design_var(
                        f'TMDs.TMD_IVCs.group_{i_group}_natural_frequency', 
                        lower=tmd_group['natural_frequency']['lower_bound'],
                        upper=tmd_group['natural_frequency']['upper_bound']
                        )
                if 'damping_ratio' in tmd_group:
                    wt_opt.model.add_design_var(
                        f'TMDs.TMD_IVCs.group_{i_group}_damping_ratio', 
                        lower=tmd_group['damping_ratio']['lower_bound'],
                        upper=tmd_group['damping_ratio']['upper_bound']
                        )
        
        return wt_opt

    
    def set_constraints(self, wt_opt):
        super(PoseOptimizationWEIS, self).set_constraints(wt_opt)

        blade_opt = self.opt["design_variables"]["blade"]
        blade_constr = self.opt["constraints"]["blade"]
        if blade_constr['tip_deflection']['flag']:
            # Remove generic WISDEM one
            name = 'tcons.tip_deflection_ratio'
            if name in wt_opt.model._responses:
                wt_opt.model._responses.pop( name )
            if name in wt_opt.model._static_responses:
                wt_opt.model._static_responses.pop( name )
                
            if blade_opt['structure']['spar_cap_ss']['flag'] or blade_opt['structure']['spar_cap_ps']['flag']:
                wt_opt.model.add_constraint('tcons_post.tip_deflection_ratio', upper=1.0)
            else:
                print('WARNING: the tip deflection is set to be constrained, but spar caps thickness is not an active design variable. The constraint is not enforced.')

        if blade_constr["strains_spar_cap_ss"]["flag"]:
            # Remove generic WISDEM one
            name = 'rs.constr.constr_max_strainU_spar'
            if name in wt_opt.model._responses:
                wt_opt.model._responses.pop( name )
            if name in wt_opt.model._static_responses:
                wt_opt.model._static_responses.pop( name )
            if blade_opt["structure"]["spar_cap_ss"]["flag"]:
                indices_strains_spar_cap_ss = range(blade_constr["strains_spar_cap_ss"]["index_start"], blade_constr["strains_spar_cap_ss"]["index_end"])
                wt_opt.model.add_constraint("rlds_post.constr.constr_max_strainU_spar", indices = indices_strains_spar_cap_ss, upper=1.0)

        if blade_constr["strains_spar_cap_ps"]["flag"]:
            if (
                blade_opt["structure"]["spar_cap_ps"]["flag"]
                or blade_opt["structure"]["spar_cap_ps"]["equal_to_suction"]
            ):
                # Remove generic WISDEM one
                name = 'rs.constr.constr_max_strainL_spar'
                if name in wt_opt.model._responses:
                    wt_opt.model._responses.pop( name )
                if name in wt_opt.model._static_responses:
                    wt_opt.model._static_responses.pop( name )
                indices_strains_spar_cap_ps = range(blade_constr["strains_spar_cap_ps"]["index_start"], blade_constr["strains_spar_cap_ps"]["index_end"])
                wt_opt.model.add_constraint("rlds_post.constr.constr_max_strainL_spar", indices = indices_strains_spar_cap_ps, upper=1.0)

        ### CONTROL CONSTRAINTS
        control_constraints = self.opt['constraints']['control']
        
        # Flap control
        if control_constraints['flap_control']['flag']:
            if self.modeling['Level3']['flag'] != True:
                raise Exception('Please turn on the call to OpenFAST if you are trying to optimize trailing edge flaps.')
            wt_opt.model.add_constraint('sse_tune.tune_rosco.flptune_coeff1',
                lower = control_constraints['flap_control']['min'],
                upper = control_constraints['flap_control']['max'])
            wt_opt.model.add_constraint('sse_tune.tune_rosco.flptune_coeff2', 
                lower = control_constraints['flap_control']['min'],
                upper = control_constraints['flap_control']['max'])    
        
        # Rotor overspeed
        if control_constraints['rotor_overspeed']['flag']:
            if not any(self.level_flags):
                raise Exception('Please turn on the call to OpenFAST or RAFT if you are trying to optimize rotor overspeed constraints.')
            wt_opt.model.add_constraint(f'{self.solve_component}.rotor_overspeed',
                lower = control_constraints['rotor_overspeed']['min'],
                upper = control_constraints['rotor_overspeed']['max'])
        
        # Add PI gains if overspeed is merit_figure or constraint
        if control_constraints['rotor_overspeed']['flag'] or self.opt['merit_figure'] == 'rotor_overspeed':
            wt_opt.model.add_constraint('sse_tune.tune_rosco.PC_Kp',
                upper = 0.0)
            wt_opt.model.add_constraint('sse_tune.tune_rosco.PC_Ki', 
                upper = 0.0)  
        
        # Nacelle Accelleration magnitude
        if control_constraints['nacelle_acceleration']['flag']:
            wt_opt.model.add_constraint('aeroelastic.max_nac_accel',
                    upper = control_constraints['nacelle_acceleration']['max'])
        
        # Max platform pitch
        if control_constraints['Max_PtfmPitch']['flag']:
            if not any(self.level_flags):
                raise Exception('Please turn on the call to OpenFAST or RAFT if you are trying to optimize Max_PtfmPitch constraints.')
            wt_opt.model.add_constraint(f'{self.solve_component}.Max_PtfmPitch',
                upper = control_constraints['Max_PtfmPitch']['max'])
        
        # Platform pitch motion
        if control_constraints['Std_PtfmPitch']['flag']:
            if not any(self.level_flags):
                raise Exception('Please turn on the call to OpenFAST or RAFT if you are trying to optimize Std_PtfmPitch constraints.')
            wt_opt.model.add_constraint(f'{self.solve_component}.Std_PtfmPitch',
                upper = control_constraints['Std_PtfmPitch']['max'])

        # Blade pitch travel
        if control_constraints['avg_pitch_travel']['flag']:
            if self.modeling['Level3']['flag'] != True:
                raise Exception('Please turn on the call to OpenFAST if you are trying to optimize avg_pitch_travel constraints.')
            wt_opt.model.add_constraint('aeroelastic.avg_pitch_travel',
                upper = control_constraints['avg_pitch_travel']['max'])

        # Blade pitch duty cycle (number of direction changes)
        if control_constraints['pitch_duty_cycle']['flag']:
            if self.modeling['Level3']['flag'] != True:
                raise Exception('Please turn on the call to OpenFAST if you are trying to optimize pitch_duty_cycle constraints.')
            wt_opt.model.add_constraint('aeroelastic.pitch_duty_cycle',
                upper = control_constraints['pitch_duty_cycle']['max'])

        # OpenFAST failure
        if self.opt['constraints']['openfast_failed']['flag']:
            if self.modeling['Level3']['flag'] != True:
                raise Exception('Please turn on the call to OpenFAST if you are trying to optimize with openfast_failed constraint.')
            wt_opt.model.add_constraint('aeroelastic.openfast_failed',upper = 1.)

        # Max offset
        if self.opt['constraints']['Max_Offset']['flag']:
            if not any(self.level_flags):
                raise Exception('Please turn on the call to OpenFAST or RAFT if you are trying to optimize with openfast_failed constraint.')
            wt_opt.model.add_constraint(
                f'{self.solve_component}.Max_Offset',
                upper = self.opt['constraints']['Max_Offset']['max']
                )

        # Damage constraints
        damage_constraints = self.opt['constraints']['damage']
        if damage_constraints['tower_base']['flag']:
            if self.modeling['Level3']['flag'] != True:
                raise Exception('Please turn on the call to OpenFAST if you are trying to optimize with tower_base damage constraint.')

            tower_base_damage_max = damage_constraints['tower_base']['max']
            if damage_constraints['tower_base']['log']:
                tower_base_damage_max = np.log(tower_base_damage_max)

            wt_opt.model.add_constraint('aeroelastic.damage_tower_base',upper = tower_base_damage_max)

        return wt_opt


    def set_initial_weis(self, wt_opt):

        if self.modeling["flags"]["blade"]:
            blade_constr = self.opt["constraints"]["blade"]
            wt_opt["rlds_post.constr.max_strainU_spar"] = blade_constr["strains_spar_cap_ss"]["max"]
            wt_opt["rlds_post.constr.max_strainL_spar"] = blade_constr["strains_spar_cap_ps"]["max"]
            wt_opt["stall_check_of.stall_margin"] = blade_constr["stall"]["margin"] * 180.0 / np.pi
            wt_opt["tcons_post.max_allowable_td_ratio"] = blade_constr["tip_deflection"]["margin"]

        return wt_opt<|MERGE_RESOLUTION|>--- conflicted
+++ resolved
@@ -88,15 +88,13 @@
 
         elif self.opt['merit_figure'] == 'Cp':
             wt_opt.model.add_objective('aeroelastic.Cp_out', ref=-1.)
-<<<<<<< HEAD
+        
         elif self.opt['merit_figure'] == 'weis_lcoe':
             wt_opt.model.add_objective('financese_post.lcoe')
-=======
         
         elif self.opt['merit_figure'] == 'OL2CL_pitch':
             wt_opt.model.add_objective('aeroelastic.OL2CL_pitch')
         
->>>>>>> 2a0e50c3
         else:
             super(PoseOptimizationWEIS, self).set_objective(wt_opt)
                 
