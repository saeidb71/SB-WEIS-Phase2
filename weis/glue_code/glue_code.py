import numpy as np
import openmdao.api as om
from wisdem.glue_code.glue_code import WindPark as wisdemPark
#from wisdem.glue_code.gc_WT_DataStruc import WindTurbineOntologyOpenMDAO
#from wisdem.ccblade.ccblade_component import CCBladeTwist
#from wisdem.commonse.turbine_class import TurbineClass
from wisdem.drivetrainse.drivetrain import DrivetrainSE
from wisdem.towerse.tower_struct import TowerPostFrame
#from wisdem.nrelcsm.nrel_csm_cost_2015 import Turbine_CostsSE_2015
#from wisdem.orbit.api.wisdem.fixed import Orbit
#from wisdem.landbosse.landbosse_omdao.landbosse import LandBOSSE
from wisdem.plant_financese.plant_finance import PlantFinance
from wisdem.commonse.turbine_constraints  import TurbineConstraints
from weis.aeroelasticse.openmdao_openfast import FASTLoadCases
from weis.control.dac import RunXFOIL
from wisdem.rotorse.rotor_power import NoStallConstraint
from weis.control.tune_rosco import ServoSE_ROSCO
#from wisdem.rotorse.rotor_elasticity import RotorElasticity
from weis.aeroelasticse.rotor_loads_defl_strainsWEIS import RotorLoadsDeflStrainsWEIS
from wisdem.glue_code.gc_RunTools import Convergence_Trends_Opt
from weis.glue_code.gc_RunTools import Outputs_2_Screen
from weis.frequency.raft_wrapper import RAFT_WEIS

class WindPark(om.Group):
    # Openmdao group to run the analysis of the wind turbine
    
    def initialize(self):
        self.options.declare('modeling_options')
        self.options.declare('opt_options')
        
    def setup(self):
        modeling_options = self.options['modeling_options']
        opt_options      = self.options['opt_options']
        
        #self.linear_solver = lbgs = om.LinearBlockGS()
        #self.nonlinear_solver = nlbgs = om.NonlinearBlockGS()
        #nlbgs.options['maxiter'] = 2
        #nlbgs.options['atol'] = nlbgs.options['atol'] = 1e-2

        dac_ivc = om.IndepVarComp()
        n_te_flaps = modeling_options['WISDEM']['RotorSE']['n_te_flaps']
        dac_ivc.add_output('te_flap_ext',   val = np.ones(n_te_flaps))
        dac_ivc.add_output('te_flap_start', val=np.zeros(n_te_flaps),               desc='1D array of the start positions along blade span of the trailing edge flap(s). Only values between 0 and 1 are meaningful.')
        dac_ivc.add_output('te_flap_end',   val=np.zeros(n_te_flaps),               desc='1D array of the end positions along blade span of the trailing edge flap(s). Only values between 0 and 1 are meaningful.')
        dac_ivc.add_output('chord_start',   val=np.zeros(n_te_flaps),               desc='1D array of the positions along chord where the trailing edge flap(s) start. Only values between 0 and 1 are meaningful.')
        dac_ivc.add_output('delta_max_pos', val=np.zeros(n_te_flaps), units='rad',  desc='1D array of the max angle of the trailing edge flaps.')
        dac_ivc.add_output('delta_max_neg', val=np.zeros(n_te_flaps), units='rad',  desc='1D array of the min angle of the trailing edge flaps.')
        self.add_subsystem('dac_ivc',dac_ivc)

        tune_rosco_ivc = om.IndepVarComp()
        tune_rosco_ivc.add_output('PC_omega',         val=0.0, units='rad/s',     desc='Pitch controller natural frequency')
        tune_rosco_ivc.add_output('PC_zeta',          val=0.0,                    desc='Pitch controller damping ratio')
        tune_rosco_ivc.add_output('VS_omega',         val=0.0, units='rad/s',     desc='Generator torque controller natural frequency')
        tune_rosco_ivc.add_output('VS_zeta',          val=0.0,                    desc='Generator torque controller damping ratio')
        tune_rosco_ivc.add_output('Flp_omega',        val=0.0, units='rad/s',     desc='Flap controller natural frequency')
        tune_rosco_ivc.add_output('Flp_zeta',         val=0.0,                    desc='Flap controller damping ratio')
        tune_rosco_ivc.add_output('IPC_Ki1p',         val=0.0, units='rad/(N*m)', desc='Individual pitch controller 1p gain')
        # optional inputs - not connected right now!!
        tune_rosco_ivc.add_output('max_pitch',        val=0.0, units='rad',       desc='Maximum pitch angle , {default = 90 degrees}')
        tune_rosco_ivc.add_output('min_pitch',        val=0.0, units='rad',       desc='Minimum pitch angle [rad], {default = 0 degrees}')
        tune_rosco_ivc.add_output('vs_minspd',        val=0.0, units='rad/s',     desc='Minimum rotor speed [rad/s], {default = 0 rad/s}')
        tune_rosco_ivc.add_output('ss_cornerfreq',    val=0.0, units='rad/s',     desc='First order low-pass filter cornering frequency for setpoint smoother [rad/s]')
        tune_rosco_ivc.add_output('ss_vsgain',        val=0.0,                    desc='Torque controller setpoint smoother gain bias percentage [%, <= 1 ], {default = 100%}')
        tune_rosco_ivc.add_output('ss_pcgain',        val=0.0,                    desc='Pitch controller setpoint smoother gain bias percentage  [%, <= 1 ], {default = 0.1%}')
        tune_rosco_ivc.add_output('ps_percent',       val=0.0,                    desc='Percent peak shaving  [%, <= 1 ], {default = 80%}')
        tune_rosco_ivc.add_output('sd_maxpit',        val=0.0, units='rad',       desc='Maximum blade pitch angle to initiate shutdown [rad], {default = bld pitch at v_max}')
        tune_rosco_ivc.add_output('sd_cornerfreq',    val=0.0, units='rad/s',     desc='Cutoff Frequency for first order low-pass filter for blade pitch angle [rad/s], {default = 0.41888 ~ time constant of 15s}')
        tune_rosco_ivc.add_output('Kp_flap',          val=0.0, units='s',         desc='Proportional term of the PI controller for the trailing-edge flaps')
        tune_rosco_ivc.add_output('Ki_flap',          val=0.0,                    desc='Integral term of the PI controller for the trailing-edge flaps')
        tune_rosco_ivc.add_output('twr_freq',         val=0.0, units='rad/s',     desc='Tower natural frequency')
        tune_rosco_ivc.add_output('ptfm_freq',        val=0.0, units='rad/s',     desc='Platform natural frequency')

        self.add_subsystem('tune_rosco_ivc',tune_rosco_ivc)
        
        # Analysis components
        self.add_subsystem('wisdem',   wisdemPark(modeling_options = modeling_options, opt_options = opt_options), promotes=['*'])
<<<<<<< HEAD
        
        if modeling_options['Level3']['flag'] or modeling_options['Level2']['flag']:
            self.add_subsystem('xf',        RunXFOIL(modeling_options = modeling_options, opt_options = opt_options)) # Recompute polars with xfoil (for flaps)
            self.add_subsystem('sse_tune',          ServoSE_ROSCO(modeling_options = modeling_options)) # Aero analysis
=======

        # XFOIL
        self.add_subsystem('xf',        RunXFOIL(modeling_options = modeling_options, opt_options = opt_options)) # Recompute polars with xfoil (for flaps)
        # Connections to run xfoil for te flaps
        self.connect('blade.pa.chord_param',                  'xf.chord')
        self.connect('blade.outer_shape_bem.s',               'xf.s')
        self.connect('blade.interp_airfoils.coord_xy_interp', 'xf.coord_xy_interp')
        self.connect('airfoils.aoa',                          'xf.aoa')
        self.connect('assembly.r_blade',                      'xf.r')
        self.connect('dac_ivc.te_flap_end',                   'xf.span_end')
        self.connect('dac_ivc.te_flap_ext',                   'xf.span_ext')
        self.connect('dac_ivc.chord_start',                   'xf.chord_start')
        self.connect('dac_ivc.delta_max_pos',                 'xf.delta_max_pos')
        self.connect('dac_ivc.delta_max_neg',                 'xf.delta_max_neg')
        self.connect('env.speed_sound_air',                   'xf.speed_sound_air')
        self.connect('env.rho_air',                           'xf.rho_air')
        self.connect('env.mu_air',                            'xf.mu_air')
        self.connect('control.rated_TSR',                     'xf.rated_TSR')
        if modeling_options['flags']['control']:
            self.connect('control.max_TS',                        'xf.max_TS')
        self.connect('blade.interp_airfoils.cl_interp',       'xf.cl_interp')
        self.connect('blade.interp_airfoils.cd_interp',       'xf.cd_interp')
        self.connect('blade.interp_airfoils.cm_interp',       'xf.cm_interp')

        # ROSCO can be used at all levels
        if modeling_options['ROSCO']['flag']:
            self.add_subsystem('sse_tune',          ServoSE_ROSCO(modeling_options = modeling_options)) # ROSCO tuning

            self.connect('rotorse.rp.powercurve.rated_V',         ['sse_tune.tune_rosco.v_rated'])
            #self.connect('rotorse.rp.gust.V_gust',                ['freq_rotor.aero_gust.V_load', 'freq_rotor.aero_hub_loads.V_load'])
            self.connect('rotorse.rp.powercurve.rated_Omega',     'sse_tune.tune_rosco.rated_rotor_speed')
            #self.connect('rotorse.rp.powercurve.rated_pitch',     ['freq_rotor.pitch_load', 'freq_rotor.tot_loads_gust.aeroloads_pitch'])
            self.connect('rotorse.rp.powercurve.rated_Q',          'sse_tune.tune_rosco.rated_torque')

            self.connect('assembly.r_blade',               'sse_tune.r')
            self.connect('assembly.rotor_radius',          'sse_tune.Rtip')
            self.connect('hub.radius',                     'sse_tune.Rhub')
            self.connect('assembly.hub_height',            'sse_tune.hub_height')
            self.connect('hub.cone',                       'sse_tune.precone')
            self.connect('nacelle.uptilt',                 'sse_tune.tilt')
            self.connect('airfoils.aoa',                   'sse_tune.airfoils_aoa')
            self.connect('airfoils.Re',                    'sse_tune.airfoils_Re')
            self.connect('xf.cl_interp_flaps',             'sse_tune.airfoils_cl')
            self.connect('xf.cd_interp_flaps',             'sse_tune.airfoils_cd')
            self.connect('xf.cm_interp_flaps',             'sse_tune.airfoils_cm')
            self.connect('configuration.n_blades',         'sse_tune.nBlades')
            self.connect('env.rho_air',                    'sse_tune.rho')
            self.connect('env.mu_air',                     'sse_tune.mu')
            self.connect('blade.pa.chord_param',           'sse_tune.chord')
            self.connect('blade.pa.twist_param',           'sse_tune.theta')

            self.connect('control.V_in' ,                   'sse_tune.v_min')
            self.connect('control.V_out' ,                  'sse_tune.v_max')
            self.connect('blade.outer_shape_bem.ref_axis',  'sse_tune.precurve', src_indices=om.slicer[:, 0])
            self.connect('blade.outer_shape_bem.ref_axis',  'sse_tune.precurveTip', src_indices=[(-1, 0)])
            self.connect('blade.outer_shape_bem.ref_axis',  'sse_tune.presweep', src_indices=om.slicer[:, 1])
            self.connect('blade.outer_shape_bem.ref_axis',  'sse_tune.presweepTip', src_indices=[(-1, 1)])
            self.connect('xf.flap_angles',                  'sse_tune.airfoils_Ctrl')
            self.connect('control.minOmega',                'sse_tune.omega_min')
            self.connect('control.rated_TSR',               'sse_tune.tsr_operational')
            self.connect('configuration.rated_power',       'sse_tune.rated_power')

            self.connect('nacelle.gear_ratio',              'sse_tune.tune_rosco.gear_ratio')
            self.connect('assembly.rotor_radius',           'sse_tune.tune_rosco.R')
            self.connect('rotorse.re.precomp.I_all_blades',    'sse_tune.tune_rosco.rotor_inertia', src_indices=[0])
            self.connect('rotorse.rs.frame.flap_mode_freqs','sse_tune.tune_rosco.flap_freq', src_indices=[0])
            self.connect('rotorse.rs.frame.edge_mode_freqs','sse_tune.tune_rosco.edge_freq', src_indices=[0])
            self.connect('rotorse.rp.powercurve.rated_efficiency', 'sse_tune.tune_rosco.generator_efficiency')
            self.connect('tower_grid.height',               'sse_tune.tune_rosco.TowerHt')
            self.connect('nacelle.gearbox_efficiency',      'sse_tune.tune_rosco.gearbox_efficiency')
            self.connect('tune_rosco_ivc.max_pitch',        'sse_tune.tune_rosco.max_pitch') 
            self.connect('tune_rosco_ivc.min_pitch',        'sse_tune.tune_rosco.min_pitch')
            self.connect('control.max_pitch_rate' ,         'sse_tune.tune_rosco.max_pitch_rate')
            self.connect('control.max_torque_rate' ,        'sse_tune.tune_rosco.max_torque_rate')
            self.connect('tune_rosco_ivc.vs_minspd',        'sse_tune.tune_rosco.vs_minspd') 
            self.connect('tune_rosco_ivc.ss_vsgain',        'sse_tune.tune_rosco.ss_vsgain') 
            self.connect('tune_rosco_ivc.ss_pcgain',        'sse_tune.tune_rosco.ss_pcgain') 
            self.connect('tune_rosco_ivc.ps_percent',       'sse_tune.tune_rosco.ps_percent') 
            self.connect('tune_rosco_ivc.PC_omega',         'sse_tune.tune_rosco.PC_omega')
            self.connect('tune_rosco_ivc.PC_zeta',          'sse_tune.tune_rosco.PC_zeta')
            self.connect('tune_rosco_ivc.VS_omega',         'sse_tune.tune_rosco.VS_omega')
            self.connect('tune_rosco_ivc.VS_zeta',          'sse_tune.tune_rosco.VS_zeta')
            self.connect('tune_rosco_ivc.IPC_Ki1p',         'sse_tune.tune_rosco.IPC_Ki1p')
            self.connect('tune_rosco_ivc.twr_freq',         'sse_tune.tune_rosco.twr_freq')
            self.connect('tune_rosco_ivc.ptfm_freq',        'sse_tune.tune_rosco.ptfm_freq')
            self.connect('dac_ivc.delta_max_pos',           'sse_tune.tune_rosco.delta_max_pos')
            if modeling_options['ROSCO']['Flp_Mode'] > 0:
                self.connect('tune_rosco_ivc.Flp_omega',    'sse_tune.tune_rosco.Flp_omega')
                self.connect('tune_rosco_ivc.Flp_zeta',     'sse_tune.tune_rosco.Flp_zeta')

        if modeling_options['Level1']['flag']:
            self.add_subsystem('raft', RAFT_WEIS(modeling_options = modeling_options))
            self.connect('drivese.rna_mass', 'raft.turbine_mRNA')
            self.connect('drivese.rna_I_TT', 'raft.rna_I_TT')
            self.connect('drivese.rna_cm', 'raft.rna_cm')
            self.connect("nacelle.distance_tt_hub", "raft.drive_height")
            self.connect('drivese.base_F', 'raft.turbine_Fthrust', src_indices=[0])
            self.connect('assembly.hub_height', 'raft.turbine_hHub')
            self.connect("tower.layer_thickness", "raft.tower_layer_thickness")
            self.connect("tower_grid.s", "raft.turbine_tower_stations")
            self.connect('tower.diameter', 'raft.turbine_tower_d')
            self.connect('env.water_depth', 'raft.mooring_water_depth')
            self.connect('env.rho_air', 'raft.rho_air')
            self.connect('env.mu_air', 'raft.mu_air')
            self.connect('sse_tune.tune_rosco.PC_GS_angles',    'raft.rotor_PC_GS_angles') 
            self.connect('sse_tune.tune_rosco.PC_GS_Kp',        'raft.rotor_PC_GS_Kp') 
            self.connect('sse_tune.tune_rosco.PC_GS_Ki',        'raft.rotor_PC_GS_Ki') 
            self.connect('sse_tune.tune_rosco.Fl_Kp',           'raft.rotor_Fl_Kp') 
            self.connect('rotorse.re.precomp.I_all_blades',     'raft.rotor_inertia', src_indices=[0])
            if modeling_options["flags"]["tower"] and not modeling_options["flags"]["floating"]:
                self.connect('towerse.rho', 'raft.tower_rho')
                self.connect('towerse.tower_section_height', 'raft.tower_section_height')
                self.connect('towerse.tor_stff', 'raft.tower_torsional_stiffness')
                self.connect('towerse.wind.wind.U', 'raft.tower_U')
                self.connect('tower.reference_axis', 'raft.turbine_tower_rA', src_indices=[0,2])
                self.connect('tower.reference_axis', 'raft.turbine_tower_rB', src_indices=[-1,2])
            elif modeling_options["flags"]["floating"]:
                self.connect('floatingse.tower.rho', 'raft.tower_rho')
                self.connect('floatingse.tower.section_height', 'raft.tower_section_height')
                self.connect('floatingse.tower.tor_stff', 'raft.tower_torsional_stiffness')
                self.connect('floating.transition_node', 'raft.turbine_tower_rA')
                self.connect('floatingse.tower_top_node', 'raft.turbine_tower_rB')
                self.connect('floatingse.tower.env.wind.U', 'raft.tower_U')
                self.connect("floatingse.member_variable_height", "raft.member_variable_height")

                for k, kname in enumerate(modeling_options["floating"]["members"]["name"]):
                    idx = modeling_options["floating"]["members"]["name2idx"][kname]
                    self.connect(f"floating.memgrp{idx}.outer_diameter", f"raft.platform_member{k+1}_d")
                    self.connect(f"floating.memgrp{idx}.layer_thickness", f"raft.member{k}:layer_thickness")
                    self.connect(f"floatingse.member{k}.height", f"raft.member{k}:height")
                    self.connect(f"floatingse.member{k}.rho", f"raft.member{k}:rho")
                    self.connect(f"floating.memgrp{idx}.s", f"raft.platform_member{k+1}_stations")
                    self.connect(f"floating.memgrp{idx}.ring_stiffener_web_height", f"raft.member{k}:ring_stiffener_web_height")
                    self.connect(f"floating.memgrp{idx}.ring_stiffener_web_thickness", f"raft.member{k}:ring_stiffener_web_thickness")
                    self.connect(f"floating.memgrp{idx}.ring_stiffener_flange_width", f"raft.member{k}:ring_stiffener_flange_width")
                    self.connect(f"floating.memgrp{idx}.ring_stiffener_flange_thickness", f"raft.member{k}:ring_stiffener_flange_thickness")
                    self.connect(f"floating.memgrp{idx}.ring_stiffener_spacing", f"raft.member{k}:ring_stiffener_spacing")
                    self.connect(f"floating.memgrp{idx}.bulkhead_grid", f"raft.platform_member{k+1}_cap_stations")
                    self.connect(f"floating.memgrp{idx}.bulkhead_thickness", f"raft.platform_member{k+1}_cap_t")
                    self.connect(f"floating.member_{kname}:joint1", f"raft.platform_member{k+1}_rA")
                    self.connect(f"floating.member_{kname}:joint2", f"raft.platform_member{k+1}_rB")
                    self.connect(f"floating.memgrp{idx}.ballast_grid", f"raft.member{k}:ballast_grid")
                    self.connect(f"floatingse.member{k}.ballast_height", f"raft.member{k}:ballast_height")
                    self.connect(f"floatingse.member{k}.ballast_density", f"raft.member{k}:ballast_density")
                    
                self.connect("mooring.mooring_nodes", 'raft.mooring_nodes')
                self.connect("mooring.unstretched_length", 'raft.unstretched_length')
                for var in ['diameter','mass_density','stiffness','breaking_load','cost_rate',
                            'transverse_added_mass','tangential_added_mass','transverse_drag','tangential_drag']:
                    self.connect(f'mooring.line_{var}', f'raft.line_{var}')

                
        if modeling_options['Level3']['flag']:
>>>>>>> f965eaa1
            self.add_subsystem('aeroelastic',       FASTLoadCases(modeling_options = modeling_options, opt_options = opt_options))
            self.add_subsystem('stall_check_of',    NoStallConstraint(modeling_options = modeling_options))
            self.add_subsystem('rlds_post',      RotorLoadsDeflStrainsWEIS(modeling_options = modeling_options, opt_options = opt_options))
        
            if modeling_options['WISDEM']['DriveSE']['flag']:
                self.add_subsystem('drivese_post',   DrivetrainSE(modeling_options=modeling_options, n_dlcs=1))
                                                    
            if modeling_options['WISDEM']['TowerSE']['flag']:
                self.add_subsystem('towerse_post',   TowerPostFrame(modeling_options=modeling_options["WISDEM"]["TowerSE"]))
                self.add_subsystem('tcons_post',     TurbineConstraints(modeling_options = modeling_options))
            
            self.add_subsystem('financese_post', PlantFinance(verbosity=modeling_options['General']['verbosity']))
            
            # Post-processing
            self.add_subsystem('outputs_2_screen_weis',  Outputs_2_Screen(modeling_options = modeling_options, opt_options = opt_options))
            # if opt_options['opt_flag']:
            #     self.add_subsystem('conv_plots_weis',    Convergence_Trends_Opt(opt_options = opt_options))

            # Connections to blade 
            self.connect('dac_ivc.te_flap_end',             'blade.outer_shape_bem.span_end')
            self.connect('dac_ivc.te_flap_ext',             'blade.outer_shape_bem.span_ext')

            # Connections from blade struct parametrization to rotor load anlysis
            self.connect('blade.opt_var.s_opt_spar_cap_ss',   'rlds_post.constr.s_opt_spar_cap_ss')
            self.connect('blade.opt_var.s_opt_spar_cap_ps',   'rlds_post.constr.s_opt_spar_cap_ps')

            # Connections to the stall check 
            self.connect('blade.outer_shape_bem.s',        'stall_check_of.s')
            self.connect('airfoils.aoa',                   'stall_check_of.airfoils_aoa')
            self.connect('xf.cl_interp_flaps',             'stall_check_of.airfoils_cl')
            self.connect('xf.cd_interp_flaps',             'stall_check_of.airfoils_cd')
            self.connect('xf.cm_interp_flaps',             'stall_check_of.airfoils_cm')
            self.connect('aeroelastic.max_aoa',            'stall_check_of.aoa_along_span')

            if modeling_options['ROSCO']['flag']==False:
                raise Exception("ERROR: WISDEM does not support openfast without the tuning of ROSCO")

            
            # Connections to aeroelasticse
            self.connect('blade.outer_shape_bem.ref_axis',  'aeroelastic.ref_axis_blade')
            self.connect('configuration.rotor_orientation', 'aeroelastic.rotor_orientation')
            self.connect('assembly.r_blade',                'aeroelastic.r')
            self.connect('blade.outer_shape_bem.pitch_axis','aeroelastic.le_location')
            self.connect('blade.pa.chord_param',            'aeroelastic.chord')
            self.connect('blade.pa.twist_param',            'aeroelastic.theta')
            self.connect('blade.interp_airfoils.coord_xy_interp', 'aeroelastic.coord_xy_interp')
            self.connect('env.rho_air',                     'aeroelastic.rho')
            self.connect('env.speed_sound_air',             'aeroelastic.speed_sound_air')
            self.connect('env.mu_air',                      'aeroelastic.mu')                    
            self.connect('env.shear_exp',                   'aeroelastic.shearExp')                    
            self.connect('env.water_depth',                 'aeroelastic.water_depth')
            self.connect('env.rho_water',                   'aeroelastic.rho_water')
            self.connect('env.mu_water',                    'aeroelastic.mu_water')
            self.connect('env.Hsig_wave',                    'aeroelastic.Hsig_wave')     # TODO: these depend on wind speed
            self.connect('env.Tsig_wave',                    'aeroelastic.Tsig_wave')
            #self.connect('env.beta_wave',                    'aeroelastic.beta_wave') # TODO: NEED ONTOLOGY INPUT HERE
            self.connect('assembly.rotor_radius',           'aeroelastic.Rtip')
            self.connect('hub.radius',                      'aeroelastic.Rhub')
            self.connect('hub.cone',                        'aeroelastic.cone')
            self.connect('drivese.hub_system_mass',         'aeroelastic.hub_system_mass')
            self.connect('drivese.hub_system_I',            'aeroelastic.hub_system_I')
            # TODO: Create these outputs in DriveSE: hub_system_cm needs 3-dim, not s-coord.  Need adder for rna-yaw_mass?
            #self.connect('drivese_post.hub_system_cm',                    'aeroelastic.hub_system_cm')
            self.connect('drivese.above_yaw_mass',          'aeroelastic.above_yaw_mass')
            self.connect('drivese.yaw_mass',                'aeroelastic.yaw_mass')
            self.connect('drivese.rna_I_TT',                'aeroelastic.rna_I_TT')
            self.connect('drivese.above_yaw_I_TT',          'aeroelastic.nacelle_I_TT')
            self.connect('drivese.above_yaw_cm',            'aeroelastic.nacelle_cm')
            self.connect('drivese.generator_rotor_I',       'aeroelastic.GenIner', src_indices=[0])
            self.connect('nacelle.gear_ratio',              'aeroelastic.gearbox_ratio')
            self.connect('rotorse.rp.powercurve.rated_efficiency',  'aeroelastic.generator_efficiency')
            self.connect('control.max_pitch_rate' ,         'aeroelastic.max_pitch_rate')
            self.connect('nacelle.gearbox_efficiency',      'aeroelastic.gearbox_efficiency')
            self.connect('nacelle.uptilt',                  'aeroelastic.tilt')
            self.connect('nacelle.overhang',                'aeroelastic.overhang')
            self.connect('nacelle.distance_tt_hub',         'aeroelastic.distance_tt_hub')
            self.connect('drivese.constr_height',           'aeroelastic.twr2shaft')
            self.connect('drivese.drivetrain_spring_constant', 'aeroelastic.drivetrain_spring_constant')
            self.connect('drivese.drivetrain_damping_coefficient', 'aeroelastic.drivetrain_damping_coefficient')

            self.connect('assembly.hub_height',             'aeroelastic.hub_height')
            if modeling_options["flags"]["tower"] and not modeling_options["flags"]["floating"]:
                self.connect('towerse.mass_den',                'aeroelastic.mass_den')
                self.connect('towerse.foreaft_stff',            'aeroelastic.foreaft_stff')
                self.connect('towerse.sideside_stff',           'aeroelastic.sideside_stff')
                self.connect('towerse.tor_stff',                'aeroelastic.tor_stff')
                self.connect('towerse.tower.torsion_freqs',      'aeroelastic.tor_freq', src_indices=[0])
                self.connect('towerse.tower.fore_aft_modes',     'aeroelastic.fore_aft_modes')
                self.connect('towerse.tower.side_side_modes',    'aeroelastic.side_side_modes')
                self.connect('towerse.tower_section_height',    'aeroelastic.tower_section_height')
                self.connect('towerse.tower_outer_diameter',    'aeroelastic.tower_outer_diameter')
                self.connect('towerse.z_param',                 'aeroelastic.tower_monopile_z')
                self.connect('towerse.z_full',                  'aeroelastic.tower_monopile_z_full')
                self.connect('tower.cd',                        'aeroelastic.tower_cd')
                self.connect('tower_grid.height',               'aeroelastic.tower_height')
                self.connect('tower_grid.foundation_height',    'aeroelastic.tower_base_height')
                self.connect('towerse.tower_wall_thickness',    'aeroelastic.tower_wall_thickness')
                self.connect('towerse.E',                       'aeroelastic.tower_E')
                self.connect('towerse.G',                       'aeroelastic.tower_G')
                self.connect('towerse.rho',                     'aeroelastic.tower_rho')
                if modeling_options['flags']['monopile']:
                    self.connect('monopile.transition_piece_mass',  'aeroelastic.transition_piece_mass')
                    self.connect('towerse.transition_piece_I',      'aeroelastic.transition_piece_I', src_indices=[0,1,2])
                    self.connect('monopile.gravity_foundation_mass', 'aeroelastic.gravity_foundation_mass')
                    self.connect('towerse.gravity_foundation_I',    'aeroelastic.gravity_foundation_I', src_indices=[0,1,2])
                    
            elif modeling_options['flags']['floating']:
                self.connect("floatingse.platform_nodes", "aeroelastic.platform_nodes")
                self.connect("floatingse.platform_elem_n1", "aeroelastic.platform_elem_n1")
                self.connect("floatingse.platform_elem_n2", "aeroelastic.platform_elem_n2")
                self.connect("floatingse.platform_elem_D", "aeroelastic.platform_elem_D")
                self.connect("floatingse.platform_elem_t", "aeroelastic.platform_elem_t")
                self.connect("floatingse.platform_elem_rho", "aeroelastic.platform_elem_rho")
                self.connect("floatingse.platform_elem_E", "aeroelastic.platform_elem_E")
                self.connect("floatingse.platform_elem_G", "aeroelastic.platform_elem_G")
                self.connect("floatingse.platform_mass", "aeroelastic.platform_mass")
                self.connect("floatingse.platform_center_of_mass", "aeroelastic.platform_center_of_mass")
                self.connect("floatingse.platform_I_total", "aeroelastic.platform_I_total")
                self.connect("floatingse.platform_displacement", "aeroelastic.platform_displacement")
                self.connect("floating.transition_node", "aeroelastic.transition_node")
                
                if modeling_options["flags"]["tower"]:
                    self.connect('floatingse.tower.mass_den',                'aeroelastic.mass_den')
                    self.connect('floatingse.tower.foreaft_stff',            'aeroelastic.foreaft_stff')
                    self.connect('floatingse.tower.sideside_stff',           'aeroelastic.sideside_stff')
                    self.connect('floatingse.tower.tor_stff',                'aeroelastic.tor_stff')
                    self.connect('floatingse.tower.section_height',    'aeroelastic.tower_section_height')
                    self.connect('floatingse.tower.outer_diameter',    'aeroelastic.tower_outer_diameter')
                    self.connect('floatingse.tower.z_param',                 'aeroelastic.tower_monopile_z')
                    self.connect('floatingse.tower.wall_thickness',    'aeroelastic.tower_wall_thickness')
                    self.connect('floatingse.tower.E',                       'aeroelastic.tower_E')
                    self.connect('floatingse.tower.G',                       'aeroelastic.tower_G')
                    self.connect('floatingse.tower.rho',                     'aeroelastic.tower_rho')
                    self.connect('floatingse.tower_fore_aft_modes',     'aeroelastic.fore_aft_modes')
                    self.connect('floatingse.tower_side_side_modes',    'aeroelastic.side_side_modes')
                    self.connect('tower.cd',                        'aeroelastic.tower_cd')
                    self.connect('tower_grid.height',               'aeroelastic.tower_height')
                    self.connect('tower_grid.foundation_height',    'aeroelastic.tower_base_height')
                    #self.connect('monopile.transition_piece_mass',  'aeroelastic.transition_piece_mass') ## TODO
                    self.connect('floatingse.transition_piece_I',      'aeroelastic.transition_piece_I', src_indices=[0,1,2])
                    
            self.connect('airfoils.aoa',                    'aeroelastic.airfoils_aoa')
            self.connect('airfoils.Re',                     'aeroelastic.airfoils_Re')
            self.connect('xf.cl_interp_flaps',              'aeroelastic.airfoils_cl')
            self.connect('xf.cd_interp_flaps',              'aeroelastic.airfoils_cd')
            self.connect('xf.cm_interp_flaps',              'aeroelastic.airfoils_cm')
            self.connect('blade.interp_airfoils.r_thick_interp', 'aeroelastic.rthick')
            self.connect('blade.interp_airfoils.ac_interp', 'aeroelastic.ac')
            self.connect('rotorse.rhoA',                    'aeroelastic.beam:rhoA')
            self.connect('rotorse.EIxx',                    'aeroelastic.beam:EIxx')
            self.connect('rotorse.EIyy',                    'aeroelastic.beam:EIyy')
            self.connect('rotorse.re.Tw_iner',                 'aeroelastic.beam:Tw_iner')
            self.connect('rotorse.rs.frame.flap_mode_shapes',       'aeroelastic.flap_mode_shapes')
            self.connect('rotorse.rs.frame.edge_mode_shapes',       'aeroelastic.edge_mode_shapes')
            self.connect('rotorse.rp.powercurve.V',                'aeroelastic.U_init')
            self.connect('rotorse.rp.powercurve.Omega',            'aeroelastic.Omega_init')
            self.connect('rotorse.rp.powercurve.pitch',            'aeroelastic.pitch_init')
            self.connect('rotorse.rp.powercurve.V_R25',            'aeroelastic.V_R25')
            self.connect('rotorse.rp.powercurve.rated_V',          'aeroelastic.Vrated')
            self.connect('rotorse.rp.gust.V_gust',                 'aeroelastic.Vgust')
            self.connect('rotorse.wt_class.V_extreme1',             'aeroelastic.V_extreme1')
            self.connect('rotorse.wt_class.V_extreme50',            'aeroelastic.V_extreme50')
            self.connect('rotorse.wt_class.V_mean',                 'aeroelastic.V_mean_iec')
            self.connect('control.V_out',                   'aeroelastic.V_cutout')
            self.connect('configuration.rated_power',       'aeroelastic.control_ratedPower')
            self.connect('control.max_TS',                  'aeroelastic.control_maxTS')
            self.connect('control.maxOmega',                'aeroelastic.control_maxOmega')
            self.connect('configuration.turb_class',        'aeroelastic.turbulence_class')
            self.connect('configuration.ws_class' ,         'aeroelastic.turbine_class')
            self.connect('sse_tune.aeroperf_tables.pitch_vector','aeroelastic.pitch_vector')
            self.connect('sse_tune.aeroperf_tables.tsr_vector', 'aeroelastic.tsr_vector')
            self.connect('sse_tune.aeroperf_tables.U_vector', 'aeroelastic.U_vector')
            self.connect('sse_tune.aeroperf_tables.Cp',     'aeroelastic.Cp_aero_table')
            self.connect('sse_tune.aeroperf_tables.Ct',     'aeroelastic.Ct_aero_table')
            self.connect('sse_tune.aeroperf_tables.Cq',     'aeroelastic.Cq_aero_table')
            self.connect('xf.flap_angles',                  'aeroelastic.airfoils_Ctrl')

            if modeling_options['flags']['mooring']:
                self.connect("mooring.line_diameter", "aeroelastic.line_diameter")
                self.connect("mooring.line_mass_density", "aeroelastic.line_mass_density")
                self.connect("mooring.line_stiffness", "aeroelastic.line_stiffness")
                self.connect("mooring.line_transverse_added_mass", "aeroelastic.line_transverse_added_mass")
                self.connect("mooring.line_tangential_added_mass", "aeroelastic.line_tangential_added_mass")
                self.connect("mooring.line_transverse_drag", "aeroelastic.line_transverse_drag")
                self.connect("mooring.line_tangential_drag", "aeroelastic.line_tangential_drag")
                self.connect("mooring.mooring_nodes", "aeroelastic.nodes_location_full")
                self.connect("mooring.nodes_mass", "aeroelastic.nodes_mass")
                self.connect("mooring.nodes_volume", "aeroelastic.nodes_volume")
                self.connect("mooring.nodes_added_mass", "aeroelastic.nodes_added_mass")
                self.connect("mooring.nodes_drag_area", "aeroelastic.nodes_drag_area")
                self.connect("mooring.unstretched_length", "aeroelastic.unstretched_length")
                self.connect("mooring.node_names", "aeroelastic.node_names")
        
            if modeling_options['openfast']['dlc_settings']['run_blade_fatigue']:
                self.connect('rotorse.re.precomp.x_tc',                            'aeroelastic.x_tc')
                self.connect('rotorse.re.precomp.y_tc',                            'aeroelastic.y_tc')
                self.connect('materials.E',                                     'aeroelastic.E')
                self.connect('materials.Xt',                                    'aeroelastic.Xt')
                self.connect('materials.Xc',                                    'aeroelastic.Xc')
                self.connect('blade.outer_shape_bem.pitch_axis',                'aeroelastic.pitch_axis')
                self.connect('rotorse.re.sc_ss_mats',                              'aeroelastic.sc_ss_mats')
                self.connect('rotorse.re.sc_ps_mats',                              'aeroelastic.sc_ps_mats')
                self.connect('rotorse.re.te_ss_mats',                              'aeroelastic.te_ss_mats')
                self.connect('rotorse.re.te_ps_mats',                              'aeroelastic.te_ps_mats')
                # self.connect('blade.interp_airfoils.r_thick_interp',            'aeroelastic.rthick')
                # self.connect('blade.internal_structure_2d_fem.layer_name',      'aeroelastic.layer_name')
                # self.connect('blade.internal_structure_2d_fem.layer_mat',       'aeroelastic.layer_mat')
                self.connect('blade.internal_structure_2d_fem.definition_layer','aeroelastic.definition_layer')

            # Connections to rotor load analysis
            self.connect('aeroelastic.blade_maxTD_Mx', 'rlds_post.m2pa.Mx')
            self.connect('aeroelastic.blade_maxTD_My', 'rlds_post.m2pa.My')
            self.connect('aeroelastic.blade_maxTD_Fz', 'rlds_post.strains.F3')

            self.connect("rotorse.rs.frame.alpha", "rlds_post.alpha")
            self.connect('rotorse.EA', 'rlds_post.strains.EA')
            self.connect('rotorse.rs.frame.EI11', 'rlds_post.strains.EI11')
            self.connect('rotorse.rs.frame.EI22', 'rlds_post.strains.EI22')
            self.connect('rotorse.xu_strain_spar', 'rlds_post.strains.xu_strain_spar')
            self.connect('rotorse.xl_strain_spar', 'rlds_post.strains.xl_strain_spar')
            self.connect('rotorse.yu_strain_spar', 'rlds_post.strains.yu_strain_spar')
            self.connect('rotorse.yl_strain_spar', 'rlds_post.strains.yl_strain_spar')
            self.connect('rotorse.xu_strain_te', 'rlds_post.strains.xu_strain_te')
            self.connect('rotorse.xl_strain_te', 'rlds_post.strains.xl_strain_te')
            self.connect('rotorse.yu_strain_te', 'rlds_post.strains.yu_strain_te')
            self.connect('rotorse.yl_strain_te', 'rlds_post.strains.yl_strain_te')
            self.connect('blade.outer_shape_bem.s','rlds_post.constr.s')

            # Connections to DriveSE
            if modeling_options['WISDEM']['DriveSE']['flag']:
                self.connect('hub.diameter'                    , 'drivese_post.hub_diameter')
                self.connect('hub.hub_in2out_circ'             , 'drivese_post.hub_in2out_circ')
                self.connect('hub.flange_t2shell_t'            , 'drivese_post.flange_t2shell_t')
                self.connect('hub.flange_OD2hub_D'             , 'drivese_post.flange_OD2hub_D')
                self.connect('hub.flange_ID2flange_OD'         , 'drivese_post.flange_ID2flange_OD')
                self.connect('hub.hub_stress_concentration'    , 'drivese_post.hub_stress_concentration')
                self.connect('hub.n_front_brackets'            , 'drivese_post.n_front_brackets')
                self.connect('hub.n_rear_brackets'             , 'drivese_post.n_rear_brackets')
                self.connect('hub.clearance_hub_spinner'       , 'drivese_post.clearance_hub_spinner')
                self.connect('hub.spin_hole_incr'              , 'drivese_post.spin_hole_incr')
                self.connect('hub.pitch_system_scaling_factor' , 'drivese_post.pitch_system_scaling_factor')
                self.connect('hub.spinner_gust_ws'             , 'drivese_post.spinner_gust_ws')
                self.connect('configuration.n_blades',          'drivese_post.n_blades')
                self.connect('assembly.rotor_diameter',    'drivese_post.rotor_diameter')
                self.connect('configuration.upwind',       'drivese_post.upwind')
                self.connect('control.minOmega' ,          'drivese_post.minimum_rpm')
                self.connect('rotorse.rp.powercurve.rated_Omega',  'drivese_post.rated_rpm')
                self.connect('rotorse.rp.powercurve.rated_Q',      'drivese_post.rated_torque')
                self.connect('configuration.rated_power',  'drivese_post.machine_rating')    
                self.connect('tower.diameter',             'drivese_post.D_top', src_indices=[-1])
                self.connect('aeroelastic.hub_Fxyz',       'drivese_post.F_hub')
                self.connect('aeroelastic.hub_Mxyz',       'drivese_post.M_hub')
                self.connect('aeroelastic.max_RootMyb',     'drivese_post.pitch_system.BRFM')
                self.connect('blade.pa.chord_param',         'drivese_post.blade_root_diameter', src_indices=[0])
                self.connect('rotorse.re.precomp.blade_mass',        'drivese_post.blade_mass')
                self.connect('rotorse.re.precomp.mass_all_blades',   'drivese_post.blades_mass')
                self.connect('rotorse.re.precomp.I_all_blades',      'drivese_post.blades_I')

                self.connect('nacelle.distance_hub2mb',           'drivese_post.L_h1')
                self.connect('nacelle.distance_mb2mb',            'drivese_post.L_12')
                self.connect('nacelle.L_generator',               'drivese_post.L_generator')
                self.connect('nacelle.overhang',                  'drivese_post.overhang')
                self.connect('nacelle.distance_tt_hub',           'drivese_post.drive_height')
                self.connect('nacelle.uptilt',                    'drivese_post.tilt')
                self.connect('nacelle.gear_ratio',                'drivese_post.gear_ratio')
                self.connect('nacelle.mb1Type',                   'drivese_post.bear1.bearing_type')
                self.connect('nacelle.mb2Type',                   'drivese_post.bear2.bearing_type')
                self.connect('nacelle.lss_diameter',              'drivese_post.lss_diameter')
                self.connect('nacelle.lss_wall_thickness',        'drivese_post.lss_wall_thickness')
                if modeling_options['WISDEM']['DriveSE']['direct']:
                    self.connect('nacelle.nose_diameter',              'drivese_post.bear1.D_shaft', src_indices=[0])
                    self.connect('nacelle.nose_diameter',              'drivese_post.bear2.D_shaft', src_indices=[-1])
                else:
                    self.connect('nacelle.lss_diameter',              'drivese_post.bear1.D_shaft', src_indices=[0])
                    self.connect('nacelle.lss_diameter',              'drivese_post.bear2.D_shaft', src_indices=[-1])
                self.connect('nacelle.uptower',                   'drivese_post.uptower')
                self.connect('nacelle.brake_mass_user',           'drivese_post.brake_mass_user')
                self.connect('nacelle.hvac_mass_coeff',           'drivese_post.hvac_mass_coeff')
                self.connect('nacelle.converter_mass_user',       'drivese_post.converter_mass_user')
                self.connect('nacelle.transformer_mass_user',     'drivese_post.transformer_mass_user')

                if modeling_options['WISDEM']['DriveSE']['direct']:
                    self.connect('nacelle.nose_diameter',             'drivese_post.nose_diameter') # only used in direct
                    self.connect('nacelle.nose_wall_thickness',       'drivese_post.nose_wall_thickness') # only used in direct
                    self.connect('nacelle.bedplate_wall_thickness',   'drivese_post.bedplate_wall_thickness') # only used in direct
                else:
                    self.connect('nacelle.hss_length',                'drivese_post.L_hss') # only used in geared
                    self.connect('nacelle.hss_diameter',              'drivese_post.hss_diameter') # only used in geared
                    self.connect('nacelle.hss_wall_thickness',        'drivese_post.hss_wall_thickness') # only used in geared
                    self.connect('nacelle.hss_material',              'drivese_post.hss_material')
                    self.connect('nacelle.planet_numbers',            'drivese_post.planet_numbers') # only used in geared
                    self.connect('nacelle.gear_configuration',        'drivese_post.gear_configuration') # only used in geared
                    self.connect('nacelle.bedplate_flange_width',     'drivese_post.bedplate_flange_width') # only used in geared
                    self.connect('nacelle.bedplate_flange_thickness', 'drivese_post.bedplate_flange_thickness') # only used in geared
                    self.connect('nacelle.bedplate_web_thickness',    'drivese_post.bedplate_web_thickness') # only used in geared
                    
                self.connect('hub.hub_material',                  'drivese_post.hub_material')
                self.connect('hub.spinner_material',              'drivese_post.spinner_material')
                self.connect('nacelle.lss_material',              'drivese_post.lss_material')
                self.connect('nacelle.bedplate_material',         'drivese_post.bedplate_material')
                self.connect('materials.name',                    'drivese_post.material_names')
                self.connect('materials.E',                       'drivese_post.E_mat')
                self.connect('materials.G',                       'drivese_post.G_mat')
                self.connect('materials.rho',                     'drivese_post.rho_mat')
                self.connect('materials.sigma_y',                 'drivese_post.sigma_y_mat')
                self.connect('materials.Xt',                      'drivese_post.Xt_mat')
                self.connect('materials.unit_cost',               'drivese_post.unit_cost_mat')

                if modeling_options['flags']['generator']:

                    self.connect('generator.B_r'          , 'drivese_post.generator.B_r')
                    self.connect('generator.P_Fe0e'       , 'drivese_post.generator.P_Fe0e')
                    self.connect('generator.P_Fe0h'       , 'drivese_post.generator.P_Fe0h')
                    self.connect('generator.S_N'          , 'drivese_post.generator.S_N')
                    self.connect('generator.alpha_p'      , 'drivese_post.generator.alpha_p')
                    self.connect('generator.b_r_tau_r'    , 'drivese_post.generator.b_r_tau_r')
                    self.connect('generator.b_ro'         , 'drivese_post.generator.b_ro')
                    self.connect('generator.b_s_tau_s'    , 'drivese_post.generator.b_s_tau_s')
                    self.connect('generator.b_so'         , 'drivese_post.generator.b_so')
                    self.connect('generator.cofi'         , 'drivese_post.generator.cofi')
                    self.connect('generator.freq'         , 'drivese_post.generator.freq')
                    self.connect('generator.h_i'          , 'drivese_post.generator.h_i')
                    self.connect('generator.h_sy0'        , 'drivese_post.generator.h_sy0')
                    self.connect('generator.h_w'          , 'drivese_post.generator.h_w')
                    self.connect('generator.k_fes'        , 'drivese_post.generator.k_fes')
                    self.connect('generator.k_fillr'      , 'drivese_post.generator.k_fillr')
                    self.connect('generator.k_fills'      , 'drivese_post.generator.k_fills')
                    self.connect('generator.k_s'          , 'drivese_post.generator.k_s')
                    self.connect('generator.m'            , 'drivese_post.generator.m')
                    self.connect('generator.mu_0'         , 'drivese_post.generator.mu_0')
                    self.connect('generator.mu_r'         , 'drivese_post.generator.mu_r')
                    self.connect('generator.p'            , 'drivese_post.generator.p')
                    self.connect('generator.phi'          , 'drivese_post.generator.phi')
                    self.connect('generator.q1'           , 'drivese_post.generator.q1')
                    self.connect('generator.q2'           , 'drivese_post.generator.q2')
                    self.connect('generator.ratio_mw2pp'  , 'drivese_post.generator.ratio_mw2pp')
                    self.connect('generator.resist_Cu'    , 'drivese_post.generator.resist_Cu')
                    self.connect('generator.sigma'        , 'drivese_post.generator.sigma')
                    self.connect('generator.y_tau_p'      , 'drivese_post.generator.y_tau_p')
                    self.connect('generator.y_tau_pr'     , 'drivese_post.generator.y_tau_pr')

                    self.connect('generator.I_0'          , 'drivese_post.generator.I_0')
                    self.connect('generator.d_r'          , 'drivese_post.generator.d_r')
                    self.connect('generator.h_m'          , 'drivese_post.generator.h_m')
                    self.connect('generator.h_0'          , 'drivese_post.generator.h_0')
                    self.connect('generator.h_s'          , 'drivese_post.generator.h_s')
                    self.connect('generator.len_s'        , 'drivese_post.generator.len_s')
                    self.connect('generator.n_r'          , 'drivese_post.generator.n_r')
                    self.connect('generator.rad_ag'       , 'drivese_post.generator.rad_ag')
                    self.connect('generator.t_wr'         , 'drivese_post.generator.t_wr')

                    self.connect('generator.n_s'          , 'drivese_post.generator.n_s')
                    self.connect('generator.b_st'         , 'drivese_post.generator.b_st')
                    self.connect('generator.d_s'          , 'drivese_post.generator.d_s')
                    self.connect('generator.t_ws'         , 'drivese_post.generator.t_ws')

                    self.connect('generator.rho_Copper'   , 'drivese_post.generator.rho_Copper')
                    self.connect('generator.rho_Fe'       , 'drivese_post.generator.rho_Fe')
                    self.connect('generator.rho_Fes'      , 'drivese_post.generator.rho_Fes')
                    self.connect('generator.rho_PM'       , 'drivese_post.generator.rho_PM')

                    self.connect('generator.C_Cu'         , 'drivese_post.generator.C_Cu')
                    self.connect('generator.C_Fe'         , 'drivese_post.generator.C_Fe')
                    self.connect('generator.C_Fes'        , 'drivese_post.generator.C_Fes')
                    self.connect('generator.C_PM'         , 'drivese_post.generator.C_PM')

                    if modeling_options['WISDEM']['GeneratorSE']['type'] in ['pmsg_outer']:
                        self.connect('generator.N_c'          , 'drivese_post.generator.N_c')
                        self.connect('generator.b'            , 'drivese_post.generator.b')
                        self.connect('generator.c'            , 'drivese_post.generator.c')
                        self.connect('generator.E_p'          , 'drivese_post.generator.E_p')
                        self.connect('generator.h_yr'         , 'drivese_post.generator.h_yr')
                        self.connect('generator.h_ys'         , 'drivese_post.generator.h_ys')
                        self.connect('generator.h_sr'         , 'drivese_post.generator.h_sr')
                        self.connect('generator.h_ss'         , 'drivese_post.generator.h_ss')
                        self.connect('generator.t_r'          , 'drivese_post.generator.t_r')
                        self.connect('generator.t_s'          , 'drivese_post.generator.t_s')

                        self.connect('generator.u_allow_pcent', 'drivese_post.generator.u_allow_pcent')
                        self.connect('generator.y_allow_pcent', 'drivese_post.generator.y_allow_pcent')
                        self.connect('generator.z_allow_deg'  , 'drivese_post.generator.z_allow_deg')
                        self.connect('generator.B_tmax'       , 'drivese_post.generator.B_tmax')
                        self.connect('rotorse.rp.powercurve.rated_mech', 'drivese_post.generator.P_mech')

                    if modeling_options['WISDEM']['GeneratorSE']['type'] in ['eesg','pmsg_arms','pmsg_disc']:
                        self.connect('generator.tau_p'        , 'drivese_post.generator.tau_p')
                        self.connect('generator.h_ys'         , 'drivese_post.generator.h_ys')
                        self.connect('generator.h_yr'         , 'drivese_post.generator.h_yr')
                        self.connect('generator.b_arm'        , 'drivese_post.generator.b_arm')

                    elif modeling_options['WISDEM']['GeneratorSE']['type'] in ['scig','dfig']:
                        self.connect('generator.B_symax'      , 'drivese_post.generator.B_symax')
                        self.connect('generator.S_Nmax'      , 'drivese_post.generator.S_Nmax')

                    if modeling_options['WISDEM']['DriveSE']['direct']:
                        self.connect('nacelle.nose_diameter',             'drivese_post.generator.D_nose', src_indices=[-1])
                        self.connect('nacelle.lss_diameter',              'drivese_post.generator.D_shaft', src_indices=[0])
                    else:
                        self.connect('nacelle.hss_diameter',              'drivese_post.generator.D_shaft', src_indices=[-1])

                else:
                    self.connect('generator.generator_mass_user', 'drivese_post.generator_mass_user')
                    self.connect('generator.generator_efficiency_user', 'drivese_post.generator_efficiency_user')

            # Connections to TowerSE
            if modeling_options["flags"]["tower"] and not modeling_options["flags"]["floating"]:
                tow_params = ["z_full","d_full","t_full","suctionpile_depth",
                              "Az","Asx","Asy","Jz","Ixx","Iyy",
                              "E_full","G_full","rho_full","sigma_y_full"]
                for k in tow_params:
                    self.connect(f'towerse.{k}', f'towerse_post.{k}')
                self.connect("towerse.wind.qdyn", "towerse_post.qdyn")

                self.connect("aeroelastic.tower_monopile_maxMy_Fz", "towerse_post.tower_Fz")
                self.connect("aeroelastic.tower_monopile_maxMy_Fx", "towerse_post.tower_Vx")
                self.connect("aeroelastic.tower_monopile_maxMy_Fy", "towerse_post.tower_Vy")
                self.connect("aeroelastic.tower_monopile_maxMy_Mx", "towerse_post.tower_Mxx")
                self.connect("aeroelastic.tower_monopile_maxMy_My", "towerse_post.tower_Myy")
                self.connect("aeroelastic.tower_monopile_maxMy_Mz", "towerse_post.tower_Mzz")

            #self.connect('yield_stress',            'tow.sigma_y') # TODO- materials
            #self.connect('max_taper_ratio',         'max_taper') # TODO- 
            #self.connect('min_diameter_thickness_ratio', 'min_d_to_t')
            
            # Connections to turbine constraints
            if modeling_options["flags"]["tower"]:
                self.connect('configuration.rotor_orientation', 'tcons_post.rotor_orientation')
                self.connect('aeroelastic.max_TipDxc',          'tcons_post.tip_deflection')
                self.connect('assembly.rotor_radius',           'tcons_post.Rtip')
                self.connect('blade.outer_shape_bem.ref_axis',  'tcons_post.ref_axis_blade')
                self.connect('hub.cone',                        'tcons_post.precone')
                self.connect('nacelle.uptilt',                  'tcons_post.tilt')
                self.connect('nacelle.overhang',                'tcons_post.overhang')
                self.connect('tower.ref_axis',                  'tcons_post.ref_axis_tower')
                self.connect('tower.diameter',                  'tcons_post.d_full')
                
            # Inputs to plantfinancese from wt group
            if modeling_options['openfast']['dlc_settings']['run_power_curve'] and modeling_options['openfast']['analysis_settings']['Analysis_Level'] == 2:
                self.connect('aeroelastic.AEP',     'financese_post.turbine_aep')
            elif modeling_options['ROSCO']['flag']:
                self.connect('rotorse.rp.AEP',             'financese_post.turbine_aep')

            self.connect('tcc.turbine_cost_kW',     'financese_post.tcc_per_kW')
            if modeling_options['WISDEM']['BOS']['flag']:
                if modeling_options['flags']['monopile'] == True or modeling_options['flags']['floating_platform'] == True:
                    self.connect('orbit.total_capex_kW',    'financese_post.bos_per_kW')
                else:
                    self.connect('landbosse.bos_capex_kW',  'financese_post.bos_per_kW')
            # Inputs to plantfinancese from input yaml
            if modeling_options['flags']['control']:
                self.connect('configuration.rated_power',     'financese_post.machine_rating')
                
            self.connect('costs.turbine_number',    'financese_post.turbine_number')
            self.connect('costs.opex_per_kW',       'financese_post.opex_per_kW')
            self.connect('costs.offset_tcc_per_kW', 'financese_post.offset_tcc_per_kW')
            self.connect('costs.wake_loss_factor',  'financese_post.wake_loss_factor')
            self.connect('costs.fixed_charge_rate', 'financese_post.fixed_charge_rate')

            # Connections to outputs to screen
            if modeling_options['ROSCO']['flag']:
                if modeling_options['openfast']['dlc_settings']['run_power_curve'] and modeling_options['openfast']['analysis_settings']['Analysis_Level'] == 2:
                    self.connect('aeroelastic.AEP',     'outputs_2_screen_weis.aep')
                else:
                    self.connect('rotorse.rp.AEP',             'outputs_2_screen_weis.aep')
                self.connect('financese_post.lcoe',          'outputs_2_screen_weis.lcoe')
                
            self.connect('rotorse.re.precomp.blade_mass',  'outputs_2_screen_weis.blade_mass')
            self.connect('aeroelastic.max_TipDxc', 'outputs_2_screen_weis.tip_deflection')
            
            if modeling_options['openfast']['analysis_settings']['Analysis_Level'] == 2:
                self.connect('aeroelastic.DEL_RootMyb',        'outputs_2_screen_weis.DEL_RootMyb')
                self.connect('aeroelastic.DEL_TwrBsMyt',       'outputs_2_screen_weis.DEL_TwrBsMyt')
                self.connect('aeroelastic.rotor_overspeed',    'outputs_2_screen_weis.rotor_overspeed')
                self.connect('aeroelastic.Std_PtfmPitch',      'outputs_2_screen_weis.Std_PtfmPitch')
                self.connect('aeroelastic.Max_PtfmPitch',      'outputs_2_screen_weis.Max_PtfmPitch')
                self.connect('tune_rosco_ivc.PC_omega',        'outputs_2_screen_weis.PC_omega')
                self.connect('tune_rosco_ivc.PC_zeta',         'outputs_2_screen_weis.PC_zeta')
                self.connect('tune_rosco_ivc.VS_omega',        'outputs_2_screen_weis.VS_omega')
                self.connect('tune_rosco_ivc.VS_zeta',         'outputs_2_screen_weis.VS_zeta')
                self.connect('tune_rosco_ivc.Flp_omega',       'outputs_2_screen_weis.Flp_omega')
                self.connect('tune_rosco_ivc.Flp_zeta',        'outputs_2_screen_weis.Flp_zeta')
                self.connect('tune_rosco_ivc.IPC_Ki1p',        'outputs_2_screen_weis.IPC_Ki1p')
                self.connect('dac_ivc.te_flap_end',            'outputs_2_screen_weis.te_flap_end')<|MERGE_RESOLUTION|>--- conflicted
+++ resolved
@@ -74,35 +74,30 @@
         
         # Analysis components
         self.add_subsystem('wisdem',   wisdemPark(modeling_options = modeling_options, opt_options = opt_options), promotes=['*'])
-<<<<<<< HEAD
         
         if modeling_options['Level3']['flag'] or modeling_options['Level2']['flag']:
+            # XFOIL
             self.add_subsystem('xf',        RunXFOIL(modeling_options = modeling_options, opt_options = opt_options)) # Recompute polars with xfoil (for flaps)
-            self.add_subsystem('sse_tune',          ServoSE_ROSCO(modeling_options = modeling_options)) # Aero analysis
-=======
-
-        # XFOIL
-        self.add_subsystem('xf',        RunXFOIL(modeling_options = modeling_options, opt_options = opt_options)) # Recompute polars with xfoil (for flaps)
-        # Connections to run xfoil for te flaps
-        self.connect('blade.pa.chord_param',                  'xf.chord')
-        self.connect('blade.outer_shape_bem.s',               'xf.s')
-        self.connect('blade.interp_airfoils.coord_xy_interp', 'xf.coord_xy_interp')
-        self.connect('airfoils.aoa',                          'xf.aoa')
-        self.connect('assembly.r_blade',                      'xf.r')
-        self.connect('dac_ivc.te_flap_end',                   'xf.span_end')
-        self.connect('dac_ivc.te_flap_ext',                   'xf.span_ext')
-        self.connect('dac_ivc.chord_start',                   'xf.chord_start')
-        self.connect('dac_ivc.delta_max_pos',                 'xf.delta_max_pos')
-        self.connect('dac_ivc.delta_max_neg',                 'xf.delta_max_neg')
-        self.connect('env.speed_sound_air',                   'xf.speed_sound_air')
-        self.connect('env.rho_air',                           'xf.rho_air')
-        self.connect('env.mu_air',                            'xf.mu_air')
-        self.connect('control.rated_TSR',                     'xf.rated_TSR')
-        if modeling_options['flags']['control']:
-            self.connect('control.max_TS',                        'xf.max_TS')
-        self.connect('blade.interp_airfoils.cl_interp',       'xf.cl_interp')
-        self.connect('blade.interp_airfoils.cd_interp',       'xf.cd_interp')
-        self.connect('blade.interp_airfoils.cm_interp',       'xf.cm_interp')
+            # Connections to run xfoil for te flaps
+            self.connect('blade.pa.chord_param',                  'xf.chord')
+            self.connect('blade.outer_shape_bem.s',               'xf.s')
+            self.connect('blade.interp_airfoils.coord_xy_interp', 'xf.coord_xy_interp')
+            self.connect('airfoils.aoa',                          'xf.aoa')
+            self.connect('assembly.r_blade',                      'xf.r')
+            self.connect('dac_ivc.te_flap_end',                   'xf.span_end')
+            self.connect('dac_ivc.te_flap_ext',                   'xf.span_ext')
+            self.connect('dac_ivc.chord_start',                   'xf.chord_start')
+            self.connect('dac_ivc.delta_max_pos',                 'xf.delta_max_pos')
+            self.connect('dac_ivc.delta_max_neg',                 'xf.delta_max_neg')
+            self.connect('env.speed_sound_air',                   'xf.speed_sound_air')
+            self.connect('env.rho_air',                           'xf.rho_air')
+            self.connect('env.mu_air',                            'xf.mu_air')
+            self.connect('control.rated_TSR',                     'xf.rated_TSR')
+            if modeling_options['flags']['control']:
+                self.connect('control.max_TS',                        'xf.max_TS')
+            self.connect('blade.interp_airfoils.cl_interp',       'xf.cl_interp')
+            self.connect('blade.interp_airfoils.cd_interp',       'xf.cd_interp')
+            self.connect('blade.interp_airfoils.cm_interp',       'xf.cm_interp')
 
         # ROSCO can be used at all levels
         if modeling_options['ROSCO']['flag']:
@@ -233,7 +228,6 @@
 
                 
         if modeling_options['Level3']['flag']:
->>>>>>> f965eaa1
             self.add_subsystem('aeroelastic',       FASTLoadCases(modeling_options = modeling_options, opt_options = opt_options))
             self.add_subsystem('stall_check_of',    NoStallConstraint(modeling_options = modeling_options))
             self.add_subsystem('rlds_post',      RotorLoadsDeflStrainsWEIS(modeling_options = modeling_options, opt_options = opt_options))
