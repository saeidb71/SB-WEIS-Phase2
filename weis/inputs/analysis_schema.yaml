--- conflicted
+++ resolved
@@ -329,7 +329,42 @@
                                 minimum: 0.0
                                 maximum: 30.0
                                 unit: deg
-<<<<<<< HEAD
+                    nacelle_acceleration:
+                        type: object
+                        description: Maximum Nacelle IMU accelleration magnitude, i.e., sqrt(NcIMUTAxs^2 + NcIMUTAys^2 + NcIMUTAzs^2)
+                        default: {}
+                        properties:
+                            flag: *flag
+                            max:
+                                type: number
+                                default: 3.2667
+                                minimum: 0.0
+                                maximum: 30.0
+                                unit: m/s^2
+                    avg_pitch_travel:
+                        type: object
+                        description: Average pitch travel per second
+                        default: {}
+                        properties:
+                            flag: *flag
+                            max:
+                                type: number
+                                default: 5
+                                minimum: 0.0
+                                maximum: 30.0
+                                unit: deg/s
+                    pitch_duty_cycle:
+                        type: object
+                        description: Number of pitch direction changes per second of simulation
+                        default: {}
+                        properties:
+                            flag: *flag
+                            max:
+                                type: number
+                                default: 5
+                                minimum: 0.0
+                                maximum: 30.0
+                                unit: deg/s
             damage:
                 type: object
                 default: {}
@@ -337,17 +372,11 @@
                     tower_base:
                         type: object
                         description: Tower base damage constraint
-=======
-                    nacelle_acceleration:
-                        type: object
-                        description: Maximum Nacelle IMU accelleration magnitude, i.e., sqrt(NcIMUTAxs^2 + NcIMUTAys^2 + NcIMUTAzs^2)
->>>>>>> 1b92c6e1
                         default: {}
                         properties:
                             flag: *flag
                             max:
                                 type: number
-<<<<<<< HEAD
                                 default: 1.0
                                 minimum: 1.e-5
                                 maximum: 30.0
@@ -381,36 +410,6 @@
                         unit: m
 
     
-=======
-                                default: 3.2667
-                                minimum: 0.0
-                                maximum: 30.0
-                                unit: m/s^2
-                    avg_pitch_travel:
-                        type: object
-                        description: Average pitch travel per second
-                        default: {}
-                        properties:
-                            flag: *flag
-                            max:
-                                type: number
-                                default: 5
-                                minimum: 0.0
-                                maximum: 30.0
-                                unit: deg/s
-                    pitch_duty_cycle:
-                        type: object
-                        description: Number of pitch direction changes per second of simulation
-                        default: {}
-                        properties:
-                            flag: *flag
-                            max:
-                                type: number
-                                default: 5
-                                minimum: 0.0
-                                maximum: 30.0
-                                unit: deg/s
->>>>>>> 1b92c6e1
 
     merit_figure:
         type: string
