--- conflicted
+++ resolved
@@ -170,11 +170,7 @@
                                 type: number
                                 default: 0.05
                                 minimum: 0.0
-<<<<<<< HEAD
                                 maximum: 1.0e+6
-=======
-                                maximum: 1.e+6
->>>>>>> df0b47ef
                             max: *flapminmax
                     rotor_overspeed:
                         type: object
