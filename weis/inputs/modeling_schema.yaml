$schema: 'http://json-schema.org/draft-07/schema#'
$id: WEIS_model_options_schema_v00
title: WEIS wind turbine modeling options schema
description: Schema that describes the modeling options for WEIS
type: object
properties:
    General:
        type: object
        default: {}
        properties:
            verbosity:
                type: boolean
                default: False
                description: Prints additional outputs to screen (and to a file log in the future)
    WISDEM:
        type: object
        default: {}
        description: Options for running WISDEM.  No further options are included in this file.  They are populated using the modeling schema in the WISDEM project in python.
    Level1:
        type: object
        default: {}
        description: Options for WEIS fidelity level 1 = frequency domain (RAFT)
        properties:
            flag:
                type: boolean
                default: False
                description: Whether or not to run WEIS fidelity level 1 = frequency domain (RAFT)
            frequencies:
                type: array
                description: List of frequencies [Hz] to evaluate the response of the platform and turbine
                default: [0.1, 0.21544346900318834, 0.46415888336127786, 1.0, 2.1544346900318834, 4.6415888336127775, 10.0, 21.54434690031882, 46.41588833612777, 100.0] # logspace(-1,2,10)
                items:
                    type: number
                    uniqueItems: True
                    minimum: 0.0
                    maximum: 1e3
            potential_bem_members: &potbem
                type: array
                description: List of submerged member names to model with potential flow boundary element methods.  Members not listed here will be modeled with strip theory
                default: []
                items:
                    type: string
                    uniqueItems: True
            potential_model_override:
                type: integer
                default: 0
                enum: [0, 1, 2]
                description: User override for potential boundary element modeling. 0 = uses the potential_bem_members list, 1 = no potential BEM modeling for any member (just strip theory), 2 = potential BEM modeling for all members (no strip theory)
            xi_start:
                type: number
                default: 0.1
                minimum: 0.0
                maximum: 1000.0
                description: Initial amplitude of each DOF for all frequencies
            nIter:
                type: integer
                default: 15
                minimum: 1
                maximum: 100
                description: Number of iterations to solve dynamics
            dls_max:
                type: integer
                default: 5
                minimum: 1
                maximum: 100
                description: Maximum node splitting section amount
    Level2:
        type: object
        default: {}
        description: Options for WEIS fidelity level 2 = linearized time domain (OpenFAST)
        properties:
            flag:
                type: boolean
                default: False
                description: Whether or not to run WEIS fidelity level 2 = linearized OpenFAST     
    Level3:
        type: object
        default: {}
        description: Options for WEIS fidelity level 3 = nonlinear time domain
        properties:
            flag:
                type: boolean
                default: False
                description: Whether or not to run WEIS fidelity level 3 = nonlinear time domain (Linearize OpenFAST)
            potential_bem_members: *potbem
            simulation: # TODO: Should this also move to analysis settings?
                type: object
                default: {}
                properties:
                    Echo: &echo
                        type: boolean
                        default: False
                        description: Echo input data to '<RootName>.ech' (flag)
                    AbortLevel:
                        type: string
                        enum: ['WARNING', 'SEVERE', 'FATAL']
                        default: 'FATAL'
                        description: Error level when simulation should abort (string) {'WARNING', 'SEVERE', 'FATAL'}
                    TMax:
                        type: number
                        default: 720.0
                        minimum: 0.0
                        maximum: 100000.0
                        unit: s
                        description: Total run time (s)
                    DT:
                        type: number
                        default: 0.025
                        minimum: 0.0
                        maximum: 10.0
                        unit: s
                        description: Integration time step (s)
                    InterpOrder:
                        type: string
                        enum: ['1','2', linear, Linear, LINEAR, quadratic, Quadratic, QUADRATIC]
                        default: '2'
                        description: Interpolation order for input/output time history (-) {1=linear, 2=quadratic}
                    NumCrctn:
                        type: integer
                        default: 0
                        minimum: 0
                        maximum: 10
                        description: Number of correction iterations (-) {0=explicit calculation, i.e., no corrections}
                    DT_UJac:
                        type: number
                        default: 99999.0
                        minimum: 0.0
                        maximum: 100000.0
                        unit: s
                        description: Time between calls to get Jacobians (s)
                    UJacSclFact:
                        type: number
                        default: 1e6
                        minimum: 0.0
                        maximum: 1e9
                        description: Scaling factor used in Jacobians (-)
                    CompElast:
                        type: integer
                        enum: [0,1,2]
                        default: 1
                        description: Compute structural dynamics (switch) {1=ElastoDyn; 2=ElastoDyn + BeamDyn for blades}
                    CompInflow:
                        type: integer
                        enum: [0,1,2]
                        default: 1
                        description: Compute inflow wind velocities (switch) {0=still air; 1=InflowWind; 2=external from OpenFOAM}
                    CompAero:
                        type: integer
                        enum: [0,1,2]
                        default: 2
                        description: Compute aerodynamic loads (switch) {0=None; 1=AeroDyn v14; 2=AeroDyn v15}
                    CompServo:
                        type: integer
                        enum: [0,1]
                        default: 1
                        description: Compute control and electrical-drive dynamics (switch) {0=None; 1=ServoDyn}
                    CompHydro:
                        type: integer
                        enum: [0,1]
                        default: 0
                        description: Compute hydrodynamic loads (switch) {0=None; 1=HydroDyn}
                    CompSub:
                        type: integer
                        enum: [0,1,2]
                        default: 0
                        description: Compute sub-structural dynamics (switch) {0=None; 1=SubDyn; 2=External Platform MCKF}
                    CompMooring:
                        type: integer
                        enum: [0,1,2,3,4]
                        default: 0
                        description: Compute mooring system (switch) {0=None; 1=MAP++; 2=FEAMooring; 3=MoorDyn; 4=OrcaFlex}
                    CompIce:
                        type: integer
                        enum: [0,1,2]
                        default: 0
                        description: Compute ice loads (switch) {0=None; 1=IceFloe; 2=IceDyn}
                    EDFile:
                        type: string
                        default: none
                        description: Name of file containing ElastoDyn input parameters (quoted string)
                    BDBldFile(1):
                        type: string
                        default: none
                        description: Name of file containing BeamDyn input parameters for blade 1 (quoted string)
                    BDBldFile(2):
                        type: string
                        default: none
                        description: Name of file containing BeamDyn input parameters for blade 2 (quoted string)
                    BDBldFile(3):
                        type: string
                        default: none
                        description: Name of file containing BeamDyn input parameters for blade 3 (quoted string)
                    InflowFile:
                        type: string
                        default: none
                        description: Name of file containing inflow wind input parameters (quoted string)
                    AeroFile:
                        type: string
                        default: none
                        description: Name of file containing aerodynamic input parameters (quoted string)
                    ServoFile:
                        type: string
                        default: none
                        description: Name of file containing control and electrical-drive input parameters (quoted string)
                    HydroFile:
                        type: string
                        default: none
                        description: Name of file containing hydrodynamic input parameters (quoted string)
                    SubFile:
                        type: string
                        default: none
                        description: Name of file containing sub-structural input parameters (quoted string)
                    MooringFile:
                        type: string
                        default: none
                        description: Name of file containing mooring system input parameters (quoted string)
                    IceFile:
                        type: string
                        default: none
                        description: Name of file containing ice input parameters (quoted string)
                    SumPrint:
                        type: boolean
                        default: False
                        description: Print summary data to '<RootName>.sum' (flag)
                    SttsTime:
                        type: number
                        default: 10.
                        minimum: 0.01
                        maximum: 1000.
                        units: s
                        description: Amount of time between screen status messages (s)
                    ChkptTime:
                        type: number
                        default: 99999.
                        minimum: 0.01
                        maximum: 1000000.
                        units: s
                        description: Amount of time between creating checkpoint files for potential restart (s)
                    DT_Out:
                        type: string
                        default: default
                        description: Time step for tabular output (s) (or 'default')
                    TStart:
                        type: number
                        default: 0.
                        minimum: 0.
                        maximum: 10000.
                        units: s
                        description: Time to begin tabular output (s)
                    OutFileFmt:
                        type: integer
                        enum: [0,1,2,3]
                        default: 2
                        description: Format for tabular (time-marching) output file (switch) {1 text file [<RootName>.out], 2 binary file [<RootName>.outb], 3 both}
                    TabDelim:
                        type: boolean
                        default: True
                        description: Use tab delimiters in text tabular output file? (flag) (currently unused)
                    OutFmt:
                        type: string
                        default: 'ES10.3E2'
                        description: Format used for text tabular output (except time).  Resulting field should be 10 characters. (quoted string (currently unused)
                    Linearize:
                        type: boolean
                        default: False
                        description: Linearization analysis (flag)
                    CalcSteady:
                        type: boolean
                        default: False
                        description: Calculate a steady-state periodic operating point before linearization? [unused if Linearize=False] (flag)
                    TrimCase:
                        type: string
                        enum: ['1','2','3', yaw, Yaw, YAW, torque, Torque, TORQUE, pitch, Pitch, PITCH]
                        default: '3'
                        description: Controller parameter to be trimmed {1:yaw; 2:torque; 3:pitch} [used only if CalcSteady=True] (-)
                    TrimTol:
                        type: number
                        default: 0.001
                        minimum: 0.0
                        maximum: 1.0
                        unit: none
                        description: Tolerance for the rotational speed convergence [used only if CalcSteady=True] (-)
                    TrimGain:
                        type: number
                        default: 0.01
                        minimum: 0.0
                        maximum: 1.0
                        unit: kg*m^2/rad/s
                        description: Proportional gain for the rotational speed error (>0) [used only if CalcSteady=True] (rad/(rad/s) for yaw or pitch; Nm/(rad/s) for torque)
                    Twr_Kdmp:
                        type: number
                        default: 0.0
                        minimum: 0.0
                        maximum: 1e5
                        unit: kg/s
                        description: Damping factor for the tower [used only if CalcSteady=True] (N/(m/s))
                    Bld_Kdmp:
                        type: number
                        default: 0.0
                        minimum: 0.0
                        maximum: 1e5
                        unit: kg/s
                        description: Damping factor for the blades [used only if CalcSteady=True] (N/(m/s))
                    NLinTimes:
                        type: integer
                        default: 2
                        minimum: 0
                        maximum: 10
                        description: Number of times to linearize (-) [>=1] [unused if Linearize=False]
                    LinTimes:
                        type: array
                        description: List of times at which to linearize (s) [1 to NLinTimes] [used only when Linearize=True and CalcSteady=False]
                        default: [30.0, 60.0]
                        items:
                            type: number
                            uniqueItems: True
                            minimum: 0.0
                            maximum: 1e4
                    LinInputs:
                        type: string
                        enum: ['0','1','2', none, None, NONE, standard, Standard, STANDARD, all, All, ALL]
                        default: '1'
                        description: Inputs included in linearization (switch) {0=none; 1=standard; 2=all module inputs (debug)} [unused if Linearize=False]
                    LinOutputs:
                        type: string
                        enum: ['0','1','2', none, None, NONE, standard, Standard, STANDARD, all, All, ALL]
                        default: '1'
                        description: Outputs included in linearization (switch) {0=none; 1=from OutList(s); 2=all module outputs (debug)} [unused if Linearize=False]
                    LinOutJac:
                        type: boolean
                        default: False
                        description: Include full Jacobians in linearization output (for debug) (flag) [unused if Linearize=False; used only if LinInputs=LinOutputs=2]
                    LinOutMod:
                        type: boolean
                        default: False
                        description: Write module-level linearization output files in addition to output for full system? (flag) [unused if Linearize=False]
                    WrVTK:
                        type: integer
                        default: 0
                        enum: [0,1,2]
                        description: VTK visualization data output (switch) {0=none; 1=initialization data only; 2=animation}
                    VTK_type:
                        type: integer
                        default: 2
                        enum: [1,2,3]
                        description: Type of VTK visualization data (switch) {1=surfaces; 2=basic meshes (lines/points); 3=all meshes (debug)} [unused if WrVTK=0]
                    VTK_fields:
                        type: boolean
                        default: False
                        description: Write mesh fields to VTK data files? (flag) {true/false} [unused if WrVTK=0]
                    VTK_fps:
                        type: number
                        default: 10.
                        minimum: 0.
                        description: Frame rate for VTK output (frames per second){will use closest integer multiple of DT} [used only if WrVTK=2]
            InflowWind:
                type: object
                default: {}
                properties:
                    Echo: *echo
                    WindType:
                        type: integer
                        enum: [1,2,3,4,5,6,7]
                        unit: none
                        default: 1
                        description: Switch for wind file type (1=steady; 2=uniform; 3=binary TurbSim FF; 4=binary Bladed-style FF; 5=HAWC format; 6=User defined; 7=native Bladed FF)
                    PropagationDir:
                        type: number
                        default: 0.0
                        minimum: 0.0
                        maximum: 360.0
                        unit: deg
                        description:  Direction of wind propagation (meteoroligical rotation from aligned with X (positive rotates towards -Y) -- degrees)
                    VFlowAng:
                        type: number
                        default: 0.0
                        minimum: -90.0
                        maximum: 90.0
                        unit: deg
                        description:  Upflow angle (degrees) (not used for native Bladed format WindType=7)
                    NWindVel:
                        type: integer
                        default: 1
                        minimum: 0
                        maximum: 9
                        unit: none
                        description: Number of points to output the wind velocity (0 to 9)
                    HWindSpeed:
                        type: number
                        default: 0.0
                        minimum: 0.0
                        maximum: 1000.0
                        unit: m / s
                        description:  Horizontal windspeed, for WindType = 1
                    RefHt:
                        type: number
                        default: 0.0
                        minimum: 0.0
                        maximum: 1000.0
                        unit: m
                        description:  Reference height for horizontal wind speed (m)
                    PLExp:
                        type: number
                        default: 0.0
                        minimum: 0.0
                        maximum: 100.0
                        unit: none
                        description: Power law exponent (-)
                    Filename_Uni:
                        type: string
                        default: none
                        description: Filename of time series data for uniform wind field [used only for WindType = 2]
                    RefHt_Uni:
                        type: number
                        default: 0.0
                        minimum: 0.0
                        maximum: 1000.0
                        unit: m
                        description:  Reference height for horizontal wind speed (m)
                    RefLength:
                        type: number
                        default: 1.0
                        minimum: 1.e-6
                        maximum: 1000.0
                        unit: none
                        description:  Reference length for linear horizontal and vertical sheer (-) [used only for WindType = 2]
                    FileName_BTS:
                        type: string
                        default: none
                        description: Name of the Full field wind file to use (.bts) [used only for WindType = 3]
                    FilenameRoot:
                        type: string
                        default: none
                        description: Rootname of the full-field wind file to use (.wnd, .sum) [used only for WindType = 4]
                    TowerFile:
                        type: boolean
                        default: False
                        description: Have tower file (.twr) (flag) [used only for WindType = 4]
                    FileName_u:
                        type: string
                        default: none
                        description: Name of the file containing the u-component fluctuating wind (.bin) [Only used with WindType = 5]
                    FileName_v:
                        type: string
                        default: none
                        description: Name of the file containing the v-component fluctuating wind (.bin) [Only used with WindType = 5]
                    FileName_w:
                        type: string
                        default: none
                        description: Name of the file containing the w-component fluctuating wind (.bin) [Only used with WindType = 5]
                    nx:
                        type: integer
                        default: 2
                        minimum: 2
                        maximum: 1000
                        unit: none
                        description:  Number of grids in the x direction (in the 3 files above) (-)
                    ny:
                        type: integer
                        default: 2
                        minimum: 2
                        maximum: 1000
                        unit: none
                        description:  Number of grids in the y direction (in the 3 files above) (-)
                    nz:
                        type: integer
                        default: 2
                        minimum: 2
                        maximum: 1000
                        unit: none
                        description:  Number of grids in the z direction (in the 3 files above) (-)
                    dx:
                        type: number
                        default: 10
                        minimum: 0.
                        maximum: 1000.
                        unit: meter
                        description:  Distance (in meters) between points in the x direction    (m)
                    dy:
                        type: number
                        default: 10
                        minimum: 0.
                        maximum: 1000.
                        unit: meter
                        description:  Distance (in meters) between points in the y direction    (m)
                    dz:
                        type: number
                        default: 10
                        minimum: 0.
                        maximum: 1000.
                        unit: meter
                        description:  Distance (in meters) between points in the z direction    (m)
                    RefHt_Hawc:
                        type: number
                        default: 0.0
                        minimum: 0.0
                        maximum: 1000.0
                        unit: m
                        description:  Reference height for horizontal wind speed (m)
                    ScaleMethod:
                        type: integer
                        default: 0
                        enum: [0,1,2]
                        unit: none
                        description:  Turbulence scaling method   [0 = none, 1 = direct scaling, 2 = calculate scaling factor based on a desired standard deviation]
                    SFx:
                        type: number
                        default: 1.
                        minimum: 0.
                        maximum: 1000.
                        unit: none
                        description:  Turbulence scaling factor for the x direction (-)   [ScaleMethod=1]
                    SFy:
                        type: number
                        default: 1.
                        minimum: 0.
                        maximum: 1000.
                        unit: none
                        description:  Turbulence scaling factor for the y direction (-)   [ScaleMethod=1]
                    SFz:
                        type: number
                        default: 1.
                        minimum: 0.
                        maximum: 1000.
                        unit: none
                        description:  Turbulence scaling factor for the z direction (-)   [ScaleMethod=1]
                    SigmaFx:
                        type: number
                        default: 1.
                        minimum: 0.
                        maximum: 1000.
                        unit: m /s
                        description:  Turbulence standard deviation to calculate scaling from in x direction (m/s)    [ScaleMethod=2]
                    SigmaFy:
                        type: number
                        default: 1.
                        minimum: 0.
                        maximum: 1000.
                        unit: m /s
                        description:  Turbulence standard deviation to calculate scaling from in y direction (m/s)    [ScaleMethod=2]
                    SigmaFz:
                        type: number
                        default: 1.
                        minimum: 0.
                        maximum: 1000.
                        unit: m /s
                        description:  Turbulence standard deviation to calculate scaling from in z direction (m/s)    [ScaleMethod=2]
                    URef:
                        type: number
                        default: 0.
                        minimum: 0.
                        maximum: 1000.
                        unit: m / s
                        description:  Mean u-component wind speed at the reference height (m/s) [HAWC-format files]
                    WindProfile:
                        type: integer
                        default: 0
                        enum: [0,1,2]
                        unit: none
                        description: Wind profile type (0=constant;1=logarithmic,2=power law)
                    PLExp_Hawc:
                        type: number
                        default: 0.
                        minimum: 0.
                        maximum: 1000.
                        unit: none
                        description:  Power law exponent (-) (used for PL wind profile type only)[HAWC-format files]
                    Z0:
                        type: number
                        default: 0.
                        minimum: 0.
                        maximum: 1000.
                        unit: m
                        description:  Surface roughness length (m) (used for LG wind profile type only)[HAWC-format files]
                    XOffset:
                        type: number
                        default: 0
                        minimum: 0.
                        maximum: 1000.
                        unit: m
                        description: Initial offset in +x direction (shift of wind box)
                    SumPrint:
                        type: boolean
                        default: False
                        description: Print summary data to '<RootName>.sum' (flag)
            AeroDyn:
                type: object
                default: {}
                properties:
                    flag:
                        type: boolean
                        default: False
                        description: Whether or not to run AeroDyn
                    Echo: *echo
                    DTAero:
                        type: number
                        default: 0.
                        minimum: 0.
                        maximum: 10.
                        unit: s
                        description: Time interval for aerodynamic calculations. Set it to 0. for default (same as main fst)
                    WakeMod:
                        type: integer
                        enum: [0, 1, 3]
                        default: 1
                        description: Type of wake/induction model (switch) {0=none, 1=BEMT, 3=OLAF}
                    AFAeroMod:
                        type: integer
                        enum: [0, 1, 2]
                        default: 2
                        description: Type of blade airfoil aerodynamics model (switch) {1=steady model, 2=Beddoes-Leishman unsteady model} [must be 1 when linearizing]
                    TwrPotent:
                        type: integer
                        enum: [0, 1, 2]
                        default: 1
                        description: Type tower influence on wind based on potential flow around the tower (switch) {0=none, 1=baseline potential flow, 2=potential flow with Bak correction}
                    TwrShadow:
                        type: integer
                        enum: [0, 1, 2]
                        default: 1
                        description: Calculate tower influence on wind based on downstream tower shadow (switch) {0=none, 1=Powles model, 2=Eames model}
                    TwrAero:
                        type: boolean
                        default: True
                        description: Calculate tower aerodynamic loads? (flag)
                    FrozenWake:
                        type: boolean
                        default: False
                        description: Assume frozen wake during linearization? (flag) [used only when WakeMod=1 and when linearizing]
                    CavitCheck:
                        type: boolean
                        default: False
                        description: Perform cavitation check? (flag) TRUE will turn off unsteady aerodynamics
                    CompAA:
                        type: boolean
                        default: False
                        description: Flag to compute AeroAcoustics calculation [only used when WakeMod=1 or 2]
                    AA_InputFile:
                        type: string
                        default: AeroAcousticsInput.dat
                        description: Aeroacoustics input file
                    SkewMod:
                        type: integer
                        enum: [1,2,3]
                        default: 2
                        description: Type of skewed-wake correction model (switch) {1=uncoupled, 2=Pitt/Peters, 3=coupled} [used only when WakeMod=1]
                    SkewModFactor:
                        type: number
                        default: 1.4726215563702154
                        description: Constant used in Pitt/Peters skewed wake model {or 'default' is 15/32*pi} (-) [used only when SkewMod=2; unused when WakeMod=0]
                    TipLoss:
                        type: boolean
                        default: True
                        description: Use the Prandtl tip-loss model? (flag) [used only when WakeMod=1]
                    HubLoss:
                        type: boolean
                        default: True
                        description: Use the Prandtl hub-loss model? (flag) [used only when WakeMod=1]
                    TanInd:
                        type: boolean
                        default: True
                        description: Include tangential induction in BEMT calculations? (flag) [used only when WakeMod=1]
                    AIDrag:
                        type: boolean
                        default: True
                        description: Include the drag term in the axial-induction calculation? (flag) [used only when WakeMod=1]
                    TIDrag:
                        type: boolean
                        default: True
                        description: Include the drag term in the tangential-induction calculation? (flag) [used only when WakeMod=1 and TanInd=TRUE]
                    IndToler:
                        type: number
                        default: 0.0
                        description: Convergence tolerance for BEMT nonlinear solve residual equation {or 0.0 for default} (-) [used only when WakeMod=1]
                    MaxIter:
                        type: integer
                        default: 500
                        description: Maximum number of iteration steps (-) [used only when WakeMod=1]
                    DBEMT_Mod:
                        type: integer
                        enum: [1, 2, 3]
                        default: 2
                        description: Type of dynamic BEMT (DBEMT) model {1=constant tau1, 2=unsteady, 3=time-dependent tau1} (-) [used only when WakeMod=2]
                    tau1_const:
                        type: number
                        unit: s
                        default: 2.0
                        minimum: 0.0
                        maximum: 1000.0
                        description: Time constant for DBEMT (s) [used only when WakeMod=2 and DBEMT_Mod=1]
                    OLAFInputFileName:
                        type: string
                        default: unused
                        description: Input file for OLAF [used only when WakeMod=3]
                    OLAF:
                        type: object
                        default: {}
                        properties:
                            IntMethod:
                                type: integer
                                enumerate: [5]
                                default: 5
                                description: Integration method {5 Forward Euler 1st order, default 5} (switch)
                            DTfvw:
                                type: number
                                default: 0.
                                minimum: 0.
                                maximum: 10.
                                unit: s
                                description: Time interval for wake propagation. {default dtaero} (s). Set it to 0. for default (same as main fst)
                            FreeWakeStart:
                                default: 0.
                                minimum: 0.
                                maximum: 10.
                                unit: s 
                                description:  Time when wake is free. (-) value = always free. {default 0.0} (s). Set it to 0. for default (same as main fst)
                            FullCircStart:
                                default: 0.
                                minimum: 0.
                                maximum: 10.
                                unit: s 
                                description: Time at which full circulation is reached. {default 0.0} (s). Set it to 0. for default (same as main fst)
                            CircSolvingMethod:
                                type: integer
                                enumerate: [1, 2, 3]
                                default: 1
                                description: Circulation solving method {1 Cl-Based, 2 No-Flow Through, 3 Prescribed, default 1 }(switch)
                            CircSolvConvCrit:
                                type: number
                                default: 0.001
                                description: Convergence criteria {default 0.001} [only if CircSolvingMethod=1] (-)
                            CircSolvRelaxation:
                                type: number
                                default: 0.1
                                description: Relaxation factor {default 0.1} [only if CircSolvingMethod=1] (-)
                            CircSolvMaxIter:
                                type: integer
                                default: 30
                                description: Maximum number of iterations for circulation solving {default 30} (-)
                            PrescribedCircFile:
                                type: string
                                default: 'NA'
                                description: File containing prescribed circulation [only if CircSolvingMethod=3] (quoted string)
                            nNWPanel:
                                type: integer
                                minimum: 0
                                default: 120
                                description: Number of near-wake panels [integer] (-)
                            WakeLength:
                                type: integer
                                minimum: 0
                                default: 900
                                description: Total wake distance [integer] (number of time steps)
                            FreeWakeLength:
                                type: integer
                                default: 0
                                minimum: 0
                                description: Wake length that is free [integer] (number of time steps) {default WakeLength}
                            FWShedVorticity:
                                type: boolean
                                default: False
                                description: Include shed vorticity in the far wake {default false}
                            DiffusionMethod:
                                type: integer
                                enumerate: [0, 1]
                                default: 0
                                description: Diffusion method to account for viscous effects {0 None, 1 Core Spreading, 'default' 0}
                            RegDeterMethod:
                                type: integer
                                enumerate: [0, 1, 2, 3]
                                default: 0
                                description: Method to determine the regularization parameters {0  Manual, 1 Optimized, 2 chord, 3 span default 0 }
                            RegFunction:
                                type: integer
                                enumerate: [0, 1, 2, 3, 4]
                                default: 3
                                description: Viscous diffusion function {0 None, 1 Rankine, 2 LambOseen, 3 Vatistas, 4 Denominator, 'default' 3} (switch)
                            WakeRegMethod:
                                type: integer
                                enumerate: [0, 1, 2, 3, 4]
                                default: 1  
                                description: Wake regularization method {1 Constant, 2 Stretching, 3 Age, default 1} (switch)
                            WakeRegFactor:
                                type: number
                                default: 0.25
                                description: Wake regularization factor (m)
                            WingRegFactor:
                                type: number
                                default: 0.25
                                description: Wing regularization factor (m)
                            CoreSpreadEddyVisc:
                                type: number
                                default: 100
                                description: Eddy viscosity in core spreading methods, typical values 1-1000 
                            TwrShadowOnWake:
                                type: boolean
                                default: False
                                description: Include tower flow disturbance effects on wake convection {default:false} [only if TwrPotent or TwrShadow]
                            ShearModel:
                                type: integer
                                enumerate: [0, 1]
                                default: 0
                                description: Shear Model {0 No treatment, 1 Mirrored vorticity, default 0}
                            VelocityMethod:
                                type: integer
                                enumerate: [1, 2]
                                default: 1
                                description: Method to determine the velocity {1Biot-Savart Segment, 2Particle tree, default 1}
                            TreeBranchFactor:
                                type: number
                                minimum: 0.
                                default: 2.0
                                description: Branch radius fraction above which a multipole calculation is used {default 2.0} [only if VelocityMethod=2]
                            PartPerSegment:
                                type: integer
                                default: 1
                                minimum: 0
                                description: Number of particles per segment [only if VelocityMethod=2]
                            WrVTk:
                                type: integer
                                default: 0
                                enumerate: [0, 1]
                                description: Outputs Visualization Toolkit (VTK) (independent of .fst option) {0 NoVTK, 1 Write VTK at each time step} (flag)
                            nVTKBlades:
                                type: integer
                                default: 3
                                enumerate: [0, 1, 2, 3, 4, 5, 6]
                                description: Number of blades for which VTK files are exported {0 No VTK per blade, n VTK for blade 1 to n} (-) 
                            VTKCoord:
                                type: integer
                                enumerate: [1, 2, 3]
                                default: 1
                                description: Coordinate system used for VTK export. {1 Global, 2 Hub, 3 Both, 'default' 1} 
                            VTK_fps:
                                type: number
                                default: 1
                                description: Frame rate for VTK output (frames per second) {'all' for all glue code timesteps, 'default' for all OLAF timesteps} [used only if WrVTK=1]
                    UAMod:
                        type: integer
                        enum: [1,2,3]
                        default: 3
                        description: Unsteady Aero Model Switch (switch) {1=Baseline model (Original), 2=Gonzalez's variant (changes in Cn,Cc,Cm), 3=Minemma/Pierce variant (changes in Cc and Cm)} [used only when AFAeroMod=2]
                    FLookup:
                        type: boolean
                        default: True
                        description: Flag to indicate whether a lookup for f' will be calculated (TRUE) or whether best-fit exponential equations will be used (FALSE); if FALSE S1-S4 must be provided in airfoil input files (flag) [used only when AFAeroMod=2]
                    AFTabMod:
                        type: integer
                        enum: [1,2,3]
                        default: 1
                        description: Interpolation method for multiple airfoil tables {1=1D interpolation on AoA (first table only); 2=2D interpolation on AoA and Re; 3=2D interpolation on AoA and UserProp} (-)
                    InCol_Alfa:
                        type: integer
                        default: 1
                        description: The column in the airfoil tables that contains the angle of attack (-)
                    InCol_Cl:
                        type: integer
                        default: 2
                        description: The column in the airfoil tables that contains the lift coefficient (-)
                    InCol_Cd:
                        type: integer
                        default: 3
                        description: The column in the airfoil tables that contains the drag coefficient (-)
                    InCol_Cm:
                        type: integer
                        default: 4
                        description: The column in the airfoil tables that contains the pitching-moment coefficient; use zero if there is no Cm column (-)
                    InCol_Cpmin:
                        type: integer
                        default: 0
                        description: The column in the airfoil tables that contains the Cpmin coefficient; use zero if there is no Cpmin column (-)
                    UseBlCm:
                        type: boolean
                        default: True
                        description: Include aerodynamic pitching moment in calculations?  (flag)
                    Patm:
                        type: number
                        minimum: 0.
                        default: 1.035000000000000e+05
                        description: Atmospheric pressure (Pa) [used only when CavitCheck=True]
                    Pvap:
                        type: number
                        minimum: 0.
                        default: 1.700000000000000e+03
                        description: Vapour pressure of fluid (Pa) [used only when CavitCheck=True]
                    FluidDepth:
                        type: number
                        minimum: 0.
                        default: 5.000000000000000e-01
                        description: Water depth above mid-hub height (m) [used only when CavitCheck=True]
                    TwrTI:
                        type: number
                        default: 0.1
                        minimum: 0.
                        maximum: 10.
                        description: Turbulence intensity used in the Eames tower shadow model. Values of TwrTI between 0.05 and 0.4 are recommended.
                    SumPrint:
                        type: boolean
                        default: False
                        description: Print summary data to '<RootName>.sum' (flag)
            ElastoDyn:
                type: object
                default: {}
                properties:
                    Echo: *echo
                    Method:
                        type: string
                        default: '3'
                        enum: ['1', '2', '3', RK4, AB4, ABM4]
                    DT:
                        type: number
                        default: 0.0
                        minimum: 0.0
                        maximum: 10.0
                        unit: s
                        description: Integration time step, 0.0 for default (s)
                    Gravity:
                        type: number
                        default: 9.81
                        minimum: 0.0
                        maximum: 100.0
                        unit: m / s**2
                        description: Gravitational acceleration (m/s^2)
                    FlapDOF1:
                        type: boolean
                        default: True
                        description: First flapwise blade mode DOF (flag)
                    FlapDOF2:
                        type: boolean
                        default: True
                        description: Second flapwise blade mode DOF (flag)
                    EdgeDOF:
                        type: boolean
                        default: True
                        description: First edgewise blade mode DOF (flag)
                    TeetDOF:
                        type: boolean
                        default: False
                        description: Rotor-teeter DOF (flag) [unused for 3 blades]
                    DrTrDOF:
                        type: boolean
                        default: True
                        description: Drivetrain rotational-flexibility DOF (flag)
                    GenDOF:
                        type: boolean
                        default: True
                        description: Generator DOF (flag)
                    YawDOF:
                        type: boolean
                        default: True
                        description: Yaw DOF (flag)
                    TwFADOF1:
                        type: boolean
                        default: True
                        description: First fore-aft tower bending-mode DOF (flag)
                    TwFADOF2:
                        type: boolean
                        default: True
                        description: Second fore-aft tower bending-mode DOF (flag)
                    TwSSDOF1:
                        type: boolean
                        default: True
                        description: First side-to-side tower bending-mode DOF (flag)
                    TwSSDOF2:
                        type: boolean
                        default: True
                        description: Second side-to-side tower bending-mode DOF (flag)
                    PtfmSgDOF:
                        type: boolean
                        default: True
                        description: Platform horizontal surge translation DOF (flag)
                    PtfmSwDOF:
                        type: boolean
                        default: True
                        description: Platform horizontal sway translation DOF (flag)
                    PtfmHvDOF:
                        type: boolean
                        default: True
                        description: Platform vertical heave translation DOF (flag)
                    PtfmRDOF:
                        type: boolean
                        default: True
                        description: Platform roll tilt rotation DOF (flag)
                    PtfmPDOF:
                        type: boolean
                        default: True
                        description: Platform pitch tilt rotation DOF (flag)
                    PtfmYDOF:
                        type: boolean
                        default: True
                        description: Platform yaw rotation DOF (flag)
                    OoPDefl:
                        type: number
                        minimum: 0.0
                        maximum: 100.0
                        default: 0.0
                        unit: m
                        description: Initial out-of-plane blade-tip displacement (meters)
                    IPDefl:
                        type: number
                        minimum: 0.0
                        maximum: 100.0
                        default: 0.0
                        unit: m
                        description: Initial in-plane blade-tip deflection (meters)
                    BlPitch1:
                        type: number
                        minimum: -1.5707963267948966 # -90deg
                        maximum: 1.5707963267948966 # 90deg
                        default: 0.017453292519943295 # 1 deg
                        unit: rad
                        description: Blade 1 initial pitch (radians)
                    BlPitch2:
                        type: number
                        minimum: -1.5707963267948966 # -90deg
                        maximum: 1.5707963267948966 # 90deg
                        default: 0.017453292519943295 # 1 deg
                        unit: rad
                        description: Blade 2 initial pitch (radians)
                    BlPitch3:
                        type: number
                        minimum: -1.5707963267948966 # -90deg
                        maximum: 1.5707963267948966 # 90deg
                        default: 0.017453292519943295 # 1 deg
                        unit: rad
                        description: Blade 3 initial pitch (radians) [unused for 2 blades]
                    TeetDefl:
                        type: number
                        minimum: -1.5707963267948966 # -90deg
                        maximum: 1.5707963267948966 # 90deg
                        default: 0.0
                        unit: rad
                        description: Initial or fixed teeter angle (radians) [unused for 3 blades]
                    Azimuth:
                        type: number
                        minimum: -6.283185307179586 # -360 deg
                        maximum: 6.283185307179586 # 360 deg
                        default: 0.0
                        unit: rad
                        description: Initial azimuth angle for blade 1 (radians)
                    RotSpeed:
                        type: number
                        minimum: 0.0
                        maximum: 100.0
                        default: 5.0
                        unit: rpm
                        description: Initial or fixed rotor speed (rpm)
                    NacYaw:
                        type: number
                        minimum: -6.283185307179586 # -360 deg
                        maximum: 6.283185307179586 # 360 deg
                        default: 0.0
                        unit: rad
                        description: Initial or fixed nacelle-yaw angle (radians)
                    TTDspFA:
                        type: number
                        minimum: 0.0
                        maximum: 50.0
                        default: 0.0
                        unit: m
                        description: Initial fore-aft tower-top displacement (meters)
                    TTDspSS:
                        type: number
                        minimum: 0.0
                        maximum: 50.0
                        default: 0.0
                        unit: m
                        description: Initial side-to-side tower-top displacement (meters)
                    PtfmSurge:
                        type: number
                        minimum: 0.0
                        maximum: 100.0
                        default: 0.0
                        unit: m
                        description: Initial or fixed horizontal surge translational displacement of platform (meters)
                    PtfmSway:
                        type: number
                        minimum: 0.0
                        maximum: 100.0
                        default: 0.0
                        unit: m
                        description: Initial or fixed horizontal sway translational displacement of platform (meters)
                    PtfmHeave:
                        type: number
                        minimum: 0.0
                        maximum: 100.0
                        default: 0.0
                        unit: m
                        description: Initial or fixed vertical heave translational displacement of platform (meters)
                    PtfmRoll:
                        type: number
                        minimum: -6.283185307179586 # -360 deg
                        maximum: 6.283185307179586 # 360 deg
                        default: 0.0
                        unit: rad
                        description: Initial or fixed roll tilt rotational displacement of platform (radians)
                    PtfmPitch:
                        type: number
                        minimum: -6.283185307179586 # -360 deg
                        maximum: 6.283185307179586 # 360 deg
                        default: 0.0
                        unit: rad
                        description: Initial or fixed pitch tilt rotational displacement of platform (radians)
                    PtfmYaw:
                        type: number
                        minimum: -6.283185307179586 # -360 deg
                        maximum: 6.283185307179586 # 360 deg
                        default: 0.0
                        unit: rad
                        description: Initial or fixed yaw rotational displacement of platform (radians)
                    UndSling:
                        type: number
                        minimum: -10.
                        maximum: 10.
                        default: 0.
                        unit: m
                        description: Undersling length [distance from teeter pin to the rotor apex] (meters) [unused for 3 blades]
                    Delta3:
                        type: number
                        minimum: -30.
                        maximum: 30.
                        default: 0.
                        unit: deg
                        description: Delta-3 angle for teetering rotors (degrees) [unused for 3 blades]
                    AzimB1Up:
                        type: number
                        minimum: -6.283185307179586 # -360 deg
                        maximum: 6.283185307179586 # 360 deg
                        default: 0.0
                        unit: rad
                        description: Azimuth value to use for I/O when blade 1 points up (radians)
                    ShftGagL:
                        type: number
                        minimum: -10.
                        maximum: 10.
                        default: 0.
                        unit: m
                        description: Distance from rotor apex [3 blades] or teeter pin [2 blades] to shaft strain gages [positive for upwind rotors] (meters)
                    NcIMUxn:
                        type: number
                        minimum: -10.
                        maximum: 10.
                        default: 0.
                        unit: m
                        description: Downwind distance from the tower-top to the nacelle IMU (meters)
                    NcIMUyn:
                        type: number
                        minimum: -10.
                        maximum: 10.
                        default: 0.
                        unit: m
                        description: Lateral distance from the tower-top to the nacelle IMU (meters)
                    NcIMUzn:
                        type: number
                        minimum: -10.
                        maximum: 10.
                        default: 0.
                        unit: m
                        description: Vertical distance from the tower-top to the nacelle IMU (meters)
                    BldNodes:
                        type: integer
                        minimum: 10
                        maximum: 200
                        default: 50
                        unit: none
                        description: Number of blade nodes (per blade) used for analysis (-)
                    TeetMod:
                        type: integer
                        enum: [0, 1, 2]
                        default: 0
                        description: 'Rotor-teeter spring/damper model {0: none, 1: standard, 2: user-defined from routine UserTeet} (switch) [unused for 3 blades]'
                    TeetDmpP:
                        type: number
                        minimum: -6.283185307179586 # -360 deg
                        maximum: 6.283185307179586 # 360 deg
                        default: 0.0
                        unit: rad
                        description: Rotor-teeter damper position (radians) [used only for 2 blades and when TeetMod=1]
                    TeetDmp:
                        type: number
                        minimum: 0.0
                        maximum: 1e4
                        default: 0.0
                        unit: kg*m^2/rad/s
                        description: Rotor-teeter damping constant (N-m/(rad/s)) [used only for 2 blades and when TeetMod=1]
                    TeetCDmp:
                        type: number
                        minimum: 0.0
                        maximum: 1e4
                        default: 0.0
                        unit: kg*m^2/s^2
                        description: Rotor-teeter rate-independent Coulomb-damping moment (N-m) [used only for 2 blades and when TeetMod=1]
                    TeetSStP:
                        type: number
                        minimum: -6.283185307179586 # -360 deg
                        maximum: 6.283185307179586 # 360 deg
                        default: 0.0
                        unit: rad
                        description: Rotor-teeter soft-stop position (radians) [used only for 2 blades and when TeetMod=1]
                    TeetHStP:
                        type: number
                        minimum: -6.283185307179586 # -360 deg
                        maximum: 6.283185307179586 # 360 deg
                        default: 0.0
                        unit: rad
                        description: Rotor-teeter hard-stop position (radians) [used only for 2 blades and when TeetMod=1]
                    TeetSSSp:
                        type: number
                        minimum: 0.0
                        maximum: 1e4
                        default: 0.0
                        unit: kg*m^2/rad/s^2
                        description: Rotor-teeter soft-stop linear-spring constant (N-m/rad) [used only for 2 blades and when TeetMod=1]
                    TeetHSSp:
                        type: number
                        minimum: 0.0
                        maximum: 1e4
                        default: 0.0
                        unit: kg*m^2/rad/s^2
                        description: Rotor-teeter hard-stop linear-spring constant (N-m/rad) [used only for 2 blades and when TeetMod=1]
                    Furling:
                        type: boolean
                        default: False
                        description: Read in additional model properties for furling turbine (flag) [must currently be FALSE)
                    FurlFile:
                        type: string
                        default: none
                        description: Name of file containing furling properties (quoted string) [unused when Furling=False]
                    TwrNodes:
                        type: integer
                        minimum: 10
                        maximum: 200
                        default: 20
                        unit: none
                        description: Number of tower nodes used for analysis (-)
                    SumPrint:
                        type: boolean
                        default: False
                        description: Print summary data to '<RootName>.sum' (flag)
                    OutFile:
                        type: integer
                        default: 1
                        description: Switch to determine where output will be placed 1 in module output file only; 2 in glue code output file only; 3 both (currently unused)
                    TabDelim:
                        type: boolean
                        default: True
                        description: Use tab delimiters in text tabular output file? (flag) (currently unused)
                    OutFmt:
                        type: string
                        default: 'ES10.3E2'
                        description: Format used for text tabular output (except time).  Resulting field should be 10 characters. (quoted string (currently unused)
                    DecFact:
                        type: integer
                        default: 1
                        description: Decimation factor for tabular output 1 output every time step} (-) (currently unused)
                    TStart:
                        type: number
                        default: 0.0
                        minimum: 0.0
                        maximum: 100000.0
                        unit: s
                        description: Time to begin tabular output (s) (currently unused)
            ElastoDynBlade:
                type: object
                default: {}
                properties:
                    BldFlDmp1:
                        type: number
                        minimum: 0.0
                        maximum: 100.0
                        default: 1.0
                        unit: none
                        description: Blade flap mode 1 structural damping in percent of critical (%)
                    BldFlDmp2:
                        type: number
                        minimum: 0.0
                        maximum: 100.0
                        default: 1.0
                        unit: none
                        description: Blade flap mode 2 structural damping in percent of critical (%)
                    BldEdDmp1:
                        type: number
                        minimum: 0.0
                        maximum: 100.0
                        default: 1.0
                        unit: none
                        description: Blade edge mode 1 structural damping in percent of critical (%)
                    FlStTunr1:
                        type: number
                        minimum: 0.0
                        maximum: 100.0
                        default: 1.0
                        unit: none
                        description: Blade flapwise modal stiffness tuner, 1st mode (-)
                    FlStTunr2:
                        type: number
                        minimum: 0.0
                        maximum: 100.0
                        default: 1.0
                        unit: none
                        description: Blade flapwise modal stiffness tuner, 2nd mode (-)
                    AdjBlMs:
                        type: number
                        minimum: 0.0
                        maximum: 100.0
                        default: 1.0
                        unit: none
                        description: Factor to adjust blade mass density (-)
                    AdjFlSt:
                        type: number
                        minimum: 0.0
                        maximum: 100.0
                        default: 1.0
                        unit: none
                        description: Factor to adjust blade flap stiffness (-)
                    AdjEdSt:
                        type: number
                        minimum: 0.0
                        maximum: 100.0
                        default: 1.0
                        unit: none
                        description: Factor to adjust blade edge stiffness (-)
            ElastoDynTower:
                type: object
                default: {}
                properties:
                    TwrFADmp1:
                        type: number
                        minimum: 0.0
                        maximum: 100.0
                        default: 1.0
                        unit: none
                        description: Tower 1st fore-aft mode structural damping ratio (%)
                    TwrFADmp2:
                        type: number
                        minimum: 0.0
                        maximum: 100.0
                        default: 1.0
                        unit: none
                        description: Tower 2nd fore-aft mode structural damping ratio (%)
                    TwrSSDmp1:
                        type: number
                        minimum: 0.0
                        maximum: 100.0
                        default: 1.0
                        unit: none
                        description: Tower 1st side-to-side mode structural damping ratio (%)
                    TwrSSDmp2:
                        type: number
                        minimum: 0.0
                        maximum: 100.0
                        default: 1.0
                        unit: none
                        description: Tower 2nd side-to-side mode structural damping ratio (%)
                    FlStTunr1:
                        type: number
                        minimum: 0.0
                        maximum: 100.0
                        default: 1.0
                        unit: none
                        description: Blade flapwise modal stiffness tuner, 1st mode (-)
                    FAStTunr1:
                        type: number
                        minimum: 0.0
                        maximum: 100.0
                        default: 1.0
                        unit: none
                        description: Tower fore-aft modal stiffness tuner, 1st mode (-)
                    FAStTunr2:
                        type: number
                        minimum: 0.0
                        maximum: 100.0
                        default: 1.0
                        unit: none
                        description: Tower fore-aft modal stiffness tuner, 2nd mode (-)
                    SSStTunr1:
                        type: number
                        minimum: 0.0
                        maximum: 100.0
                        default: 1.0
                        unit: none
                        description: Tower side-to-side stiffness tuner, 1st mode (-)
                    SSStTunr2:
                        type: number
                        minimum: 0.0
                        maximum: 100.0
                        default: 1.0
                        unit: none
                        description: Tower side-to-side stiffness tuner, 2nd mode (-)
                    AdjTwMa:
                        type: number
                        minimum: 0.0
                        maximum: 100.0
                        default: 1.0
                        unit: none
                        description: Factor to adjust tower mass density (-)
                    AdjFASt:
                        type: number
                        minimum: 0.0
                        maximum: 100.0
                        default: 1.0
                        unit: none
                        description: Factor to adjust tower fore-aft stiffness (-)
                    AdjSSSt:
                        type: number
                        minimum: 0.0
                        maximum: 100.0
                        default: 1.0
                        unit: none
                        description: Factor to adjust tower side-to-side stiffness (-)
            BeamDyn:
                type: object
                default: {}
                properties:
                    QuasiStaticInit:
                        type: boolean
                        default: True
                        description: Use quasistatic pre-conditioning with centripetal accelerations in initialization (flag) [dynamic solve only]
                    rhoinf:
                        type: number
                        default: 0.0
                        minimum: 0.0
                        maximum: 1e10
                        unit: none
                        description: Numerical damping parameter for generalized-alpha integrator
                    quadrature:
                        type: string
                        enum: ['1', '2', gaussian, Gaussian, GAUSSIAN, trapezoidal, Trapezoidal, TRAPEZOIDAL]
                        default: '2'
                        description: 'Quadrature method: 1=Gaussian; 2=Trapezoidal (switch)'
                    refine:
                        type: integer
                        minimum: 1
                        maximum: 10
                        default: 1
                        description: Refinement factor for trapezoidal quadrature (-). DEFAULT = 1 [used only when quadrature=2]
                    n_fact:
                        type: integer
                        minimum: 1
                        maximum: 50
                        default: 5
                        description:  Factorization frequency (-). DEFAULT = 5
                    DTBeam:
                        type: number
                        default: 0.0
                        minimum: 0.0
                        maximum: 10.0
                        unit: s
                        description: Time step size (s). Use 0.0 for Default
                    load_retries:
                        type: integer
                        minimum: 0
                        maximum: 50
                        default: 0
                        description: Number of factored load retries before quitting the simulation. Use 0 for Default
                    NRMax:
                        type: integer
                        minimum: 1
                        maximum: 100
                        default: 10
                        description: Max number of iterations in Newton-Ralphson algorithm (-). DEFAULT = 10
                    stop_tol:
                        type: number
                        default: 0.0
                        minimum: 0.0
                        maximum: 1e16
                        unit: none
                        description: Tolerance for stopping criterion (-)
                    tngt_stf_fd:
                        type: boolean
                        default: False
                        description: Flag to use finite differenced tangent stiffness matrix (-)
                    tngt_stf_comp:
                        type: boolean
                        default: False
                        description: Flag to compare analytical finite differenced tangent stiffness matrix  (-)
                    tngt_stf_pert:
                        type: number
                        minimum: 0.0
                        maximum: 1e1
                        default: 0.0
                        unit: none
                        description: perturbation size for finite differencing (-).  Use 0.0 for DEFAULT
                    tngt_stf_difftol:
                        type: number
                        minimum: 0.0
                        maximum: 1e2
                        default: 0.0
                        unit: none
                        description: Maximum allowable relative difference between analytical and fd tangent stiffness (-)
                    RotStates:
                        type: boolean
                        default: True
                        description: Orient states in the rotating frame during linearization? (flag) [used only when linearizing]
                    order_elem:
                        type: integer
                        minimum: 0
                        maximum: 50
                        default: 5
                        description: Order of interpolation (basis) function (-)
                    UsePitchAct:
                        type: boolean
                        default: False
                        description: Whether a pitch actuator should be used (flag)
                    PitchJ:
                        type: number
                        minimum: 0.0
                        maximum: 1e12
                        default: 200.0
                        unit: kg*m^2
                        description: Pitch actuator inertia (kg-m^2) [used only when UsePitchAct is true]
                    PitchK:
                        type: number
                        minimum: 0.0
                        maximum: 1e12
                        default: 2e7
                        unit: kg*m^2/s^2
                        description: Pitch actuator stiffness (kg-m^2/s^2) [used only when UsePitchAct is true]
                    PitchC:
                        type: number
                        minimum: 0.0
                        maximum: 1e12
                        default: 5e5
                        unit: kg*m^2/s
                        description: Pitch actuator damping (kg-m^2/s) [used only when UsePitchAct is true]
            HydroDyn:
                type: object
                default: {}
                properties:
                    Echo: *echo
                    WaveMod:
                        type: integer
                        enum: [0, 1, 2, 3, 4, 5, 6]
                        default: 2
                        description: Incident wave kinematics model {0- none/still water, 1- regular (periodic), 1P#- regular with user-specified phase, 2- JONSWAP/Pierson-Moskowitz spectrum (irregular), 3- White noise spectrum (irregular), 4- user-defined spectrum from routine UserWaveSpctrm (irregular), 5- Externally generated wave-elevation time series, 6- Externally generated full wave-kinematics time series [option 6 is invalid for PotMod/=0]} (switch)
                    WaveStMod:
                        type: integer
                        enum: [0, 1, 2, 3]
                        default: 0
                        description: Model for stretching incident wave kinematics to instantaneous free surface {0 = none=no stretching, 1 = vertical stretching, 2 = extrapolation stretching, 3 = Wheeler stretching} (switch) [unused when WaveMod=0 or when PotMod/=0]
                    WaveTMax:
                        type: number
                        default: 850.0
                        minimum: 0.0
                        maximum: 1e5
                        unit: s
                        description: Analysis time for incident wave calculations (sec) [unused when WaveMod=0; determines WaveDOmega=2Pi/WaveTMax in the IFFT]
                    WaveDT:
                        type: number
                        default: 0.25
                        minimum: 0.0
                        maximum: 10.0
                        unit: s
                        description: Time step for incident wave calculations     (sec) [unused when WaveMod=0; 0.1<=WaveDT<=1.0 recommended; determines WaveOmegaMax=Pi/WaveDT in the IFFT]
                    WavePkShp:
                        type: number
                        default: -999.0
                        unit: none
                        description: Peak-shape parameter of incident wave spectrum (-) or DEFAULT (string) [used only when WaveMod=2; use 1.0 for Pierson-Moskowitz]
                    WvLowCOff:
                        type: number
                        default: 0.111527
                        minimum: 0.0
                        maximum: 1e3
                        unit: rad/s
                        description: Low cut-off frequency or lower frequency limit of the wave spectrum beyond which the wave spectrum is zeroed (rad/s) [unused when WaveMod=0, 1, or 6]
                    WvHiCOff:
                        type: number
                        default: 0.783827
                        minimum: 0.0
                        maximum: 1e3
                        unit: rad/s
                        description: High cut-off frequency or upper frequency limit of the wave spectrum beyond which the wave spectrum is zeroed (rad/s) [unused when WaveMod=0, 1, or 6]
                    WaveDir: # TODO: Move to Environment section
                        type: number
                        default: 0.0
                        minimum: 0.0
                        maximum: 6.283185307179586
                        unit: rad
                        description: Incident wave propagation heading direction [unused when WaveMod=0 or 6]
                    WaveDirMod:
                        type: integer
                        enum: [0, 1]
                        default: 0
                        description: Directional spreading function {0 = none, 1 = COS2S} [only used when WaveMod=2,3, or 4]
                    WaveDirSpread:
                        type: number
                        default: 1.0
                        minimum: 0.0
                        maximum: 1e4
                        unit: none
                        description: Wave direction spreading coefficient ( > 0 ) [only used when WaveMod=2,3, or 4 and WaveDirMod=1]
                    WaveNDir:
                        type: integer
                        enum: [1,3,5,7,9,11,13,15,17,19,21,23,25,27,29,31,33,35,37,39,41,43,45,47,49]
                        default: 1
                        description: Number of wave directions [only used when WaveMod=2,3, or 4 and WaveDirMod=1; odd number only]
                    WaveDirRange:
                        type: number
                        unit: rad
                        default: 1.5707963267948966
                        minimum: 0.0
                        maximum: 6.283185307179586
                        description: Range of wave directions (full range = WaveDir +/- 1/2*WaveDirRange) (degrees) [only used when WaveMod=2,3,or 4 and WaveDirMod=1]
                    WaveSeed1:
                        type: integer
                        minimum: -2147483648
                        maximum: 2147483647
                        default: -561580799
                        description: First random seed of incident waves [-2147483648 to 2147483647] [unused when WaveMod=0, 5, or 6]
                    WaveSeed2:
                        default: RANLUX
                        description: Second random seed of incident waves [-2147483648 to 2147483647] [unused when WaveMod=0, 5, or 6]. Use RANLUX for internal FAST pseudo-random number generator
                    WaveNDAmp:
                        type: boolean
                        default: True
                        description: Flag for normally distributed amplitudes [only used when WaveMod=2, 3, or 4]
                    WvKinFile:
                        type: string
                        default: ''
                        description: Root name of externally generated wave data file(s) (quoted string) [used only when WaveMod=5 or 6]
                    NWaveElev:
                        type: integer
                        default: 1
                        minimum: 0
                        maximum: 9
                        description: Number of points where the incident wave elevations can be computed (-) [maximum of 9 output locations]
                    WaveElevxi:
                        type: array
                        default: [0.0]
                        description: List of xi-coordinates for points where the incident wave elevations can be output (meters) [NWaveElev points, separated by commas or white space; usused if NWaveElev = 0]
                        items:
                            type: number
                            default: 0.0
                            unit: m
                            maxItems: 9
                    WaveElevyi:
                        type: array
                        default: [0.0]
                        description: List of yi-coordinates for points where the incident wave elevations can be output (meters) [NWaveElev points, separated by commas or white space; usused if NWaveElev = 0]
                        items:
                            type: number
                            default: 0.0
                            unit: m
                            maxItems: 9
                    WvDiffQTF:
                        type: boolean
                        default: True
                        description: Full difference-frequency 2nd-order wave kinematics (flag)
                    WvSumQTF:
                        type: boolean
                        default: True
                        description: Full summation-frequency  2nd-order wave kinematics (flag)
                    WvLowCOffD:
                        type: number
                        minimum: 0.0
                        maximum: 1e4
                        default: 0.0
                        unit: rad/s
                        description: Low frequency cutoff used in the difference-frequencies (rad/s) [Only used with a difference-frequency method]
                    WvHiCOffD:
                        type: number
                        minimum: 0.0
                        maximum: 1e4
                        default: 0.737863
                        unit: rad/s
                        description: High frequency cutoff used in the difference-frequencies (rad/s) [Only used with a difference-frequency method]
                    WvLowCOffS:
                        type: number
                        minimum: 0.0
                        maximum: 1e4
                        default: 0.314159
                        unit: rad/s
                        description: Low frequency cutoff used in the summation-frequencies  (rad/s) [Only used with a summation-frequency method]
                    WvHiCOffS:
                        type: number
                        minimum: 0.0
                        maximum: 1.e+4
                        default: 3.2
                        unit: rad/s
                        description: High frequency cutoff used in the summation-frequencies  (rad/s) [Only used with a summation-frequency method]
                    CurrMod:
                        type: integer
                        enum: [0, 1, 2]
                        default: 0
                        description: Current profile model {0 = none=no current, 1 = standard, 2 = user-defined from routine UserCurrent} (switch)
                    CurrSSV0:
                        type: number
                        minimum: 0.0
                        maximum: 100.0
                        default: 0.0
                        unit: m/s
                        description: Sub-surface current velocity at still water level  (m/s) [used only when CurrMod=1]
                    CurrSSDir:
                        type: number
                        default: -999.0
                        maximum: 6.283185307179586
                        unit: rad
                        description: Sub-surface current heading direction (radians) or 0.0 for default [used only when CurrMod=1]
                    CurrNSRef:
                        type: number
                        minimum: 0.0
                        maximum: 1e4
                        default: 20.0
                        unit: m
                        description: Near-surface current reference depth (meters) [used only when CurrMod=1]
                    CurrNSV0:
                        type: number
                        minimum: 0.0
                        maximum: 100.0
                        default: 0.0
                        unit: m/s
                        description: Near-surface current velocity at still water level (m/s) [used only when CurrMod=1]
                    CurrNSDir:
                        type: number
                        default: 0.0
                        minimum: 0.0
                        maximum: 6.283185307179586
                        unit: rad
                        description: Near-surface current heading direction (degrees) [used only when CurrMod=1]
                    CurrDIV:
                        type: number
                        minimum: 0.0
                        maximum: 100.0
                        default: 0.0
                        unit: m/s
                        description: Depth-independent current velocity (m/s) [used only when CurrMod=1]
                    CurrDIDir:
                        type: number
                        default: 0.0
                        minimum: 0.0
                        maximum: 6.283185307179586
                        unit: rad
                        description: Depth-independent current heading direction (radians) [used only when CurrMod=1]
                    PotMod:
                        type: integer
                        enum: [0, 1, 2]
                        default: 0
                        description: Potential-flow model {0 = none=no potential flow, 1 = frequency-to-time-domain transforms based on Capytaine/NEMOH/WAMIT output, 2 = fluid-impulse theory (FIT)} (switch)
                    PotFile:
                        type: string
                        default: ''
                        description: Root name of potential-flow model data (relative to WEIS dir); WAMIT output files containing the linear, nondimensionalized, hydrostatic restoring matrix (.hst), frequency-dependent hydrodynamic added mass matrix and damping matrix (.1), and frequency- and direction-dependent wave excitation force vector per unit wave amplitude (.3) (quoted string) [MAKE SURE THE FREQUENCIES INHERENT IN THESE WAMIT FILES SPAN THE PHYSICALLY-SIGNIFICANT RANGE OF FREQUENCIES FOR THE GIVEN PLATFORM; THEY MUST CONTAIN THE ZERO- AND INFINITE-FREQUENCY LIMITS!]
                    WAMITULEN:
                        type: number
                        minimum: 0.0
                        maximum: 1e3
                        default: 1.0
                        unit: m
                        description: Characteristic body length scale used to redimensionalize Capytaine/NEMOH/WAMIT output (meters) [only used when PotMod=1]
                    PtfmVol0:
                        type: number
                        default: 0.0
                        minimum: 0.0
                        units: m^3
                        description: Displaced volume of water when the platform is in its undisplaced position (m^3) [only used when PotMod=1; USE THE SAME VALUE COMPUTED BY WAMIT AS OUTPUT IN THE .OUT FILE!]
                    PtfmMass_Init:
                        type: number
                        default: 0.0
                        minimum: 0.0
                        units: kg
                        description: Mass of initial platform design. When PtfmMass_Init > 0, PtfmVol0 will scale with the platform mass; this is a temporary solution to enable spar simulations where the heave is very sensitive to platform mass. 
                    PtfmCOBxt:
                        type: number
                        default: 0.0
                        minimum: 0.0
                        units: m
                        description: The xt offset of the center of buoyancy (COB) from the platform reference point (meters) [only used when PotMod=1]
                    PtfmCOByt:
                        type: number
                        default: 0.0
                        minimum: 0.0
                        units: m
                        description: The yt offset of the center of buoyancy (COB) from the platform reference point (meters) [only used when PotMod=1]
                    ExctnMod:
                        type: integer
                        enum: [0, 1, 2]
                        default: 0
                        description: Wave Excitation model {0 = None, 1 = DFT, 2 = state-space} (switch) [only used when PotMod=1; STATE-SPACE REQUIRES *.ssexctn INPUT FILE]
                    RdtnMod:
                        type: integer
                        enum: [0, 1, 2]
                        default: 0
                        description: Radiation memory-effect model {0 = no memory-effect calculation, 1 = convolution, 2 = state-space} (switch) [only used when PotMod=1; STATE-SPACE REQUIRES *.ss INPUT FILE]
                    RdtnTMax:
                        type: number
                        minimum: 0.0
                        maximum: 1e3
                        default: 60.0
                        unit: s
                        description: Analysis time for wave radiation kernel calculations (sec) [only used when PotMod=1; determines RdtnDOmega=Pi/RdtnTMax in the cosine transform; MAKE SURE THIS IS LONG ENOUGH FOR THE RADIATION IMPULSE RESPONSE FUNCTIONS TO DECAY TO NEAR-ZERO FOR THE GIVEN PLATFORM!]
                    RdtnDT:
                        type: number
                        minimum: 0.0
                        maximum: 1e3
                        default: 0.0
                        unit: s
                        description: Time step for wave radiation kernel calculations, use 0.0 for default (sec) [only used when PotMod=1; DT<=RdtnDT<=0.1 recommended; determines RdtnOmegaMax=Pi/RdtnDT in the cosine transform]
                    MnDrift:
                        type: integer
                        enum: [0, 7, 8, 9, 10, 11, 12]
                        default: 0
                        description: Mean-drift 2nd-order forces computed {0 = None; [7, 8, 9, 10, 11, or 12] = WAMIT file to use} [Only one of MnDrift, NewmanApp, or DiffQTF can be non-zero]
                    NewmanApp:
                        type: integer
                        enum: [0, 7, 8, 9, 10, 11, 12]
                        default: 0
                        description: Mean- and slow-drift 2nd-order forces computed with Newman's approximation {0 = None; [7, 8, 9, 10, 11, or 12] = WAMIT file to use} [Only one of MnDrift, NewmanApp, or DiffQTF can be non-zero. Used only when WaveDirMod=0]
                    DiffQTF:
                        type: integer
                        enum: [0, 10, 11, 12]
                        default: 0
                        description: Full difference-frequency 2nd-order forces computed with full QTF {0 = None; [10, 11, or 12] = WAMIT file to use} [Only one of MnDrift, NewmanApp, or DiffQTF can be non-zero]
                    SumQTF:
                        type: integer
                        enum: [0, 10, 11, 12]
                        default: 0
                        description: Full summation -frequency 2nd-order forces computed with full QTF {0 = None; [10, 11, or 12] = WAMIT file to use}
                    PtfmSgF:
                        type: string
                        default: 'True'
                        enum: ['TRUE','True','true','FALSE','False','false','DEFAULT','Default','default']
                        description: Platform horizontal surge translation force (flag) or DEFAULT
                    PtfmSwF:
                        type: string
                        default: 'True'
                        enum: ['TRUE','True','true','FALSE','False','false','DEFAULT','Default','default']
                        description: Platform horizontal sway translation force (flag) or DEFAULT
                    PtfmHvF:
                        type: string
                        default: 'True'
                        enum: ['TRUE','True','true','FALSE','False','false','DEFAULT','Default','default']
                        description: Platform vertical heave translation force (flag) or DEFAULT
                    PtfmRF:
                        type: string
                        default: 'True'
                        enum: ['TRUE','True','true','FALSE','False','false','DEFAULT','Default','default']
                        description: Platform roll tilt rotation force (flag) or DEFAULT
                    PtfmPF:
                        type: string
                        default: 'True'
                        enum: ['TRUE','True','true','FALSE','False','false','DEFAULT','Default','default']
                        description: Platform pitch tilt rotation force (flag) or DEFAULT
                    PtfmYF:
                        type: string
                        default: 'True'
                        enum: ['TRUE','True','true','FALSE','False','false','DEFAULT','Default','default']
                        description: Platform yaw rotation force (flag) or DEFAULT
                    AddF0:
                        type: array
                        default: [0.0, 0.0, 0.0, 0.0, 0.0, 0.0]
                        description: Additional preload (N, N-m)
                        items:
                            type: number
                            minItems: 6
                            maxItems: 6
                    AddCLin1: &addclin
                        type: array
                        default: [0.0, 0.0, 0.0, 0.0, 0.0, 0.0]
                        description: Additional linear stiffness by row (N/m, N/rad, N-m/m, N-m/rad)
                        items:
                            type: number
                            minItems: 6
                            maxItems: 6
                    AddCLin2: *addclin
                    AddCLin3: *addclin
                    AddCLin4: *addclin
                    AddCLin5: *addclin
                    AddCLin6: *addclin
                    AddBLin1: &addblin
                        type: array
                        default: [0.0, 0.0, 0.0, 0.0, 0.0, 0.0]
                        description: Additional linear damping by row (N/(m/s), N/(rad/s), N-m/(m/s), N-m/(rad/s))
                        items:
                            type: number
                            minItems: 6
                            maxItems: 6
                    AddBLin2: *addblin
                    AddBLin3: *addblin
                    AddBLin4: *addblin
                    AddBLin5: *addblin
                    AddBLin6: *addblin
                    AddBQuad1: &addbquad
                        type: array
                        default: [0.0, 0.0, 0.0, 0.0, 0.0, 0.0]
                        description: Additional quadratic drag by row (N/(m/s)^2, N/(rad/s)^2, N-m(m/s)^2, N-m/(rad/s)^2)
                        items:
                            type: number
                            minItems: 6
                            maxItems: 6
                    AddBQuad2: *addbquad
                    AddBQuad3: *addbquad
                    AddBQuad4: *addbquad
                    AddBQuad5: *addbquad
                    AddBQuad6: *addbquad
                    NMOutputs:
                        type: integer
                        minimum: 0
                        maximum: 9
                        default: 0
                        description: Number of member outputs (-) [must be < 10]
                    NJOutputs:
                        type: integer
                        minimum: 0
                        maximum: 9
                        default: 0
                        description: Number of joint outputs [Must be < 10]
                    JOutLst:
                        type: array
                        default: [0]
                        description: List of JointIDs which are to be output (-)[unused if NJOutputs=0]
                        items:
                            type: integer
                            maxItems: 9
                    HDSum:
                        type: boolean
                        default: True
                        description: Output a summary file [flag]
                    OutAll:
                        type: boolean
                        default: False
                        description: Output all user-specified member and joint loads (only at each member end, not interior locations) [flag]
                    OutSwtch:
                        type: integer
                        enum: [1, 2, 3]
                        default: 2
                        description: Output requested channels to [1=Hydrodyn.out, 2=GlueCode.out, 3=both files]
                    OutFmt:
                        type: string
                        default: 'ES11.4e2'
                        description: Output format for numerical results (quoted string) [not checked for validity]
                    OutSFmt:
                        type: string
                        default: 'A11'
                        description: Output format for header strings (quoted string) [not checked for validity]             
            SubDyn:
                type: object
                default: {}
                properties:
                    Echo: *echo
                    SDdeltaT:
                        type: number
                        default: -999.0
                        maximum: 100.0
                        unit: s
                        description: Local Integration Step. If 0.0, the glue-code integration step will be used.
                    IntMethod:
                        type: integer
                        enum: [1, 2, 3, 4]
                        default: 3
                        description: Integration Method [1/2/3/4 = RK4/AB4/ABM4/AM2].
                    SttcSolve:
                        type: boolean
                        default: True
                        description: Solve dynamics about static equilibrium point
                    FEMMod:
                        type: integer
                        enum: [1, 2, 3, 4]
                        default: 3
                        description: FEM switch = element model in the FEM. [1= Euler-Bernoulli(E-B);  2=Tapered E-B (unavailable);  3= 2-node Timoshenko;  4= 2-node tapered Timoshenko (unavailable)]
                    NDiv:
                        type: integer
                        default: 1
                        minimum: 1
                        maximum: 100
                        description: Number of sub-elements per member
                    CBMod:
                        type: boolean
                        default: True
                        description: If True perform C-B reduction, else full FEM dofs will be retained. If True, select Nmodes to retain in C-B reduced system.
                    Nmodes:
                        type: integer
                        default: 0
                        minimum: 0
                        maximum: 50
                        description: Number of internal modes to retain (ignored if CBMod=False). If Nmodes=0 --> Guyan Reduction.
                    JDampings:
                        type: array
                        description: Damping Ratios for each retained mode (% of critical) If Nmodes>0, list Nmodes structural damping ratios for each retained mode (% of critical), or a single damping ratio to be applied to all retained modes. (last entered value will be used for all remaining modes).
                        default: [1.0]
                        items:
                            type: number
                            unit: none
                    SSSum:
                        type: boolean
                        default: True
                        description: Output a Summary File (flag) that contains matrices K,M  and C-B reduced M_BB, M-BM, K_BB, K_MM(OMG^2), PHI_R, PHI_L. It can also contain COSMs if requested.
                    OutCOSM:
                        type: boolean
                        default: False
                        description: Output cosine matrices with the selected output member forces (flag)
                    OutAll:
                        type: boolean
                        default: False
                        description: Output all members' end forces (flag)
                    OutSwtch:
                        type: integer
                        enum: [1, 2, 3]
                        default: 2
                        description: Output requested channels to 1=<rootname>.SD.out;  2=<rootname>.out (generated by FAST);  3=both files.
                    TabDelim:
                        type: boolean
                        default: True
                        description: Generate a tab-delimited output in the <rootname>.SD.out file
                    OutDec:
                        type: integer
                        default: 1
                        description: Decimation of output in the <rootname>.SD.out file
                        minimum: 0
                    OutFmt:
                        type: string
                        default: 'ES11.4e2'
                        description: Output format for numerical results in the <rootname>.SD.out file (quoted string) [not checked for validity]
                    OutSFmt:
                        type: string
                        default: 'A11'
                        description: Output format for header strings in the <rootname>.SD.out file (quoted string) [not checked for validity]
                    NMOutputs:
                        type: integer
                        minimum: 0
                        maximum: 9
                        default: 0
                        description: Number of members whose forces/displacements/velocities/accelerations will be output (-) [Must be <= 9].                         
            MoorDyn:
                type: object
                default: {}
                properties:
                    Echo: *echo
                    dtM:
                        type: number
                        unit: s
                        default: 0.001
                        minimum: 0.0
                        maximum: 100.0
                        description: Time step to use in mooring integration (s)
                    kbot:
                        type: number
                        unit: kg/(m^2*s^2)
                        default: 3.e+6
                        minimum: 0.0
                        maximum: 1.e+9
                        description: Bottom stiffness (Pa/m)
                    cbot:
                        type: number
                        unit: kg/(m^2*s)
                        default: 3.e+5
                        minimum: 0.0
                        maximum: 1.e+9
                        description: Bottom damping (Pa/m)
                    dtIC:
                        type: number
                        unit: s
                        default: 1.0
                        minimum: 0.0
                        maximum: 100.0
                        description: Time interval for analyzing convergence during IC gen (s)
                    TmaxIC:
                        type: number
                        unit: s
                        default: 60.0
                        minimum: 0.0
                        maximum: 1000.0
                        description: Max time for ic gen (s)
                    CdScaleIC:
                        type: number
                        unit: none
                        default: 4.0
                        minimum: 0.0
                        maximum: 1000.0
                        description: Factor by which to scale drag coefficients during dynamic relaxation (-)
                    threshIC:
                        type: number
                        unit: none
                        default: 1e-3
                        minimum: 0.0
                        maximum: 1.0
                        description: Threshold for IC convergence (-)
            ServoDyn:
                type: object
                default: {}
                description: ServoDyn modelling options in OpenFAST
                properties:
                    Echo: *echo
                    DT:
                        type: string
                        default: 'default'
                        description: Communication interval for controllers (s) (or 'default')
                    PCMode:
                        type: integer
                        description: Pitch control mode {0 = none, 4 = user-defined from Simulink/Labview, 5 = user-defined from Bladed-style DLL}
                        default: 5
                        enum: [0,4,5]
                    TPCOn:
                        type: number
                        default: 0.
                        unit: s
                        minimum: 0.
                        description: Time to enable active pitch control (s) [unused when PCMode=0]
                    TPitManS1:
                        type: number
                        minimum: 0.
                        unit: s
                        default: 99999.
                        description: Time to start override pitch maneuver for blade 1 and end standard pitch control (s)
                    TPitManS2:
                        type: number
                        minimum: 0.
                        unit: s
                        default: 99999.
                        description: Time to start override pitch maneuver for blade 2 and end standard pitch control (s)
                    TPitManS3:
                        type: number
                        minimum: 0.
                        unit: s
                        default: 99999.
                        description: Time to start override pitch maneuver for blade 3 and end standard pitch control (s)
                    PitManRat(1):
                        type: number
                        minimum: 1.e-6
                        maximum: 30.
                        unit: deg / s
                        default: 1.
                        description: Pitch rate at which override pitch maneuver heads toward final pitch angle for blade 1 (deg/s). It cannot be 0
                    PitManRat(2):
                        type: number
                        minimum: 1.e-6
                        maximum: 30.
                        unit: deg / s
                        default: 1.
                        description: Pitch rate at which override pitch maneuver heads toward final pitch angle for blade 2 (deg/s). It cannot be 0
                    PitManRat(3):
                        type: number
                        minimum: 1.e-6
                        maximum: 30.
                        unit: deg / s
                        default: 1.
                        description: Pitch rate at which override pitch maneuver heads toward final pitch angle for blade 3 (deg/s). It cannot be 0
                    BlPitchF(1):
                        type: number
                        unit: deg
                        default: 90.
                        minimum: -180
                        maximum: +180
                        description: Blade 1 final pitch for pitch maneuvers (degrees)
                    BlPitchF(2):
                        type: number
                        unit: deg
                        default: 90.
                        minimum: -180
                        maximum: +180
                        description: Blade 2 final pitch for pitch maneuvers (degrees)
                    BlPitchF(3):
                        type: number
                        unit: deg
                        default: 90.
                        minimum: -180
                        maximum: +180
                        description: Blade 3 final pitch for pitch maneuvers (degrees)
                    VSContrl:
                        type: integer
                        description: Variable-speed control mode {0 = none, 4 = user-defined from Simulink/Labview, 5 = user-defined from Bladed-style DLL}
                        default: 5
                        enum: [0,4,5]
                    GenModel:
                        type: integer
                        description: Generator model {1 = simple, 2 = Thevenin, 3 = user-defined from routine UserGen}
                        default: 1
                        enum: [1,2]
                    GenTiStr:
                        type: boolean
                        default: True
                        description: Method to start the generator {True - timed using TimGenOn, False - generator speed using SpdGenOn} (flag)
                    GenTiStp:
                        type: boolean
                        default: True
                        description: Method to stop the generator {True - timed using TimGenOf, False - when generator power = 0} (flag)
                    SpdGenOn:
                        type: number
                        default: 99999.
                        minimum: 0.
                        unit: rpm
                        description: Generator speed to turn on the generator for a startup (HSS speed) (rpm) [used only when GenTiStr=False]
                    TimGenOn:
                        type: number
                        default: 0.
                        minimum: 0.
                        unit: s
                        description: Time to turn on the generator for a startup (s) [used only when GenTiStr=True]
                    TimGenOf:
                        type: number
                        default: 99999.
                        minimum: 0.
                        unit: s
                        description: Time to turn off the generator (s) [used only when GenTiStp=True]
                    VS_RtGnSp:
                        type: number
                        default: 99999.
                        minimum: 0.
                        unit: rpm
                        description: Rated generator speed for simple variable-speed generator control (HSS side) (rpm) [used only when VSContrl=1]
                    VS_RtTq:
                        type: number
                        default: 99999.
                        minimum: 0.
                        unit: N * m
                        description: Rated generator torque/constant generator torque in Region 3 for simple variable-speed generator control (HSS side) (N-m) [used only when VSContrl=1]
                    VS_Rgn2K:
                        type: number
                        default: 99999.
                        minimum: 0.
                        unit: N * m / rpm**2
                        description: Generator torque constant in Region 2 for simple variable-speed generator control (HSS side) (N-m/rpm^2) [used only when VSContrl=1]
                    VS_SlPc:
                        type: number
                        default: 99999.
                        minimum: 0.
                        unit: none
                        description: Rated generator slip percentage in Region 2 1/2 for simple variable-speed generator control (%) [used only when VSContrl=1]
                    SIG_SlPc:
                        type: number
                        default: 99999.
                        minimum: 0.
                        unit: none
                        description: Rated generator slip percentage (%) [used only when VSContrl=0 and GenModel=1]
                    SIG_SySp:
                        type: number
                        default: 99999.
                        minimum: 0.
                        unit: rpm
                        description: Synchronous (zero-torque) generator speed (rpm) [used only when VSContrl=0 and GenModel=1]
                    SIG_RtTq:
                        type: number
                        default: 99999.
                        minimum: 0.
                        unit: N * m
                        description: Rated torque (N-m) [used only when VSContrl=0 and GenModel=1]
                    SIG_PORt:
                        type: number
                        default: 99999.
                        minimum: 0.
                        unit: none
                        description: Pull-out ratio (Tpullout/Trated) (-) [used only when VSContrl=0 and GenModel=1]
                    TEC_Freq:
                        type: number
                        default: 99999.
                        minimum: 0.
                        unit: Hz
                        description: Line frequency [50 or 60] (Hz) [used only when VSContrl=0 and GenModel=2]
                    TEC_NPol:
                        type: integer
                        default: 0
                        minimum: 0
                        unit: none
                        description: Number of poles [even integer > 0] (-) [used only when VSContrl=0 and GenModel=2]
                    TEC_SRes:
                        type: number
                        default: 99999.
                        minimum: 0.
                        unit: ohms
                        description: Stator resistance (ohms) [used only when VSContrl=0 and GenModel=2]
                    TEC_RRes:
                        type: number
                        default: 99999.
                        minimum: 0.
                        unit: ohms
                        description: Rotor resistance (ohms) [used only when VSContrl=0 and GenModel=2]
                    TEC_VLL:
                        type: number
                        default: 99999.
                        minimum: 0.
                        unit: volts
                        description: Line-to-line RMS voltage (volts) [used only when VSContrl=0 and GenModel=2]
                    TEC_SLR:
                        type: number
                        default: 99999.
                        minimum: 0.
                        unit: ohms
                        description: Stator leakage reactance (ohms) [used only when VSContrl=0 and GenModel=2]
                    TEC_RLR:
                        type: number
                        default: 99999.
                        minimum: 0.
                        unit: ohms
                        description: Rotor leakage reactance (ohms) [used only when VSContrl=0 and GenModel=2]
                    TEC_MR:
                        type: number
                        default: 99999.
                        minimum: 0.
                        unit: ohms
                        description: Magnetizing reactance (ohms) [used only when VSContrl=0 and GenModel=2]
                    HSSBrMode:
                        type: integer
                        description: HSS brake model {0 = none, 1 = simple, 4 = user-defined from Simulink/Labview, 5 = user-defined from Bladed-style DLL (not in ROSCO, yet)}
                        enum: [0,1,4,5]
                        default: 0
                    THSSBrDp:
                        type: number
                        default: 99999.
                        minimum: 0.
                        unit: s
                        description: Time to initiate deployment of the HSS brake (s)
                    HSSBrDT:
                        type: number
                        default: 99999.
                        minimum: 0.
                        unit: s
                        description: Time for HSS-brake to reach full deployment once initiated (sec) [used only when HSSBrMode=1]
                    HSSBrTqF:
                        type: number
                        default: 99999.
                        minimum: 0.
                        unit: N * m
                        description: Fully deployed HSS-brake torque (N-m)
                    YCMode:
                        type: integer
                        enum: [0,3,4,5]
                        default: 0
                        description: Yaw control mode {0 - none, 3 - user-defined from routine UserYawCont, 4 - user-defined from Simulink/Labview, 5 - user-defined from Bladed-style DLL} (switch)
                    TYCOn:
                        type: number
                        default: 99999.
                        unit: s
                        description: Time to enable active yaw control (s) [unused when YCMode=0]
                    YawNeut:
                        type: number
                        default: 0.
                        unit: deg
                        description: Neutral yaw position--yaw spring force is zero at this yaw (degrees)
                    YawSpr:
                        type: number
                        default: 0.
                        unit: N * m / rad
                        description: Nacelle-yaw spring constant (N-m/rad)
                    YawDamp:
                        type: number
                        default: 0.
                        unit: N * m / rad / s
                        description: Nacelle-yaw damping constant (N-m/(rad/s))
                    TYawManS:
                        type: number
                        default: 99999.
                        unit: s
                        description: Time to start override yaw maneuver and end standard yaw control (s)
                    YawManRat:
                        type: number
                        default: 0.25
                        minimum: 1.e-6
                        unit: deg / s
                        description: Yaw maneuver rate (in absolute value) (deg/s). It cannot be zero
                    NacYawF:
                        type: number
                        default: 0.
                        unit: deg
                        description: Final yaw angle for override yaw maneuvers (degrees)
                    CompNTMD:
                        type: boolean
                        default: False
                        description: Compute nacelle tuned mass damper {true/false}
                    NTMDfile:
                        type: string
                        default: none
                        description: Name of the file for nacelle tuned mass damper (quoted string) [unused when CompNTMD is false]
                    CompTTMD:
                        type: boolean
                        default: False
                        description: Compute tower tuned mass damper {true/false}
                    TTMDfile:
                        type: string
                        default: none
                        description: Name of the file for tower tuned mass damper (quoted string) [unused when CompTTMD is false]
                    DLL_ProcName:
                        type: string
                        default: 'DISCON'
                        description: Name of procedure in DLL to be called (-) [case sensitive; used only with DLL Interface]
                    DLL_DT:
                        type: string
                        default: 'default'
                        description: Communication interval for dynamic library (s) (or 'default') [used only with Bladed Interface]
                    DLL_Ramp:
                        type: boolean
                        default: False
                        description: Whether a linear ramp should be used between DLL_DT time steps [introduces time shift when true] (flag) [used only with Bladed Interface]
                    BPCutoff:
                        type: number
                        default: 99999.
                        unit: Hz
                        description: Cuttoff frequency for low-pass filter on blade pitch from DLL (Hz) [used only with Bladed Interface]
                    NacYaw_North:
                        type: number
                        default: 0.
                        unit: deg
                        description: Reference yaw angle of the nacelle when the upwind end points due North (deg) [used only with Bladed Interface]
                    Ptch_Cntrl:
                        type: integer
                        enum: [0,1]
                        default: 0
                        description: Record 28 Use individual pitch control {0 - collective pitch; 1 - individual pitch control} (switch) [used only with Bladed Interface]
                    Ptch_SetPnt:
                        type: number
                        default: 0.
                        unit: deg
                        description: Record  5 Below-rated pitch angle set-point (deg) [used only with Bladed Interface]
                    Ptch_Min:
                        type: number
                        default: 0.
                        unit: deg
                        description: Record  6 - Minimum pitch angle (deg) [used only with Bladed Interface]
                    Ptch_Max:
                        type: number
                        default: 0.
                        unit: deg
                        description: Record  7 Maximum pitch angle (deg) [used only with Bladed Interface]
                    PtchRate_Min:
                        type: number
                        default: 0.
                        unit: deg / s
                        description: Record  8 Minimum pitch rate (most negative value allowed) (deg/s) [used only with Bladed Interface]
                    PtchRate_Max:
                        type: number
                        default: 0.
                        unit: deg / s
                        description: Record  9 Maximum pitch rate  (deg/s) [used only with Bladed Interface]
                    Gain_OM:
                        type: number
                        default: 0.
                        unit: N * m / (rad / s)**2
                        description: Record 16 Optimal mode gain (Nm/(rad/s)^2) [used only with Bladed Interface]
                    GenSpd_MinOM:
                        type: number
                        default: 0.
                        unit: rpm
                        description: Record 17 Minimum generator speed (rpm) [used only with Bladed Interface]
                    GenSpd_MaxOM:
                        type: number
                        default: 0.
                        unit: rpm
                        description: Record 18 Optimal mode maximum speed (rpm) [used only with Bladed Interface]
                    GenSpd_Dem:
                        type: number
                        default: 0.
                        unit: rpm
                        description: Record 19 Demanded generator speed above rated (rpm) [used only with Bladed Interface]
                    GenTrq_Dem:
                        type: number
                        default: 0.
                        unit: N * m
                        description: Record 22 Demanded generator torque above rated (Nm) [used only with Bladed Interface]
                    GenPwr_Dem:
                        type: number
                        default: 0.
                        unit: W
                        description: Record 13 Demanded power (W) [used only with Bladed Interface]
                    DLL_NumTrq:
                        type: integer
                        default: 0
                        description: Record 26 No. of points in torque-speed look-up table {0 = none and use the optimal mode parameters; nonzero = ignore the optimal mode PARAMETERs by setting Record 16 to 0.0} (-) [used only with Bladed Interface]
                    SumPrint:
                        type: boolean
                        default: False
                        description: Print summary data to '<RootName>.sum' (flag)
                    OutFile:
                        type: integer
                        default: 1
                        description: Switch to determine where output will be placed 1 in module output file only; 2 in glue code output file only; 3 both (currently unused)
                    TabDelim:
                        type: boolean
                        default: True
                        description: Use tab delimiters in text tabular output file? (flag) (currently unused)
                    OutFmt:
                        type: string
                        default: 'ES10.3E2'
                        description: Format used for text tabular output (except time).  Resulting field should be 10 characters. (quoted string (currently unused)
                    TStart:
                        type: number
                        default: 0.0
                        minimum: 0.0
                        maximum: 100000.0
                        unit: s
                        description: Time to begin tabular output (s) (currently unused)
            outlist:
                type: object
                default: {}
                properties:
                    InflowWind:
                        type: object
                        default: {}
                    AeroDyn:
                        type: object
                        default: {}
                    ElastoDyn:
                        type: object
                        default: {}
                    BeamDyn:
                        type: object
                        default: {}
                    HydroDyn:
                        type: object
                        default: {}
                    SubDyn:
                        type: object
                        default: {}
                    MoorDyn:
                        type: object
                        default: {}
                    ServoDyn:
                        type: object
                        default: {}
            xfoil:
                type: object
                default: {}
                properties:
                    path:
                        type: string
                        default: ''
                        description: File path to xfoil executable (e.g. /home/user/Xfoil/bin/xfoil)
                    run_parallel:
                        type: boolean
                        default: False
                        description: Whether or not to run xfoil in parallel (requires mpi setup)
    DLC_driver:
        type: object
        default: {}
        properties:
            openfast_file_management:
                type: object
                default: {}
                properties:
                    OF_run_fst:
                        type: string
                        default: none
                        description: Filename prefix for output files
                    OF_run_dir:
                        type: string
                        default: none
                        description: Path to place FAST output files (e.g. /home/user/myturbines/output)
                    generate_af_coords: 
                        type: boolean
                        default: False
                        description: Flag to write airfoil coordinates out or not
                    model_only:
                        type: boolean
                        default: False
                        description: Flag to only generate an OpenFAST model and stop
            DLCs:
                type: array
                default: [{}]
                items:
                    type: object
                    properties:
                        DLC:
                            type: string
                            default: '1.1'
                            enum: ['1.1', '1.2', '1.3', '1.4', '1.5', '1.6', '5.1', '6.1', '6.2', '6.3', '6.4', 'Custom']
                            description: IEC DLC to run. Currently supported are 1.1, 1.2, 1.3, 1.4, 1.5, 1.6, 5.1, 6.1, 6.2, 6.3, 6.4
                        wind_speed:
                            type: array
                            description: Wind speeds for this DLC
                            default: [10.]
                            items:
                                type: number
                                unit: m/s
                                minItems: 1
                                minimum: 0.0
                                maximum: 50.0
                                uniqueItems: true
                        ws_bin_size:
                            type: number
                            default: 2
                            minimum: 1.e-2
                            maximum: 2.e+1
                            unit: m /s 
                            description: Size of the wind speed bin, usually set to 2 m/s
                        n_seeds:
                            type: integer
                            default: 1
                            minimum: 1
                            maximum: 100
                            description: Number of turbulent wind seeds
                        Seeds:
                            type: array
                            default: [0]
                            description: Turbulent wind random number generator seeds
                            items:
                                type: integer
                                unit: none
                                minItems: 1
                                uniqueItems: true
                        wind_heading:
                            type: array
                            description: Wind direction from north
                            default: [0.]
                            items:
                                type: number
                                unit: deg
                                minItems: 1
                                minimum: -1.8e+2
                                maximum: 1.8e+2
                        yaw_misalign:
                            type: array
                            description: Alignment of the nacelle with respect to north
                            default: [0.]
                            items:
                                type: number
                                unit: deg
                                minItems: 1
                                minimum: -1.8e+2
                                maximum: 1.8e+2
                        wave_spectrum:
                            type: array
                            description: Spectrum of the waves
                            #default: ["JONSWAP"]
                            items:
                                type: str
                                enum: ["JONSWAP","unit"]
                                minItems: 1
                        turbine_status:
                            type: array
                            description: Status of the turbine, it can be either operating, idling, or parked
                            #default: ["operating"]
                            items:
                                type: str
                                enum: ["operating","idling","parked"]
                                minItems: 1
                        wave_period:
                            type: array
                            description: Period between waves
                            default: [1.e+1]
                            items:
                                type: number
                                unit: s
                                minItems: 1
                                minimum: 0.0
                                maximum: 1.e+2
                        wave_height:
                            type: array
                            description: Height of the waves
                            default: [1.e+1]
                            items:
                                type: number
                                unit: m
                                minItems: 1
                                minimum: 0.0
                                maximum: 1.e+2
                        wave_heading:
                            type: array
                            description: Heading of the waves with respect to north
                            default: [0.]
                            items:
                                type: number
                                unit: deg
                                minItems: 1
                                minimum: -1.8e+2
                                maximum: 1.8e+2
                        unique_wind_seeds:
                            type: boolean
                            default: False
                            description: Run different wind seeds for each wind speed
                        unique_wave_seeds:
                            type: boolean
                            default: False
                            description: Run different wave seeds for each wind speed
                        turbulent_wind:
                            type: object
                            default: {}
                            properties:
                                flag:
                                    type: boolean
                                    default: False
                                    description: Flag switching between steady wind and turbulent wind grid from TurbSim
                                Echo:
                                    type: boolean
                                    default: False
                                    description: Echo input data to <RootName>.ech (flag)
                                RandSeed1:
                                    type: integer
                                    default: 1
                                    description: First random seed  (-2147483648 to 2147483647)
                                RandSeed2:
                                    type: integer
                                    default: 2
                                    description: Second random seed  (-2147483648 to 2147483647)
                                WrBHHTP:
                                    type: boolean
                                    default: False
                                    description: Output hub-height turbulence parameters in binary form?  (Generates RootName.bin)
                                WrFHHTP:
                                    type: boolean
                                    default: False
                                    description: Output hub-height turbulence parameters in formatted form?  (Generates RootName.dat)
                                WrADHH:
                                    type: boolean
                                    default: False
                                    description: Output hub-height time-series data in AeroDyn form?  (Generates RootName.hh)
                                WrADFF:
                                    type: boolean
                                    default: True
                                    description: Output full-field time-series data in TurbSim/AeroDyn form? (Generates RootName.bts)
                                WrBLFF:
                                    type: boolean
                                    default: False
                                    description: Output full-field time-series data in BLADED/AeroDyn form?  (Generates RootName.wnd)
                                WrADTWR:
                                    type: boolean
                                    default: False
                                    description: Output tower time-series data? (Generates RootName.twr)
                                WrFMTFF:
                                    type: boolean
                                    default: False
                                    description: Output full-field time-series data in formatted (readable) form?  (Generates RootName.u, RootName.v, RootName.w)
                                WrACT:
                                    type: boolean
                                    default: False
                                    description: Output coherent turbulence time steps in AeroDyn form? (Generates RootName.cts)
                                Clockwise:
                                    type: boolean
                                    default: False
                                    description: Clockwise rotation looking downwind? (used only for full-field binary files - not necessary for AeroDyn)
                                ScaleIEC:
                                    type: integer
                                    enum: [0, 1, 2]
                                    default: 0
                                    description: Scale IEC turbulence models to exact target standard deviation? [0=no additional scaling; 1=use hub scale uniformly; 2=use individual scales]
                                NumGrid_Z:
                                    type: integer
                                    default: 25
                                    minimum: 5
                                    maximum: 100
                                    description: Vertical grid-point matrix dimension
                                NumGrid_Y:
                                    type: integer
                                    default: 25
                                    minimum: 5
                                    maximum: 100
                                    description: Horizontal grid-point matrix dimension
                                TimeStep:
                                    type: number
                                    default: 0.05
                                    minimum: 1.e-4
                                    maximum: 1.
                                    unit: s
                                    description: Time step [seconds]
                                AnalysisTime:
                                    type: number
                                    default: 720.
                                    minimum: 1.e-4
                                    maximum: 1.e+4
                                    unit: s
                                    description: Length of analysis time series [seconds] (program will add time if necessary AnalysisTime = MAX(AnalysisTime, UsableTime+GridWidth/MeanHHWS) )
                                UsableTime:
                                    type: string
                                    default: 'ALL'
                                    description: Usable length of output time series [seconds] (program will add GridWidth/MeanHHWS seconds unless UsableTime is 'ALL')
                                HubHt:
                                    type: number
                                    default: 1.e+2
                                    minimum: 1.e+1
                                    maximum: 5.e+2
                                    unit: m
                                    description: Hub height [m] (should be > 0.5*GridHeight)
                                GridHeight:
                                    type: number
                                    default: 1.e+2
                                    minimum: 1.e+1
                                    maximum: 5.e+2
                                    unit: m
                                    description: Grid height [m]
                                GridWidth:
                                    type: number
                                    default: 1.e+2
                                    minimum: 1.e+1
                                    maximum: 5.e+2
                                    unit: m
                                    description: Grid width [m] (should be >= 2*(RotorRadius+ShaftLength))
                                VFlowAng:
                                    type: number
                                    default: 0.
                                    minimum: -9.e+1
                                    maximum: 9.e+1
                                    unit: deg
                                    description: Vertical mean flow (uptilt) angle [degrees]
                                HFlowAng:
                                    type: number
                                    default: 0.
                                    minimum: -9.e+1
                                    maximum: 9.e+1
                                    unit: deg
                                    description: Horizontal mean flow (skew) angle [degrees]
                                TurbModel:
                                    type: string
                                    enum: ['IECKAI','IECVKM','GP_LLJ','NWTCUP','SMOOTH','WF_UPW','WF_07D','WF_14D','TIDAL','API','USRINP','TIMESR','NONE']
                                    default: IECKAI
                                    description: Turbulence model
                                UserFile:
                                    type: string
                                    default: ''
                                    description: Name of the file that contains inputs for user-defined spectra or time series inputs (used only for "USRINP" and "TIMESR" models)
                                IECstandard:
                                    type: string
                                    default: 1-ED3
                                    enum: ['1-ED3', '1-ED2']
                                    description: Number of IEC 61400-x standard (x=1,2, or 3 with optional 61400-1 edition number (i.e. "1-Ed2") )
                                IECturbc:
                                    type: string
                                    default: A
                                    description: IEC turbulence characteristic ("A", "B", "C" or the turbulence intensity in percent) ("KHTEST" option with NWTCUP model, not used for other models)
                                IEC_WindType:
                                    type: string
                                    default: NTM
                                    enum: ['NTM', '1ETM', '2ETM', '3ETM', '1EWM1', '2EWM1', '3EWM1', '1EWM50', '2EWM50', '3EWM50']
                                    description: IEC turbulence type ('NTM'=normal, 'xETM'=extreme turbulence, 'xEWM1'=extreme 1-year wind, 'xEWM50'=extreme 50-year wind, where x=wind turbine class 1, 2, or 3)
                                ETMc:
                                    type: string
                                    default: default
                                    description: IEC Extreme Turbulence Model
                                WindProfileType:
                                    type: string
                                    enum: ['LOG','PL','JET','H2L','API','USR','TS','IEC', 'LOG','default']
                                    default: PL
                                    description: Velocity profile type ('LOG';'PL'=power law;'JET';'H2L'=Log law for TIDAL model;'API';'USR';'TS';'IEC'=PL on rotor disk, LOG elsewhere; or 'default')
                                ProfileFile:
                                    type: string
                                    default: ''
                                    description: Name of the file that contains input profiles for WindProfileType='USR' and/or TurbModel='USRVKM' [-]
                                RefHt:
                                    type: number
                                    default: 1.e+2
                                    minimum: 0
                                    maximum: 1.e+5
                                    unit: m
                                    description: Height of the reference velocity (URef) [m]
                                URef:
                                    type: number
                                    unit: m/s
<<<<<<< HEAD
                                    default: 1
                                    description: Mean (total) velocity at the reference height [m/s] (or 'default' for JET velocity profile) [must be 1-hr mean for API model; otherwise is the mean over AnalysisTime seconds]
                                ZJetMax:
                                    type: string
                                    default: default
                                    description: Jet height [m] (used only for JET velocity profile, valid 70-490 m)
                                PLExp:
                                    type: number
                                    default: 0.2
                                    description: Power law exponent [-] (or 'default')
                                Z0:
                                    type: string
                                    default: default
                                    description: Surface roughness length [m] (or 'default')
                                Latitude:
                                    type: string
                                    default: default
                                    description: Site latitude [degrees] (or 'default')
                                RICH_NO:
                                    type: number
                                    default: 0.05
                                    description: Gradient Richardson number [-]
                                UStar:
                                    type: string
                                    default: default
                                    description: Friction or shear velocity [m/s] (or 'default')
                                ZI:
                                    type: string
                                    default: default
                                    description: Mixing layer depth [m] (or 'default')
                                PC_UW:
                                    type: string
                                    default: default
                                    description: Hub mean uw Reynolds stress [m^2/s^2] (or 'default' or 'none')
                                PC_UV:
                                    type: string
                                    default: default
                                    description: Hub mean uv Reynolds stress [m^2/s^2] (or 'default' or 'none')
                                PC_VW:
                                    type: string
                                    default: default
                                    description: Hub mean vw Reynolds stress [m^2/s^2] (or 'default' or 'none')
                                SCMod1:
                                    type: string
                                    default: default
                                    description: u-component coherence model ('GENERAL', 'IEC', 'API', 'NONE', or 'default')
                                SCMod2:
                                    type: string
                                    default: default
                                    description: v-component coherence model ('GENERAL', 'IEC', 'NONE', or 'default')
                                SCMod3:
                                    type: string
                                    default: default
                                    description: w-component coherence model ('GENERAL', 'IEC', 'NONE', or 'default')
                                InCDec1:
                                    type: string
                                    default: default
                                    description: u-component coherence parameters for general or IEC models [-, m^-1] (e.g. '10.0  0.3e-3' in quotes) (or 'default')
                                InCDec2:
                                    type: string
                                    default: default
                                    description: v-component coherence parameters for general or IEC models [-, m^-1] (e.g. '10.0  0.3e-3' in quotes) (or 'default')
                                InCDec3:
                                    type: string
                                    default: default
                                    description: w-component coherence parameters for general or IEC models [-, m^-1] (e.g. '10.0  0.3e-3' in quotes) (or 'default')
                                CohExp:
                                    type: string
                                    default: default
                                    description: Coherence exponent for general model [-] (or 'default')
                                CTEventPath:
                                    type: string
                                    default: ''
                                    description: Name of the path where event data files are located
                                CTEventFile:
                                    type: string
                                    enum: ['LES','DNS','RANDOM']
                                    default: RANDOM
                                    description: Type of event files
                                Randomize:
                                    type: boolean
                                    default: True
                                    description: Randomize the disturbance scale and locations? (true/false)
                                DistScl:
                                    type: number
                                    default: 1.
                                    minimum: 0
                                    maximum: 1.
                                    description: Disturbance scale [-] (ratio of event dataset height to rotor disk). (Ignored when Randomize = true.)
                                CTLy:
                                    type: number
                                    default: 0.5
                                    minimum: 0
                                    maximum: 1.
                                    description: Fractional location of tower centerline from right [-] (looking downwind) to left side of the dataset. (Ignored when Randomize = true.)
                                CTLz:
                                    type: number
                                    default: 0.5
                                    minimum: 0
                                    maximum: 1.
                                    description: Fractional location of hub height from the bottom of the dataset. [-] (Ignored when Randomize = true.)
                                CTStartTime:
                                    type: number
                                    default: 30
                                    minimum: 0
                                    maximum: 1.e+3
                                    unit: s
                                    description: Minimum start time for coherent structures in RootName.cts
=======
                                    minItems: 2
                                    minimum: 0.0
                                    maximum: 50.0
                                    uniqueItems: true
                            Seeds:
                                type: array
                                default: [0]
                                description: Turbulent wind random number generator seeds
                                items:
                                    type: integer
                                    unit: none
                                    minItems: 2
                                    uniqueItems: true

    xfoil:
        type: object
        default: {}
        properties:
            path:
                type: string
                default: ''
                description: File path to xfoil executable (e.g. /home/user/Xfoil/bin/xfoil)
            run_parallel:
                type: boolean
                default: False
                description: Whether or not to run xfoil in parallel (requires mpi setup)

    ROSCO:
        type: object
        default: {}
        description: Options for WEIS fidelity level 3 = nonlinear time domain
        properties:
            flag:
                type: boolean
                default: True
                description: Whether or not to tune and run ROSCO
            LoggingLevel:
                type: integer
                enum: [0, 1, 2]
                default: 1
                description: 0, write no debug files, 1, write standard output .dbg-file, 2, write standard output .dbg-file and complete avrSWAP-array .dbg2-file
            F_LPFType:
                type: integer
                enum: [1, 2]
                default: 1
                description: Low pass filter type, {1, first-order low-pass filter, 2, second-order low-pass filter}
            F_NotchType:
                type: integer
                enum: [0, 1, 2, 3]
                default: 0
                description:  Notch filter on generator speed and/or tower fore-aft motion (for floating) {0, disable, 1, generator speed, 2, tower-top fore-aft motion, 3, generator speed and tower-top fore-aft motion}
            IPC_ControlMode:
                type: integer
                enum: [0, 1, 2]
                default: 0
                description: Turn Individual Pitch Control (IPC) for fatigue load reductions (pitch contribution) {0, off, 1, 1P reductions, 2, 1P+2P reductions}
            VS_ControlMode:
                type: integer
                enum: [0, 1, 2]
                default: 2
                description: Generator torque control mode in above rated conditions {0, constant torque, 1, constant power, 2, TSR tracking PI control}
            PC_ControlMode:
                type: integer
                enum: [0, 1]
                default: 1
                description: Blade pitch control mode {0, No pitch, fix to fine pitch, 1, active PI blade pitch control}
            Y_ControlMode:
                type: integer
                enum: [0, 1, 2]
                default: 0
                description: Yaw control mode {0, no yaw control, 1, yaw rate control, 2, yaw-by-IPC}
            SS_Mode:
                type: integer
                enum: [0, 1]
                default: 1
                description: Setpoint Smoother mode {0, no setpoint smoothing, 1, use setpoint smoothing}
            WE_Mode:
                type: integer
                enum: [0, 1, 2]
                default: 2
                description: Wind speed estimator mode {0 = One-second low pass filtered hub height wind speed, 1 = Immersion and Invariance Estimator, 2 = Extended Kalman Filter}
            PS_Mode:
                type: integer
                enum: [0, 1]
                default: 1
                description:  Pitch saturation mode {0 = no pitch saturation, 1 = peak shaving}
            SD_Mode:
                type: integer
                enum: [0, 1]
                default: 1
                description: Shutdown mode {0, no shutdown procedure, 1, pitch to max pitch at shutdown}
            Fl_Mode:
                type: integer
                enum: [0, 1]
                default: 0
                description: Floating specific feedback mode {0, no nacelle velocity feedback, 1, nacelle velocity feedback}
            Flp_Mode:
                type: integer
                enum: [0, 1, 2]
                default: 0
                description: Flap control mode {0, no flap control, 1, steady state flap angle, 2, Proportional flap control}
            PwC_Mode:
                type: integer
                enum: [0, 1, 2]
                default: 0
                description: Power control mode {0 = no power control, 1 = constant power, 2 = open loop power from PwC_OpenLoop_Inp, 3 = open loop power vs. wind speed from PwC_OpenLoop_Inp}
            Bld_FlpDamp:
                type: number
                default: 0.7
                minimum: 0.0
                maximum: 2.0
                description: Blade collective flapwise damping at rated wind speed, used for flap controller tuning
            PC_GS_n:
                type: number
                default: 29
                minimum: 1
                maximum: 100
                description: Number of blade pitch control gain scheduling breakpoints
            WS_GS_n:
                type: number
                default: 59
                minimum: 2
                maximum: 100
                description: Number of wind speed gain scheduling breakpoints
>>>>>>> 9db01f65
<|MERGE_RESOLUTION|>--- conflicted
+++ resolved
@@ -2831,7 +2831,6 @@
                                 URef:
                                     type: number
                                     unit: m/s
-<<<<<<< HEAD
                                     default: 1
                                     description: Mean (total) velocity at the reference height [m/s] (or 'default' for JET velocity profile) [must be 1-hr mean for API model; otherwise is the mean over AnalysisTime seconds]
                                 ZJetMax:
@@ -2940,33 +2939,7 @@
                                     maximum: 1.e+3
                                     unit: s
                                     description: Minimum start time for coherent structures in RootName.cts
-=======
-                                    minItems: 2
-                                    minimum: 0.0
-                                    maximum: 50.0
-                                    uniqueItems: true
-                            Seeds:
-                                type: array
-                                default: [0]
-                                description: Turbulent wind random number generator seeds
-                                items:
-                                    type: integer
-                                    unit: none
-                                    minItems: 2
-                                    uniqueItems: true
 
-    xfoil:
-        type: object
-        default: {}
-        properties:
-            path:
-                type: string
-                default: ''
-                description: File path to xfoil executable (e.g. /home/user/Xfoil/bin/xfoil)
-            run_parallel:
-                type: boolean
-                default: False
-                description: Whether or not to run xfoil in parallel (requires mpi setup)
 
     ROSCO:
         type: object
@@ -3064,5 +3037,4 @@
                 default: 59
                 minimum: 2
                 maximum: 100
-                description: Number of wind speed gain scheduling breakpoints
->>>>>>> 9db01f65
+                description: Number of wind speed gain scheduling breakpoints