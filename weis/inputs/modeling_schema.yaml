--- conflicted
+++ resolved
@@ -36,6 +36,26 @@
                         type: boolean
                         default: False
                         description: Flag to only generate an OpenFAST model and stop
+                    save_timeseries:
+                        type: boolean
+                        default: False
+                        description: Save openfast output timeseries
+                    save_iterations:
+                        type: boolean
+                        default: False
+                        description: Save summary stats and other info for each openfast iteration.  Could bump this up to a more global post-processing input.
+                    FAST_exe:
+                        type: string
+                        default: none
+                        description: Path to FAST executable (e.g. /home/user/OpenFAST/bin/openfast)
+                    FAST_lib:
+                        type: string
+                        default: none
+                        description: Path to FAST dynamic library (e.g. /home/user/OpenFAST/lib/libopenfast.so)
+                    path2dll:
+                        type: string
+                        default: none
+                        description: Path to controller shared library (e.g. /home/user/myturbines/libdiscon.so)
             goodman_correction:
                 type: boolean
                 default: False
@@ -2734,53 +2754,6 @@
         type: object
         default: {}
         properties:
-<<<<<<< HEAD
-            openfast_file_management:
-                type: object
-                default: {}
-                properties:
-                    OF_run_fst:
-                        type: string
-                        default: none
-                        description: Filename prefix for the OpenFAST input and output files
-                    OF_run_dir:
-                        type: string
-                        default: none
-                        description: Path to a folder where the FAST files are written (e.g. /home/user/myturbines/output)
-                    generate_af_coords:
-                        type: boolean
-                        default: False
-                        description: Flag to write airfoil coordinates out or not. Airfoil coordinates are used in OpenFAST only for visualization purposes or in the aeroacoustics model.
-                    save_timeseries:
-                        type: boolean
-                        default: False
-                        description: Save openfast output timeseries
-                    save_iterations:
-                        type: boolean
-                        default: False
-                        description: Save summary stats and other info for each openfast iteration.  Could bump this up to a more global post-processing input.
-                    use_exe:
-                        type: boolean
-                        default: False
-                        description: Use openfast executable instead of library
-                    FAST_exe:
-                        type: string
-                        default: none
-                        description: Path to FAST executable (e.g. /home/user/OpenFAST/bin/openfast)
-                    FAST_lib:
-                        type: string
-                        default: none
-                        description: Path to FAST dynamic library (e.g. /home/user/OpenFAST/lib/libopenfast.so)
-                    model_only:
-                        type: boolean
-                        default: False
-                        description: Flag to only generate an OpenFAST model and stop the call to WEIS.
-                    path2dll:
-                        type: string
-                        default: none
-                        description: Path to controller shared library (e.g. /home/user/myturbines/libdiscon.so)
-=======
->>>>>>> ab23a3ce
             DLCs:
                 type: array
                 default: [{}]
